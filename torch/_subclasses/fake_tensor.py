from __future__ import annotations

import contextlib
import functools
import logging
import os
import traceback
import typing
import weakref

from collections import defaultdict
from dataclasses import dataclass
from typing import (
    Callable,
    cast,
    Dict,
    Generator,
    List,
    Literal,
    Mapping,
    Optional,
    Sequence,
    Set,
    Tuple,
    Type,
    TYPE_CHECKING,
    TypeVar,
    Union,
)
from typing_extensions import Self, TypeGuard
from weakref import ReferenceType

import torch
import torch._custom_op

from torch import SymBool, SymFloat, SymInt, Tensor
from torch._C._functorch import is_functorch_wrapped_tensor, is_legacy_batchedtensor
from torch._prims_common import suggest_memory_format
from torch._subclasses.meta_utils import (
    assert_eq,
    assert_metadata_eq,
    is_sparse_any,
    is_sparse_compressed,
    MetaConverter,
)
from torch._utils import render_call
from torch.fx.immutable_collections import immutable_dict
from torch.fx.operator_schemas import normalize_function
from torch.multiprocessing.reductions import StorageWeakRef
from torch.overrides import TorchFunctionMode
from torch.utils._mode_utils import no_dispatch
from torch.utils._python_dispatch import (
    is_traceable_wrapper_subclass,
    TorchDispatchMode,
)
from torch.utils._pytree import PyTree, tree_map, tree_map_, TreeSpec
from torch.utils._stats import count
from torch.utils._traceback import CapturedTraceback

if TYPE_CHECKING:
    from types import TracebackType

    from torch._guards import Source
    from torch._ops import OpOverload
    from torch.fx.experimental.symbolic_shapes import ShapeEnv, SymbolicContext
    from torch.types import IntLikeType

log = logging.getLogger(__name__)

# TODO: Hack to unblock https://github.com/pytorch/pytorch/pull/108186
# Proper fix tracked by https://github.com/pytorch/pytorch/issues/120105
try:
    not_implemented_log = torch._logging.getArtifactLogger(__name__, "not_implemented")
except ValueError as e:
    if "'not_implemented' not registered" in str(e):
        import logging as not_implemented_log
    else:
        raise e


class _Unassigned:
    pass


_UNASSIGNED = _Unassigned()

DimList = List

pytree = torch.utils._pytree
T = TypeVar("T")

aten = torch._ops.ops.aten

CONSTANT_NUMEL_LIMIT = 1

RECURSION_COUNT = 0


# Small helper that increments recursion count, and
# resets it when the object goes out of scope.  Useful
# if you don't want to increase indentation which is
# what a context manager would do.
class IncrementRecursionCount:
    def __init__(self) -> None:
        global RECURSION_COUNT
        RECURSION_COUNT += 1

    def __del__(self) -> None:
        global RECURSION_COUNT
        RECURSION_COUNT -= 1


@dataclass
class UnsupportedFakeTensorException(RuntimeError):
    reason: str


@dataclass
class DynamicOutputShapeException(RuntimeError):
    func: OpOverload


@dataclass
class DataDependentOutputException(RuntimeError):
    func: OpOverload


@dataclass
class UnsupportedOperatorException(RuntimeError):
    func: OpOverload


def ordered_set(*items: T) -> Dict[T, Literal[True]]:
    return dict.fromkeys(items, True)


@contextlib.contextmanager
def unset_fake_temporarily() -> Generator[Optional[TorchDispatchMode], None, None]:
    old = torch._C._unset_dispatch_mode(torch._C._TorchDispatchModeKey.FAKE)
    try:
        yield old
    finally:
        if old is not None:
            torch._C._set_dispatch_mode(old)


<<<<<<< HEAD
def is_fake(x: object) -> TypeGuard[Tensor]:
=======
def get_plain_tensors(subclass):
    assert is_traceable_wrapper_subclass(subclass)
    plain_tensors = []
    todo = [subclass]
    while todo:
        curr = todo.pop()
        inner_keys, _ = curr.__tensor_flatten__()
        for key in inner_keys:
            val = getattr(curr, key)
            if not is_traceable_wrapper_subclass(val):
                plain_tensors.append(val)
            else:
                todo.append(val)
    return plain_tensors


def is_fake(x):
>>>>>>> 999eec8d
    if isinstance(x, FakeTensor):
        return True
    if is_traceable_wrapper_subclass(x):
        attrs, _ = type(x).__tensor_flatten__(x)
        flattened_tensors = [getattr(x, attr) for attr in attrs]
        all_fake = all(is_fake(x) for x in flattened_tensors)
        any_fake = any(is_fake(x) for x in flattened_tensors)
        assert all_fake == any_fake, "got mixed fake and real tensors!"
        return all_fake
    elif isinstance(x, Tensor) and torch._is_functional_tensor(x):
        reapply_views = torch._C._functionalization_reapply_views_tls()
        unwrapped = torch._C._functorch._unwrap_functional_tensor(x, reapply_views)
        return is_fake(unwrapped)
    elif isinstance(x, Tensor) and is_functorch_wrapped_tensor(x):
        unwrapped = torch._C._functorch.get_unwrapped(x)
        return is_fake(unwrapped)
    return False


def maybe_get_fake_mode(t: object) -> Optional[FakeTensorMode]:
    if isinstance(t, FakeTensor):
        return t.fake_mode
    if is_traceable_wrapper_subclass(t):
        inner_tensor_names, _ = t.__tensor_flatten__()
        modes = [
            maybe_get_fake_mode(getattr(t, t_name)) for t_name in inner_tensor_names
        ]
        m = modes[0]
        assert all(m is x for x in modes)
        return m
    elif isinstance(t, Tensor) and torch._is_functional_tensor(t):
        reapply_views = torch._C._functionalization_reapply_views_tls()
        unwrapped = torch._C._functorch._unwrap_functional_tensor(t, reapply_views)
        return maybe_get_fake_mode(unwrapped)
    elif isinstance(t, Tensor) and is_functorch_wrapped_tensor(t):
        unwrapped = torch._C._functorch.get_unwrapped(t)
        return maybe_get_fake_mode(unwrapped)
    return None


@functools.lru_cache(None)
def get_schema_info(func: OpOverload) -> torch._C._SchemaInfo:
    return torch._C._SchemaInfo(func._schema)


# many of the decompositions registered to torch/_prims do not at the moment model
# aliasing or strides, so as an incremental step, just enable the decompositions in
# torch/_decomp/decompositions.py.
# decomps are used for aot autograd tracing so we would like to unify on their
# implementation and add additional testing to them
@functools.lru_cache(None)
def torch_decomp_decompositions(func: OpOverload) -> bool:
    from torch._decomp import decomposition_table

    decompositions = torch._decomp.decompositions
    # Note that the function in the decomposition table might be
    # different from the one in the module because of the difference
    # in out handling in aten API and torch public API
    return decomposition_table[func].__module__.startswith(
        "torch._decomp"
    ) and decomposition_table[func].__name__ in dir(decompositions)


def tree_flatten_only(ty: Type[T], tree: PyTree) -> List[T]:
    flat_vals = pytree.tree_leaves(tree)
    return [elem for elem in flat_vals if isinstance(elem, ty)]


def _is_plain_tensor(t: object) -> bool:
    return (
        type(t) is Tensor
        and t.layout == torch.strided
        and not (
            t.is_sparse
            or t.is_nested
            or is_functorch_wrapped_tensor(t)
            or is_legacy_batchedtensor(t)
            or torch._is_functional_tensor(t)
        )
    )


# Similar to `MetaConverter`, this is a class for converting
# multiple tensors into fake tensors which share the same view/storage
# structure. Like `MetaConverter`, it uses `WeakIdRef` to
# hold a weak reference for all memoized tensors.
class FakeTensorConverter:
    @property
    def tensor_memo(
        self,
    ) -> weakref.WeakValueDictionary:
        # not valid until py3.10
        # weakref.WeakValueDictionary["torch._subclasses.meta_utils.MetaTensorId", Optional["FakeTensor"]]
        return self.meta_converter.tensor_memo

    meta_converter: MetaConverter
    constant_storage_mapping: Dict[StorageWeakRef, List[ReferenceType]]
    export: bool

    def __init__(self, *, copy_data: bool = False, export: bool = False) -> None:
        self.meta_converter = MetaConverter(copy_data=copy_data)
        self.export = export

        # map from to storage to corresponding constant tensors
        self.constant_storage_mapping = {}

    def add_constant_storage_mapping(self, fake_tensor: FakeTensor) -> None:
        # when you have a constant, aliased tensor:
        # const_tensor.add_(torch.rand([1]))
        # all aliases of it must become no longer const
        assert isinstance(fake_tensor, FakeTensor) and fake_tensor.constant is not None
        weak_st = StorageWeakRef(fake_tensor.constant._typed_storage())

        # we need a map from a weak storage to all of its corresponding
        # constant tensors. python doesn't have the weak value equivalent
        # of defaultdict(list), so we are using a WeakValueDictionary as one
        if weak_st not in self.constant_storage_mapping:
            self.constant_storage_mapping[weak_st] = []
        self.constant_storage_mapping[weak_st].append(weakref.ref(fake_tensor))

    def invalidate_constant_aliases(self, tensor: Tensor) -> None:
        assert not isinstance(tensor, FakeTensor)

        weak_st = StorageWeakRef(tensor._typed_storage())
        if weak_st not in self.constant_storage_mapping:
            return

        for weak_tensor_ref in self.constant_storage_mapping[weak_st]:
            ten = weak_tensor_ref()
            if ten is not None:
                ten._fix_weakref()
                ten.constant = None

        del self.constant_storage_mapping[weak_st]

    def _get_memo(self, t: Tensor) -> Optional[FakeTensor]:
        tid = self.meta_converter.describer.lookup_tensor.get(t)
        if tid is None:
            return None
        return self.tensor_memo.get(tid)

    def set_tensor_memo(self, t: Tensor, v: FakeTensor) -> None:
        tid = self.meta_converter.describer.get_tensor_id(t)
        self.meta_converter.tensor_memo[tid] = v

    # You can have a real tensor that you need to convert into a fake tensor.
    # If you have a meta tensor already, call from_meta_and_device.
    #
    # You're allowed to pass a meta tensor to be turned into a fake
    # tensor; although an odd thing to do, this can occur if you're doing
    # cross ref testing and the inner test is already operating on meta tensors.
    def from_real_tensor(
        self,
        fake_mode: FakeTensorMode,
        t: Tensor,
        make_constant: bool = False,
        shape_env: Optional[ShapeEnv] = None,
        *,
        source: Optional[Source] = None,
        symbolic_context: Optional[SymbolicContext] = None,
        trace: bool = True,
    ) -> FakeTensor:
        # see note [Tensor Fakification and Symbol Caching]
        if not symbolic_context and not source and shape_env:
            if tracing_context := torch._guards.TracingContext.try_get():
                if t in tracing_context.tensor_to_context:
                    symbolic_context = tracing_context.tensor_to_context[t]
                    from torch.fx.experimental.symbolic_shapes import (
                        StatefulSymbolicContext,
                    )

                    assert isinstance(symbolic_context, StatefulSymbolicContext)
                    source = symbolic_context.tensor_source

        maybe_memo = self._get_memo(t)
        if maybe_memo is not None:
            return maybe_memo
        existing_device = t.device
        # not yet supported in metatensors
        if t.is_quantized:
            raise UnsupportedFakeTensorException("quantized nyi in meta tensors")
        if type(t) is torch.nn.Parameter:
            assert not make_constant

        def mk_fake_tensor(make_meta_t: Callable[[], object]) -> FakeTensor:
            # NB: don't use in_kernel_invocation_manager. to
            # ensure FakeTensor can internally do constant computation
            # as necessary.  Invocation manager is "more correct" as
            # it works for more operators in make_meta_t, but
            # invariant is that make_meta_t only calls factories
            # for which it is not strictly necessary to use the
            # invocation manager (I think!)
            with no_dispatch():
                return FakeTensor(
                    fake_mode,
                    make_meta_t(),
                    existing_device,
                    # TODO: callback might be used in recursive contexts, in
                    # which case using t is wrong!  BUG!
                    constant=t if make_constant else None,
                )

        out = self.meta_converter(
            t,
            shape_env=shape_env,
            callback=mk_fake_tensor,
            source=source,
            symbolic_context=symbolic_context,
            trace=trace,
        )
        if out is NotImplemented:
            raise UnsupportedFakeTensorException("meta converter nyi")

        from torch._dynamo.source import RandomValueSource

        value = None
        if (
            not self.export
            and _is_plain_tensor(t)  # mostly, we want to know if item() works
            and t.dim() == 0
            and t.device.type == "cpu"
            # All integer types are fair game, because signed overflow is UB
            # (and even int64 can overflow, since integers in Python are
            # arbitrary precision). But only float64 is OK for float, because
            # switching between float32 and float64 changes semantics in an
            # observable way without hitting UB.
            and t.dtype
            in [torch.int64, torch.int32, torch.int16, torch.int8, torch.float64]
            and source is not None
            # Impede setting up item() on things coming from random.  These
            # are not "real" item() calls, instead UnspecializedPythonVariable
            # is unsafely pretending an int is a tensor, which can sometimes
            # implicitly cause an item call.  The problem is this is pretty
            # unsound: there's no reason substituting an int with a Tensor is
            # going to give the same results.  Today, you mostly get around
            # this by typically not having capture_scalar_outputs on and graph
            # breaking when someone tries to use the unspec variable in an
            # int-y context.  But allowing it through here would break that.
            # So don't.
            #
            # Once random values are setup to be represented as
            # SymNodeVariable, this condition can be removed.  To check if
            # you've done it right, this is a good test:
            #
            #   PYTORCH_TEST_WITH_DYNAMO=1 python test/test_reductions.py -k
            #   TestReductionsCPU.test_dim_reduction_fns_fn_name_amax_cpu_bfloat16
            and not isinstance(source, RandomValueSource)
            # In Dynamo, shape_env is never none (even with static shapes).
            # However, FakeTensorMode can be used by hand and in some cases
            # ShapeEnv is not allocated.
            and shape_env is not None
        ):
            from torch._dynamo.source import CallMethodItemSource, FloatTensorSource
            from torch.fx.experimental.symbolic_shapes import DimDynamic

            with no_dispatch():
                value = t.item()
            # Peephole strip out unnecessary torch.as_tensor(x).item()
            if isinstance(source, FloatTensorSource):
                item_source = source.base
            else:
                item_source = CallMethodItemSource(source)
            symbol = shape_env.create_unspecified_symbol(
                value,
                source=item_source,
                dynamic_dim=DimDynamic.DYNAMIC,
            )
            # NB: reusing item_memo here ensures that we invalidate on
            # mutation
            if t.dtype == torch.int64:
                out.item_memo = shape_env.create_symintnode(
                    symbol,
                    hint=value,
                    source=item_source,
                )
            elif t.dtype == torch.float64:
                out.item_memo = shape_env.create_symfloatnode(
                    symbol,
                    hint=value,
                    source=item_source,
                )
        if make_constant:
            self.add_constant_storage_mapping(out)
        # NB: meta_converter set the memo
        return out

    # If you specify the device, it MUST be a meta tensor.
    def from_meta_and_device(
        self, fake_mode: FakeTensorMode, t: Tensor, device: torch.device
    ) -> FakeTensor:
        assert (
            t.device.type == "meta"
        ), f"tensor's device must be `meta`, got {t.device.type} instead"
        # This is a bit abusive (this is not the "real" tensor) but whatever,
        # the meta tensor should be fresh so there's no way to get it wrong
        maybe_memo = self._get_memo(t)
        if maybe_memo is not None:
            return maybe_memo
        out = FakeTensor(fake_mode, t, device)
        self.set_tensor_memo(t, out)
        return out


@functools.lru_cache(None)
def init_cuda_context() -> None:
    # Backward will error with cuda Fake Tensors if no cuda tensors have been initialized first
    if torch.cuda.is_available():
        torch.empty(1, device="cuda") if torch.version.hip is None else torch.zeros(
            1, device="cuda"
        )


@contextlib.contextmanager
def in_kernel_invocation_manager(
    fake_mode: FakeTensorMode,
) -> Generator[None, None, None]:
    # See: note [Fake Tensor Dispatch Keys]
    prev_in_kernel = fake_mode.in_kernel_invocation
    meta_in_tls = torch._C._meta_in_tls_dispatch_include()
    assert meta_in_tls == prev_in_kernel, f"{meta_in_tls}, {prev_in_kernel}"

    with torch._C._DisableTorchDispatch():
        fake_mode.in_kernel_invocation = True
        # Unfortunately _set_meta_in_tls_dispatch_include(False) can leave
        # `Dense` turned on (because it's implied by `Meta`)
        with torch._C._PreserveDispatchKeyGuard():
            torch._C._set_meta_in_tls_dispatch_include(True)
            try:
                yield
            finally:
                fake_mode.in_kernel_invocation = prev_in_kernel
                # torch._C._set_meta_in_tls_dispatch_include(prev_in_kernel)


# Return if the function allows Python numbers to bind to Tensors
def should_allow_numbers_as_tensors(func: OpOverload) -> bool:
    return torch._C._should_allow_numbers_as_tensors(
        func.name().split("::")[-1].split(".")[0]
    )


class FakeTensorConfig:
    debug = os.environ.get("TORCH_FAKE_TENSOR_DEBUG", "0") == "1"


# This memorizes the unbacked SymInt representing quantities like the number
# of nonzero elements in this tensor.  There is one instance of the descriptor
# per particular quantity to memoize.
#
# Memoization is helpful if you do something like x[mask] and y[mask];
# mask.nonzero() gets repeatedly called and should give a consistent unbacked
# SymInt.  It needs to be invalidated in the same way constant is.
#
# Making this a descriptor may seem overly fancy, but actually it's the most
# convenient way to make sure we have access to FakeTensor during access,
# which is required for testing version counter and epoch validity
class UnbackedMemoDescriptor:
    _name: str

    def __set_name__(self, owner: str, name: str) -> None:
        self._name = name

    def _memo(self, obj: FakeTensor) -> str:
        return f"_{self._name}"

    def _memo_vc(self, obj: FakeTensor) -> str:
        return f"_{self._name}_vc"

    # When we retrace, we need to invalidate all the memos so that we can
    # accurately identify the first time unbacked SymInts are allocated.
    # This is only relevant for inputs; for intermediates, they will get fresh
    # fake tensors so you won't have a memo anyway
    def _memo_epoch(self, obj: FakeTensor) -> str:
        return f"_{self._name}_epoch"

    def __get__(
        self, obj: FakeTensor, objtype: Optional[Type[FakeTensor]] = None
    ) -> Optional[object]:
        if (r := getattr(obj, self._memo(obj))) is None:
            return None
        # Version counter based tracking isn't 100% sound but it's close
        # enough
        if (
            getattr(obj, self._memo_vc(obj)) != obj._version
            or getattr(obj, self._memo_epoch(obj)) != obj.fake_mode.epoch
        ):
            setattr(obj, self._memo(obj), None)
            return None
        return r

    def __set__(self, obj: FakeTensor, value: Optional[object]) -> None:
        if value is None:
            setattr(obj, self._memo(obj), None)
            setattr(obj, self._memo_vc(obj), None)
            setattr(obj, self._memo_epoch(obj), None)
        elif not torch.is_inference_mode_enabled():
            setattr(obj, self._memo(obj), value)
            setattr(obj, self._memo_vc(obj), obj._version)
            setattr(obj, self._memo_epoch(obj), obj.fake_mode.epoch)


class FakeTensor(Tensor):
    """
    Meta tensors give you the ability to run PyTorch code without having to
    actually do computation through tensors allocated on a `meta` device.
    Because the device is `meta`, meta tensors do not model device propagation.
    FakeTensor extends MetaTensors to also carry an additional `fake_device`
    which tracks devices that would have been used.
    """

    fake_device: torch.device
    fake_mode: FakeTensorMode
    constant: Optional[Tensor]
    real_tensor: Optional[Tensor]

    # TODO: Generalize this as needed, e.g., into a trie of memos, if
    # you do something like x[0].item()  (x[0] is fresh each time, so
    # memo mechanism here won't work)
    nonzero_memo = UnbackedMemoDescriptor()
    item_memo = UnbackedMemoDescriptor()
    unique_memo = UnbackedMemoDescriptor()

    # Indicates to our torch_dispatch dispatching infra that
    # this is an "infra" mode with lower dispatching precedence.
    _mode_key = torch._C._TorchDispatchModeKey.FAKE

    @property
    def device(self) -> torch.device:
        if self.fake_mode.in_kernel_invocation:
            return torch.device("meta")
        else:
            return self.fake_device

    @device.setter
    def device(self, _: torch.device) -> None:
        raise NotImplementedError

    # Note: [Fake Tensor Dispatch Keys]
    # In order to model the behavior of device-specific autocast
    # and autograd logic, we update the dispatch keys of FakeTensors
    # to reflect their fake device. This includes the BackendComponent
    # (DispatchKey::Meta -> DispatchKey::CUDA), and also the BackendComponent
    # related Autocast and Autograd keys. __torch_dispatch__ sits below
    # Autocast and Autograd, and is only invoked when we are at the
    # kernel for the BackendComponent. Then, we add Meta to the
    # thread-local dispatch include set to hit the meta kernel
    # instead of the kernel of the BackendComponent for the fake device.
    # The `device_for_backend_keys` does that below
    # NOTE: this probably will not do the right thing for backends
    # that have dispatch keys which are higher than the "meta" key:
    # https://github.com/pytorch/pytorch/blob/main/c10/core/DispatchKey.h#L189

    # We don't support named tensors; graph break
    @property
    def names(self) -> List[str]:
        raise UnsupportedFakeTensorException(
            "torch.compile doesn't support named tensors"
        )

    @names.setter
    def names(self, _: List[str]) -> None:
        raise NotImplementedError

    @staticmethod
    def __new__(
        cls,
        fake_mode: FakeTensorMode,
        elem: Tensor,
        device: torch.device,
        constant: Optional[Tensor] = None,
        real_tensor: Optional[Tensor] = None,
    ) -> Self:
        self = Tensor._make_subclass(
            cls,
            elem,
            elem.requires_grad,
            dispatch_device=True,
            device_for_backend_keys=device,
        )
        if not fake_mode._allow_unsafe_data_ptr_access:
            torch._C._set_throw_on_mutable_data_ptr(self)
        else:
            torch._C._set_warn_deprecated_on_mutable_data_ptr(self)

        assert elem.device.type == "meta", elem.device.type
        device = device if isinstance(device, torch.device) else torch.device(device)
        # NB: it is fine, if a little confusing, for device to be meta
        # (we are faking a meta tensor in that case).  However, it often
        # indicates some sort of confusion (e.g., you accidentally passed
        # in a meta tensor when you should have passed in the real tensor).
        # So by default we disallow meta, and if you are working in a situation
        # where it is helpful (e.g., crossref testing) you can turn it back
        # on
        if not fake_mode.allow_meta:
            assert device.type != "meta"
        # normalize device.
        if device.type == "cuda":
            init_cuda_context()

        if (
            device.type
            in ["cuda", "hpu", "xpu", torch._C._get_privateuse1_backend_name()]
            and device.index is None
        ):
            if getattr(torch, device.type).is_initialized():
                device = torch.device(
                    f"{device.type}:{getattr(torch, device.type).current_device()}"
                )
            else:
                device = torch.device(f"{device.type}:0")
        self.fake_device = device
        self.fake_mode = fake_mode
        self.constant = constant
        assert not isinstance(real_tensor, FakeTensor)
        self.real_tensor = real_tensor
        self.nonzero_memo = None
        self.item_memo = None
        self.unique_memo = None

        if FakeTensorConfig.debug:
            self._debug_trace = CapturedTraceback.extract()  # type: ignore[attr-defined]
        return self

    # In some circumstances, a conventional Tensor constructor
    # will get rewritten to call into FakeTensor.  We must provide an
    # __init__ method that can accept the Python interpreters initialization
    # in such a situation; we must also be able to handle direct fake
    # tensor construction via FakeTensor().
    #
    # In particular, the __init__ call will look funny in the following case:
    #
    #   with FakeTensorMode():
    #       x = Tensor([1, 2, 3])
    #
    # this desugars into:
    #
    #   with FakeTensorMode():
    #       x = Tensor.__new__([1, 2, 3])
    #       # NB: x is a fake tensor, because of the mode!
    #       x.__init__([1, 2, 3])  # not the normal fake tensor args!
    #
    def __init__(self, *args: object, **kwargs: object) -> None:
        super().__init__()

    @staticmethod
    def from_tensor(t: Tensor, fake_mode: FakeTensorMode) -> FakeTensor:
        return fake_mode.from_tensor(t)

    @classmethod
    @count
    def __torch_dispatch__(
        cls,
        func: OpOverload,
        types: Sequence[Type],
        args: Sequence[object] = (),
        kwargs: Mapping[str, object] = immutable_dict(),
    ) -> object:
        # need to handle here to avoid infinite recursion
        # see [in_kernel_invocation]
        if func == torch.ops.prim.device.default:
            assert len(args) == 1 and isinstance(args[0], FakeTensor)
            if args[0].fake_mode.in_kernel_invocation:
                return torch.device("meta")
            else:
                return args[0].fake_device

        # this handler must be done inside FakeTensor subclass, not mode, because
        # we can end up dispatching here when we have a fake tensor with
        # symbolic sizes running under in_kernel_invocation_manager.
        # The subclass is asked to handle this query because size (not
        # sym_size) was called, but we are unable to serve it directly because
        # there are symbolic sizes in the class.  The use of
        # in_kernel_invocation_manager means it's incorrect to activate a
        # mode to actually handle this (this caused
        # https://github.com/pytorch/pytorch/issues/122772).
        if handler := _DISPATCH_META_HANDLERS.get(func):
            return handler(args)

        # Because fake mode can return NotImplemented (if it sees a subclass
        # it doesn't know how to deal with), this test here is important
        # because the next dispatch after a fake mode will attempt to use
        # subclasses of tensors to dispatch, and any FakeTensor arguments
        # will be considered eligible.
        unrecognized_types = [
            t for t in types if not issubclass(t, FakeTensor) and t is not Tensor
        ]
        if unrecognized_types:
            not_implemented_log.debug(
                "FakeTensor unrecognized subclass(es): %s", unrecognized_types
            )
            return NotImplemented

        fake_mode = None
        for arg in pytree.arg_tree_leaves(*args, **kwargs):
            if isinstance(arg, FakeTensor):
                fake_mode = arg.fake_mode
                break

        assert fake_mode is not None

        # If the fake mode is already active, don't try to reapply it!
        # NotImplemented is the right thing to return here, because the
        # typical situation this can occur is if ProxyTensorMode returned a
        # NotImplemented because of a not implemented subclass; we may have
        # unluckily attempted to hit FakeTensor's dispatch first,
        # NotImplemented lets us keep chaining until we find the actual
        # subclass
        maybe_cur_fake_mode = torch._C._get_dispatch_mode(
            torch._C._TorchDispatchModeKey.FAKE
        )
        if maybe_cur_fake_mode:
            not_implemented_log.debug(
                "FakeTensor mode already active: %s in %s",
                fake_mode,
                maybe_cur_fake_mode,
            )
            return NotImplemented

        assert not fake_mode.in_kernel_invocation

        with fake_mode:
            return func(*args, **kwargs)

    @staticmethod
    def _find_common_device(
        func: OpOverload, flat_args: Sequence[object]
    ) -> Tuple[torch.device, bool]:
        # Returns: (common_device, has_scalar_only_inputs)

        # cpu - zero-dim tensors can be called in cuda kernels,
        # so overwrite the common_device if it the only existing
        # device comes from a cpu zero-dim tensor
        common_device = None
        has_scalar_only_inputs = False
        is_cpu_zero_dim = None

        def cpu_zero_dim(t: Tensor) -> bool:
            return t.device.type == "cpu" and t.dim() == 0

        def merge_devices(t: object) -> None:
            nonlocal common_device
            nonlocal is_cpu_zero_dim
            if not isinstance(t, FakeTensor):
                return

            if common_device is None:
                common_device = t.device
                is_cpu_zero_dim = cpu_zero_dim(t)
                return

            t_is_cpu_zero_dim = cpu_zero_dim(t)
            if t.device == common_device:
                if is_cpu_zero_dim:
                    is_cpu_zero_dim = t_is_cpu_zero_dim
                return

            # mismatching devices !
            # if current tensor is cpu 0 dim, defer to existing device
            if t_is_cpu_zero_dim:
                return

            # current device is from cpu 0 dim tensor, overwrite
            if is_cpu_zero_dim:
                common_device = t.device
                is_cpu_zero_dim = t_is_cpu_zero_dim
                return

            # mismatching devices of non-zero dim tensors, throw
            # This might be valid behavior and need to be explicitly modeled, e.g. reshape_as
            raise RuntimeError(
                f"Unhandled FakeTensor Device Propagation for {func}, found two different devices {common_device}, {t.device}"
            )

        for arg in flat_args:
            merge_devices(arg)

        # some functions that allow Python numbers to bind to Tensors
        # if we have failed to find a device, and we're running one of these operators,
        # we must have scalar only inputs
        if should_allow_numbers_as_tensors(func) and common_device is None:
            # ops with scalar only inputs always have result on cpu
            has_scalar_only_inputs = True
            common_device = torch.device("cpu")

        assert common_device is not None, f"Could not find common device for {func}"

        return common_device, has_scalar_only_inputs

    # We must handle tolist in a special way for FakeTensors here in the case
    # where tolist is called from torch dispatch for tensor subclasses.
    # Ordinarily, if a program calls .tolist compiling still works because there is
    # special handling in dynamo, but for tensor subclasses if .tolist is called
    # inside torch dispatch, the .tolist call may be directly on a FakeTensor.
    # This would result in an error since wrapper subclasses don't have storage.
    # To avoid this, we handle the FakeTensor case by (1) specializing on the size
    # of the tensor to create the output Python list, and (2) creating unbacked
    # symints for each element of the list.
    def tolist(self) -> List[SymInt]:
        assert self.dim() == 1, "NYI for higher dims"
        shape_env = self.fake_mode.shape_env
        assert shape_env is not None
        out = []
        # Specialize on the length of the list
        for _ in range(self.shape[0]):
            s = shape_env.create_unbacked_symint()
            # max value?
            torch._check_is_size(s)
            torch._check(s >= 2)
            out.append(s)
        return out


@dataclass(frozen=True)
class TensorMetadata:
    """
    The Tensor metadata relevant to hashing FakeTensors when caching.
    """

    dtype: torch.dtype
    shape: torch.Size
    stride: Tuple[IntLikeType, ...]
    device: torch.device
    layout: torch.layout
    memory_format: Optional[torch.memory_format]
    storage_offset: int
    storage_bytes: Optional[int]
    requires_grad: bool
    is_quantized: bool
    is_conj: bool
    is_neg: bool
    is_inference: bool
    is_sparse: bool  # read: is sparse COO
    is_coalesced: Optional[bool]
    dense_dim: Optional[int]
    sparse_dim: Optional[int]


def extract_tensor_metadata(t: Tensor) -> TensorMetadata:
    """
    Extract the TensorMetadata of a tensor.
    """
    memory_format: Optional[torch.memory_format] = suggest_memory_format(t)
    if is_sparse_any(t) or not t.is_contiguous(memory_format=memory_format):
        memory_format = None

    storage_offset = t.storage_offset()

    return TensorMetadata(
        dtype=t.dtype,
        shape=t.shape,
        stride=t.stride() if t.layout == torch.strided else (),
        device=t.device,
        layout=t.layout,
        memory_format=memory_format,
        storage_offset=storage_offset,
        # Only set storage_bytes for tensors that have storage (not sparse)
        storage_bytes=t.untyped_storage().nbytes() if not t.is_sparse else None,
        requires_grad=t.requires_grad,
        is_quantized=t.is_quantized,
        is_conj=t.is_conj(),
        is_neg=t.is_neg(),
        is_inference=t.is_inference(),
        is_sparse=t.is_sparse,
        is_coalesced=t.is_coalesced() if t.is_sparse else None,
        dense_dim=t.dense_dim() if t.is_sparse else None,
        sparse_dim=t.sparse_dim() if t.is_sparse else None,
    )


class _DispatchCacheKey(list):
    """
    Key for the FakeTensor dispatch cache. Inspired by (copied from)
    _HashedSeq from the functools.lru_cache implementation.
    """

    __slots__ = "hashvalue"  # noqa: PLC0205

    def __init__(
        self, tup: Tuple[object, ...], hash: Callable[[object], int] = hash
    ) -> None:
        self[:] = tup
        self.hashvalue = hash(tup)

    def __hash__(self) -> int:  # type: ignore[override]
        return self.hashvalue


@dataclass(frozen=True)
class _DispatchCacheEntry:
    """
    Entry type for the FakeTensor dispatch cache. Accounts for two possibilities:
    1) The op is inplace, and a hit means we need to alias the argument at a given
    index. 2) We need to synthesize a new FakeTensor given tensor metadata. For view
    ops, we further capture the index of the arg to alias.
    """

    inplace_idx: Optional[int] = None
    metadata: Optional[TensorMetadata] = None
    view_idx: Optional[int] = None


@dataclass(frozen=True)
class _BypassDispatchCache(Exception):
    """
    Signals cases that should skip FakeTensor caching.
    """

    reason: str


@dataclass(frozen=True)
class DispatchCacheInfo:
    """
    Information about the state of the FakeTensor dispatch cache.
    """

    hits: int
    misses: int
    bypasses: Dict[str, int]
    size: int


# We keep one instantiation of `fake_tensor_converter` active
# for the duration of `with FakeTensorMode()`.
# This allows accurate storage aliasing across invocation of
# different operators. While this will keep all freshly allocated
# tensors alive during `FakeTensorMode`, there will no be no
# new allocations of Tensors which have non-meta storage so
# memory should not significantly increase.


class FakeTensorMode(TorchDispatchMode):
    cache: Dict[_DispatchCacheKey, _DispatchCacheEntry] = {}
    cache_hits: int = 0
    cache_misses: int = 0
    cache_bypasses: Dict[str, int] = defaultdict(int)
    # Every time you retrace using the same fake tensor mode, you should
    # advance the epoch so we don't reuse unbacked memos
    epoch: int = 0
    in_kernel_invocation: bool = False
    static_shapes: bool
    shape_env: Optional[ShapeEnv]
    _stack: Optional[str]
    allow_meta: bool

    def __init__(
        self,
        *,
        allow_fallback_kernels: bool = True,
        allow_non_fake_inputs: bool = False,
        shape_env: Optional[ShapeEnv] = None,
        static_shapes: Optional[bool] = None,
        # TODO: This is a temporary measure, see
        # https://github.com/pytorch/pytorch/pull/126245#discussion_r1604185748
        # We're currently solely using this to impede population of
        # item_memo for 0d scalar tensor inputs when export, because this
        # causes things that used to be deferred runtime asserts to turn into
        # guards, and then the guards are just lost.  We can potentially fix
        # this by ensuring guards also get put in the graph, but this is
        # pending a rework of how deferred runtime asserts in export.  Once
        # that's done, we can remove this.
        export: bool = False,
    ) -> None:
        log.debug("create_mode 0x%x", id(self))
        self.allow_fallback_kernels = allow_fallback_kernels

        import torch._dynamo.config
        import torch._functorch.config

        self.propagate_real_tensors = (
            torch._functorch.config.fake_tensor_propagate_real_tensors
        )
        self.fake_tensor_converter = FakeTensorConverter(
            copy_data=self.propagate_real_tensors,
            export=export,
        )

        if static_shapes is not None:
            self.static_shapes = static_shapes
        else:
            self.static_shapes = shape_env is None

        # This is temporarily patched to True in Dynamo to grandfather in some
        # places where we unconditionally allow scalar outputs, TO BE REMOVED
        self.allow_scalar_outputs = False

        self._allow_unsafe_data_ptr_access = (
            torch._functorch.config.fake_tensor_allow_unsafe_data_ptr_access
        )
        self.allow_meta = torch._functorch.config.fake_tensor_allow_meta
        self.cache_enabled = (
            torch._dynamo.config.fake_tensor_cache_enabled
            and not self.propagate_real_tensors
        )
        self.cache_crosscheck_enabled = (
            torch._dynamo.config.fake_tensor_cache_crosscheck_enabled
        )

        # A flag that controls, whether we want to invoke ops on mix of
        # real weights/global variables and fake inputs
        self.allow_non_fake_inputs = allow_non_fake_inputs

        # [in_kernel_invocation]
        # when FakeTensor is invoked in user code, .device should return
        # the fake_device of the tensor so that code such as as `if x.is_cuda`
        # or torch.zeros([10, 10], device=x.device) continues to execute as if
        # the FakeTensor were real. However, within kernel execution, we return
        # the `Meta` device because all computation within the kernels should
        # behave as if the Tensors are on meta devices. Kernels should allocate
        # new tensors on meta devices, and checks like `is_meta` should return true.
        # within python refs, we always return the real device by defining
        # the device property
        self.in_kernel_invocation = False

        # True if we enter'ed and actually enabled fake tensor mode,
        # false if it was a no-op.  Not thread safe but neither is
        # in_kernel_invocation
        # If another fake mode was already active when we enter, we also stash it here.
        # That way when we exit, we know to re-enable the previous fake mode.
        self.enter_stack: List[
            Tuple[bool, Optional[TorchDispatchMode], Optional[bool]]
        ] = []

        self.shape_env = shape_env

        self._stack_trace = traceback.extract_stack()
        self._stack = None

        # Indicates to our torch_dispatch dispatching infra that
        # this is an "infra" mode with lower dispatching precedence.
        self._mode_key = torch._C._TorchDispatchModeKey.FAKE

    # Typically, there is only one fake tensor mode and you test for it by
    # doing an isinstance test.  However, in some situations, there might be
    # TWO fake tensor modes.  The canonical example of this is exporting
    # a fake model: there is an outer fake mode created by the user, and
    # an inner fake mode created by Dynamo.  The two phase process is required
    # because the outer fake mode typically won't have a ShapeEnv, even if
    # the user is interested in exporting with dynamic shapes (so the inner
    # fake mode will actually have a ShapeEnv and swap in symbolic sizes.)
    #
    # In this case, it's insufficient to test only one FakeTensor: you need
    # to distinguish between our fake tensor and other fake tensors.  That's
    # what this function does.
    def is_our_fake(self, t: object) -> TypeGuard[FakeTensor]:
        return isinstance(t, FakeTensor) and t.fake_mode is self

    # If we should avoid device init. This changes the behavior of various APIs:
    # - We avoid constant-prop on Tensors with ops that move them to another device
    # - We change the torch.tensor ctor contract to never materialize
    #   tensors on device
    #   (see NOTE: [torch.tensor, lift_fresh, and device movement])
    @property
    def avoid_device_init(self) -> bool:
        return not torch.cuda.is_available()

    @property
    def stack(self) -> str:
        if self._stack is None:
            self._stack = "".join(traceback.format_list(self._stack_trace))
        return self._stack

    @count
    def __torch_dispatch__(
        self,
        func: OpOverload,
        types: Sequence[Type],
        args: Sequence[object] = (),
        kwargs: Mapping[str, object] = immutable_dict(),
    ) -> object:
        # FakeTensorMode should not be set when we're inside of it.
        assert (
            torch._C._get_dispatch_mode(torch._C._TorchDispatchModeKey.FAKE) is None
        ), func
        try:
            return self.dispatch(func, types, args, kwargs)
        except TypeError:
            log.exception("fake tensor raised TypeError")
            raise

    # No-op if FakeTensorMode is already in use
    def __enter__(self) -> Self:
        prev_only_lift_cpu_tensors = None
        if self.avoid_device_init:
            # See NOTE: [torch.tensor, lift_fresh, and device movement]
            prev_only_lift_cpu_tensors = torch._C._only_lift_cpu_tensors()
            torch._C._set_only_lift_cpu_tensors(True)
        maybe_prev_fake_mode = torch._C._unset_dispatch_mode(self._mode_key)
        if self is not maybe_prev_fake_mode:
            self.enter_stack.append(
                (True, maybe_prev_fake_mode, prev_only_lift_cpu_tensors)
            )
            return super().__enter__()
        else:
            # no-op (still need to re-set the fake mode though since we unset it)
            torch._C._set_dispatch_mode(self)
            self.enter_stack.append((False, None, prev_only_lift_cpu_tensors))
        return self

    def __exit__(
        self,
        a: Optional[Type[BaseException]],
        b: Optional[BaseException],
        c: Optional[TracebackType],
    ) -> None:
        (
            live,
            maybe_prev_fake_mode,
            maybe_prev_only_lift_cpu_tensors,
        ) = self.enter_stack.pop()
        if live:
            out = super().__exit__(a, b, c)
            # Re-enable the previous fake mode, if there was one.
            if maybe_prev_fake_mode is not None:
                torch._C._set_dispatch_mode(maybe_prev_fake_mode)
            if maybe_prev_only_lift_cpu_tensors is not None:
                torch._C._set_only_lift_cpu_tensors(maybe_prev_only_lift_cpu_tensors)

    @classmethod
    def cache_info(cls) -> DispatchCacheInfo:
        """
        Query the state of the dispatch cache.
        """
        return DispatchCacheInfo(
            FakeTensorMode.cache_hits,
            FakeTensorMode.cache_misses,
            dict(FakeTensorMode.cache_bypasses),
            len(FakeTensorMode.cache),
        )

    @classmethod
    def cache_clear(cls) -> None:
        """
        Clear the dispatch cache.
        """
        cls.cache_hits = 0
        cls.cache_misses = 0
        cls.cache_bypasses.clear()
        cls.cache.clear()

    def _cached_dispatch_impl(
        self,
        func: OpOverload,
        types: Sequence[Type],
        args: Sequence[object],
        kwargs: Mapping[str, object],
    ) -> object:
        """
        Lookup a cache entry for the given arguments. If none exists, dispatch
        and cache the result (if the result is eligible for caching).
        """
        output: object = _UNASSIGNED
        try:
            key = self._cache_key(func, args, kwargs)
            entry = FakeTensorMode.cache.get(key, None)
            if entry is not None:
                output = self._output_from_cache_entry(entry, func, args)
                FakeTensorMode.cache_hits += 1
                if self.cache_crosscheck_enabled:
                    # For debugging / testing: Validate that the output synthesized
                    # from the cache matches the output created by normal dispatch.
                    self._crosscheck_cache_output(output, func, types, args, kwargs)
            else:
                self._validate_cache_key(func, args, kwargs)
                output = self._dispatch_impl(func, types, args, kwargs)
                entry = self._make_cache_entry(key, func, args, kwargs, output)
                FakeTensorMode.cache[key] = entry
                FakeTensorMode.cache_misses += 1
        except _BypassDispatchCache as e:
            FakeTensorMode.cache_bypasses[e.reason] += 1

        if output is _UNASSIGNED:
            output = self._dispatch_impl(func, types, args, kwargs)

        return output

    def _cache_key(
        self,
        func: OpOverload,
        args: Sequence[object],
        kwargs: Mapping[str, object],
    ) -> _DispatchCacheKey:
        """
        Create a cache key given the dispatch args. Raises _BypassDispatchCache
        for any situation that precludes caching.
        """
        key_values = (
            func,
            # Translate any FakeTensor args to metadata.
            self._prep_args_for_hash(args) if args else (),
            self._prep_args_for_hash(kwargs) if kwargs else (),
            # Capture the default_dtype mode since that can affect the output tensor,
            # e.g., when operating on constant float values.
            torch.get_default_dtype(),
            # Capture the current device to support, e.g., cache tensor creation,
            # where there isn't necessarily a tensor to take the device from.
            torch._C._get_default_device(),
            # We want to create tensors from cached metadata only when the inference
            # mode is the same.
            torch.is_inference_mode_enabled(),
            # Shape env settings could affect behavior. One example seen in the wild:
            # Disallowing dynamic shapes can introduce a DynamicOutputShapeException
            # where it wasn't seen on a previous instance of the same op.
            self.shape_env.settings if self.shape_env else None,
        )
        return _DispatchCacheKey(key_values)

    def _validate_cache_key(
        self,
        func: OpOverload,
        args: Sequence[object],
        kwargs: Mapping[str, object],
    ) -> None:
        """
        Validate that the cache key generated by _cache_key will be
        reasonable.
        """
        # Avoid caching for any ops that would require a more sophisticated
        # caching implementation, e.g., data dependent ops or ops that modify
        # the inputs.
        if torch.Tag.data_dependent_output in func.tags:
            raise _BypassDispatchCache("data dependent output")

        if torch.Tag.dynamic_output_shape in func.tags:
            raise _BypassDispatchCache("dynamic output shape")

        if torch.Tag.inplace_view in func.tags:
            raise _BypassDispatchCache("inplace view")

        if func == aten._unsafe_view.default:
            raise _BypassDispatchCache("unsafe view")

        if func in self.lift_fns:
            raise _BypassDispatchCache("lift")

        if func.name() == "inductor::resize_storage_bytes_":
            raise _BypassDispatchCache("inductor::resize_storage_bytes_")

        if not torch._library.utils.is_builtin(func):
            raise _BypassDispatchCache("non-builtin")

        # In order to handle storage aliasing, we need to establish the alias
        # for any view op on a cache hit. But CompositeImplicitAutograd ops may
        # or may not alias the input, so just punt on caching these.
        if func.is_view and torch._C._dispatch_has_kernel_for_dispatch_key(
            func.name(), torch._C.DispatchKey.CompositeImplicitAutograd
        ):
            raise _BypassDispatchCache("CompositeImplicitAutograd")

    def _prep_args_for_hash(
        self, args: Union[Mapping[str, object], Sequence[object]]
    ) -> Tuple[object, ...]:
        """
        Translate the provided args into a form suitable for caching at FakeTensor
        dispatch, i.e., convert unhashable types like lists & dicts into tuples and
        convert FakeTensors into metadata. Raises _BypassDispatchCache to signal
        unsupported cases that should bypass caching.
        """
        if isinstance(args, dict):
            args = list(args.keys()) + list(args.values())

        result: List[object] = []
        for arg in args:
            if isinstance(arg, FakeTensor):
                if not self.is_our_fake(arg):
                    raise _BypassDispatchCache("not our fake")
                if arg._has_symbolic_sizes_strides:
                    raise _BypassDispatchCache("symbolic shape")
                if arg.constant is not None:
                    raise _BypassDispatchCache("constant attribute")
                if arg.is_sparse:
                    raise _BypassDispatchCache("sparse tensor")
                if arg.layout in [
                    torch.sparse_csr,
                    torch.sparse_csc,
                    torch.sparse_bsr,
                    torch.sparse_bsc,
                ]:
                    # Does this subsume arg.is_sparse?
                    raise _BypassDispatchCache("sparse tensor layout")
                # sparse tensors don't have storage, so check is after
                if isinstance(arg.untyped_storage().nbytes(), SymInt):
                    raise _BypassDispatchCache("symbolic nbytes")
                if is_sparse_compressed(arg):
                    raise _BypassDispatchCache("sparse compressed tensor")
                result.append(extract_tensor_metadata(arg))
            elif isinstance(arg, Tensor):
                raise _BypassDispatchCache("non-fake tensor")
            elif isinstance(arg, (SymBool, SymInt, SymFloat)):
                raise _BypassDispatchCache("symbolic shape")
            elif isinstance(arg, (list, tuple, dict)):
                result.extend(self._prep_args_for_hash(arg))
            else:
                # It's important to capture the type of the arg since, e.g., 1 and 1.0
                # hash to the same value, but can produce different dtypes for the
                # output tensor.
                result.append((type(arg), arg))

        return tuple(result)

    def _make_cache_entry(
        self,
        key: _DispatchCacheKey,
        func: OpOverload,
        args: Sequence[object],
        kwargs: Mapping[str, object],
        output: Optional[FakeTensor],
    ) -> _DispatchCacheEntry:
        """
        Make a cache entry object for the given 'output' Tensor. Raises
        _BypassDispatchCache if the output tensor has characteristics that
        prevent caching it.
        """
        if output is None:
            return _DispatchCacheEntry(inplace_idx=None, metadata=None, view_idx=None)

        # Some ops return tuples of Tensors, but it's rare, so avoid
        # the complexity of caching other types.
        if not isinstance(output, FakeTensor):
            raise _BypassDispatchCache("non-FakeTensor output")

        # Avoid caching FakeTensors with constants attached since those
        # can be invalidated.
        if output.constant is not None:
            raise _BypassDispatchCache("constant attribute")

        # TODO: support caching sparse outputs?
        if output.is_sparse:
            raise _BypassDispatchCache("sparse output")

        if is_sparse_compressed(output):
            raise _BypassDispatchCache("sparse compressed output")

        # Can an in-place op really reference a kwarg? If so, then we need
        # to extend the implementation to handle it.
        for kval in kwargs.values():
            if id(kval) == id(output):
                raise _BypassDispatchCache("kwarg aliases output")

        # If this is an in-place op, the entry records which input arg is aliased.
        for idx in range(len(args)):
            if id(args[idx]) == id(output):
                return _DispatchCacheEntry(
                    inplace_idx=idx, metadata=None, view_idx=None
                )

        # Otherwise, create an entry that records the output tensor's metadata.
        view_idx = None
        if func.is_view:
            idxs = [i for i, t in enumerate(args) if isinstance(t, Tensor)]
            assert len(idxs) == 1
            view_idx = idxs[0]

        metadata = extract_tensor_metadata(output)
        entry = _DispatchCacheEntry(
            inplace_idx=None, metadata=metadata, view_idx=view_idx
        )

        # N.B.: Some checks for bypassing the cache would be performed on the
        # output tensor synthesized from the cached metadata. As an optimization,
        # we can synthesize a tensor here and do the checks on that instance.
        # This approach keeps the (more frequent) cache-hit path as lightweight
        # as possible.
        synth_output = self._output_from_cache_entry(entry, func, args)

        # Make sure the dispatch_key_set from the synthesized output tensor will
        # be the same.
        synth_key_set = torch._C._dispatch_key_set(synth_output)
        key_set = torch._C._dispatch_key_set(output)
        if synth_key_set != key_set:
            raise _BypassDispatchCache("dispatch_key_set mismatch")

        return entry

    def _output_from_cache_entry(
        self, entry: _DispatchCacheEntry, func: OpOverload, args: Sequence[object]
    ) -> Optional[FakeTensor]:
        """
        Create a new FakeTensor from the cache entry.
        """
        if entry.inplace_idx is not None:
            # This is an in-place op; return the aliased arg.
            inplace_arg = args[entry.inplace_idx]
            assert isinstance(inplace_arg, FakeTensor)
            return inplace_arg

        # Synthesize a new FakeTensor with the cached metadata.
        metadata = entry.metadata
        if metadata is None:
            return None

        assert not metadata.is_sparse

        empty = torch.empty_strided(
            metadata.shape,
            metadata.stride,
            dtype=metadata.dtype,
            layout=metadata.layout,
            device="meta",
            requires_grad=metadata.requires_grad,
        )

        if metadata.is_conj:
            torch._C._set_conj(empty, True)
        if metadata.is_neg:
            torch._C._set_neg(empty, True)

        maybe_suppress: Callable[[], typing.ContextManager] = contextlib.nullcontext
        if self.shape_env is not None:
            maybe_suppress = self.shape_env.suppress_guards

        if func.is_view:
            # For view ops, the storage should be the same as the tensor input.
            view_arg = args[cast(int, entry.view_idx)]
            assert isinstance(view_arg, FakeTensor)
            storage = view_arg.untyped_storage()
            with in_kernel_invocation_manager(self), maybe_suppress():
                empty.set_(
                    storage, metadata.storage_offset, metadata.shape, metadata.stride
                )
        elif metadata.storage_offset != 0:
            storage = empty.untyped_storage()
            with in_kernel_invocation_manager(self), maybe_suppress():
                empty.set_(
                    storage, metadata.storage_offset, metadata.shape, metadata.stride
                )
        if metadata.storage_bytes == 0:
            empty.untyped_storage().resize_(0)

        return FakeTensor(self, empty, metadata.device)

    def _crosscheck_cache_output(
        self,
        output: Optional[FakeTensor],
        func: OpOverload,
        types: Sequence[Type],
        args: Sequence[object],
        kwargs: Mapping[str, object],
    ) -> None:
        """
        Helper to validate that the output synthesized from the cache matches
        the output created by normal dispatch.
        """
        try:
            true_output = self._dispatch_impl(func, types, args, kwargs)
        except Exception as e:
            raise RuntimeError(
                f"FakeTensor cache crosscheck failure: func={func}, "
                f"args={args}, kwargs={kwargs}: Dispatch raised={e}"
            ) from e
        try:
            if (true_output is not None) and (output is not None):
                assert_metadata_eq(assert_eq, true_output, output)
            else:
                assert true_output is None
                assert output is None
        except Exception as e:
            raise RuntimeError(
                f"FakeTensor cache crosscheck failure: func={func}, "
                f"args={args}, kwargs={kwargs}"
            ) from e

    def dispatch(
        self,
        func: OpOverload,
        types: Sequence[Type],
        args: Sequence[object] = (),
        kwargs: Mapping[str, object] = immutable_dict(),
    ) -> object:
        kwargs = kwargs or {}
        with no_dispatch():
            log.debug("%s %s %s", func, args, kwargs)

        if func in _DISPATCH_META_HANDLERS:
            return _DISPATCH_META_HANDLERS[func](args)

        if log.getEffectiveLevel() <= logging.DEBUG:
            log.debug(
                "%sFakeTensorMode.__torch_dispatch__: %s", " " * RECURSION_COUNT, func
            )
            # NOTE: incr is intentionally unused for a RAII pattern
            incr = IncrementRecursionCount()

        # Some attribute queries that can be serviced directly
        # See Note [is_coalesced is dispatched]
        if func in _DISPATCH_HANDLE_DIRECTLY:
            # NB: no_dispatch is ok here too, this func is very simple
            with in_kernel_invocation_manager(self):
                return func(*args, **kwargs)

        if self.cache_enabled:
            return self._cached_dispatch_impl(func, types, args, kwargs)
        else:
            return self._dispatch_impl(func, types, args, kwargs)

    def _dispatch_impl(
        self,
        func: OpOverload,
        types: Sequence[Type],
        args: Sequence[object],
        kwargs: Mapping[str, object],
    ) -> Optional[FakeTensor]:
        flat_args, args_spec = pytree.tree_flatten((args, kwargs))

        flat_arg_fake_tensors = [t for t in flat_args if self.is_our_fake(t)]
        has_symbolic_sizes = any(
            i._has_symbolic_sizes_strides for i in flat_arg_fake_tensors
        ) or any(isinstance(a, SymInt) for a in flat_args)

        converter = self.fake_tensor_converter

        is_lift_func = func in self.lift_fns

        # To constant propagate through these functions:
        # 1, If this is a lift due to a torch.tensor call,
        #    the input tensor is guaranteed to be a
        #    constant, so we keep a copy of the original argument along so
        #    we can query it if we're asked to item() it at some later point.
        #    (Note that you can always call a lift fn manually, so we do
        #    have to check if there are any fake tensors!)
        # 2, Some functions that allow Python numbers to bind to Tensors, e.g, torch.div
        if (is_lift_func and not flat_arg_fake_tensors) or (
            should_allow_numbers_as_tensors(func)
            and not has_symbolic_sizes
            and not flat_arg_fake_tensors
        ):
            assert all(
                t.constant is not None for t in flat_arg_fake_tensors
            ), f"{func} should not have fake inputs without constants"
            const_flat_args = [
                a.constant if self.is_our_fake(a) else a for a in flat_args
            ]
            const_args, const_kwargs = pytree.tree_unflatten(const_flat_args, args_spec)
            out = func(*const_args, **const_kwargs)
            if type(out) is Tensor and self.may_turn_const(out):
                # NB: not in_kernel_invocation_manager because we're doing real
                # compute here
                # NB: no_dispatch() here is VERY DANGEROUS (like, segfault
                # dangerous) if this is actually a wrapper subclass tensor,
                # therefore the exact type test above
                with no_dispatch():
                    out = out.clone()
                return converter.from_real_tensor(self, out, make_constant=True)

        # See [subclass inputs] below
        # NB: If you're seeing a mysterious infinite loop involving fake
        # tensor, it might be related to this line.  Though I'm not sure
        # how you'll know to read this comment, as this line won't show up
        # in the stack trace.
        has_unrecognized_types = _check_for_subclass(flat_args)
        if has_unrecognized_types:
            unrecognized_types = [
                type(x) for x in flat_args if _check_for_subclass_arg(x)
            ]
            not_implemented_log.debug(
                "FakeTensorMode unrecognized subclass(es): %s", unrecognized_types
            )
            return NotImplemented

        # if we are in the dispatch mode, we will enter this function even if the inputs
        # are not FakeTensors. For now, throw if any non-Fake Tensor inputs
        # and just support constructors.

        # this is generated from torch.tensor(), which does not use the
        # dispatcher, to allow wrapper subclasses to wrap the new tensor
        if is_lift_func:
            assert len(kwargs) == 0 and len(args) == 1, f"{args} {kwargs}"

            if type(args[0]) is Tensor:
                return converter.from_real_tensor(self, args[0])

        # If we are trying to avoid device init, then we need to avoid constant
        # prop on constant tensors for ops that change devices.
        avoiding_device_init = False
        if self.avoid_device_init:
            if (
                func == torch.ops.aten._to_copy.default
                and "device" in kwargs
                and kwargs["device"] != "cpu"
            ):
                avoiding_device_init = True
            if func == torch.ops.prims.device_put.default:
                avoiding_device_init = True

        # Recompute flat_arg_fake_tensors here again in case some of the inputs
        # were real tensors and fakified in validate_and_convert_non_fake_tensors
        (flat_args, flat_arg_fake_tensors) = self.validate_and_convert_non_fake_tensors(
            func, converter, flat_args, args_spec
        )
        del args, kwargs  # Invalidated

        # The current constant handling only support tracing systems
        # (aot autograd, torchdynamo) where each operation is run consecutively.
        # Because each operation is run in order, we can trace out and support
        # sequences like: x = torch.tensor(0.); y = x.add_(1)
        # Whenver a constant is written to but with inputs that cannot be evaluated
        # statically, such as random_(), we invalidate all constants that alias the input
        # We will rely on functionalization for use of fake tensors constants as persistent
        # objects on an FX Graph.

        # We dispatch size/stride/numel on the FakeTensor not its constant, so bail on inplace_view
        all_constant = all(e.constant is not None for e in flat_arg_fake_tensors)
        if (
            torch.Tag.nondeterministic_seeded not in func.tags
            and torch.Tag.inplace_view not in func.tags
            and all_constant
            and len(flat_arg_fake_tensors) != 0
            and not has_symbolic_sizes
            and not avoiding_device_init
        ):
            const_flat_args = [
                a.constant if self.is_our_fake(a) else a for a in flat_args
            ]
            const_args, const_kwargs = pytree.tree_unflatten(const_flat_args, args_spec)

            # NB: not in_kernel_invocation_manager(self) as we want to do REAL
            # compute
            with no_dispatch():
                out = func(*const_args, **const_kwargs)

            flat_out = pytree.tree_leaves(out)
            flat_out_tensors = [t for t in flat_out if isinstance(t, Tensor)]
            all_constant = all(self.may_turn_const(t) for t in flat_out_tensors)

            if all_constant:
                return pytree.tree_map_only(
                    Tensor,
                    lambda t: converter.from_real_tensor(self, t, make_constant=True),
                    out,
                )

            # we weren't able to turn outputs to constants,
            # so invalidate all constants that might be aliases of the outputs
            for ten in flat_out_tensors:
                converter.invalidate_constant_aliases(ten)

        # we are falling through to running non constant tensors, any input constant that
        # is written to must be invalidated
        args, kwargs = pytree.tree_unflatten(flat_args, args_spec)
        self.invalidate_written_to_constants(func, flat_arg_fake_tensors, args, kwargs)

        def maybe_to_real_tensor(t: T) -> Optional[Union[T, Tensor]]:
            if isinstance(t, FakeTensor):
                return t.real_tensor
            elif isinstance(t, SymTypes):
                assert self.shape_env is not None
                return t.node.pytype(
                    t.node.expr.xreplace(self.shape_env.var_to_val).xreplace(
                        self.shape_env.unbacked_var_to_val
                    )
                )
            else:
                return t

        from torch.fx.experimental.symbolic_shapes import (
            compute_unbacked_bindings,
            free_unbacked_symbols,
            SymTypes,
        )

        nil = object()

        real_out = nil
        if (
            self.propagate_real_tensors
            and all(e.real_tensor is not None for e in flat_arg_fake_tensors)
            # TODO: Handle SymFloat/SymBool
            and not any(
                (
                    isinstance(a, SymInt)
                    and (syms := free_unbacked_symbols(a))
                    and self.shape_env is not None
                    and any(s not in self.shape_env.unbacked_var_to_val for s in syms)
                )
                for a in flat_args
            )
        ):
            real_flat_args = [maybe_to_real_tensor(a) for a in flat_args]
            real_args, real_kwargs = pytree.tree_unflatten(real_flat_args, args_spec)
            real_out = func(*real_args, **real_kwargs)
        elif self.propagate_real_tensors:
            # This can happen occasionally legitimately, specifically when you
            # are inside the meta of a data dependent operation and you create
            # a tensor on an unbacked SymInt; at this point in time we don't
            # know what the unbacked SymInt is, but we will know later.
            # However, if there's a bug in the condition above, this condition
            # will also trigger.
            log.debug(
                "propagate_real_tensors skipped %s(%s, %s) %s",
                func,
                flat_arg_fake_tensors,
                flat_args,
                self.shape_env.unbacked_var_to_val if self.shape_env else None,
            )

        def maybe_propagate_real_tensors(fake_out: T) -> T:
            import sympy

            def go(t: object, real_t: Tensor) -> None:
                if isinstance(t, FakeTensor):
                    # NB: unconditionally overwrite
                    t.real_tensor = real_t
                elif isinstance(t, SymTypes) and free_unbacked_symbols(t):
                    if isinstance(t.node.expr, sympy.Symbol):
                        assert self.shape_env is not None
                        self.shape_env.set_unbacked_var_to_val(t.node.expr, real_t)

            if real_out is not nil:
                tree_map_(go, fake_out, real_out)

                # If a data-dependent op is used in a decomposition, we
                # may need to get the unbacked settings "early"
                # TODO: Is this really needed?
                compute_unbacked_bindings(self.shape_env, fake_out, peek=True)

            return fake_out

        # Try for fastpath
        if has_symbolic_sizes:
            fast_impl = get_fast_op_impls().get(func)
            if fast_impl is not None:
                return maybe_propagate_real_tensors(fast_impl(self, *args, **kwargs))

        # If there's a Python meta, prefer that over the decomposition
        from torch._decomp import meta_table as meta_table

        if func not in meta_table and not self.cpp_meta_supports_symint(func):
            from torch._decomp import decomposition_table

            # Prefer Python decompositions over C++ ones
            if func in decomposition_table and (
                has_symbolic_sizes
                or (
                    # TODO: Remove these exclusions, so that we can remove
                    # this leg entirely
                    torch_decomp_decompositions(func)
                    and all(not e.is_sparse for e in flat_arg_fake_tensors)
                )
            ):
                with self:
                    return decomposition_table[func](*args, **kwargs)

            with self:
                # Decomposes CompositeImplicitAutograd ops
                r = func.decompose(*args, **kwargs)
                if r is not NotImplemented:
                    return r

        # prims already wrap FakeTensor inputs to FakeTensor outputs
        # and do device logic, we dont need do anything but run them
        # and ensure that Meta kernels are dispatched to (see)
        # Fake Tensor Dispatch Keys
        # TODO - we should be use the prim aten impl
        # TODO - fix prims complex ops
        if (
            "prims::" in func._schema.name
            and hasattr(func, "prim_meta_impl")
            and not stride_incorrect_op(func)
        ):
            with self:
                return maybe_propagate_real_tensors(
                    func.prim_meta_impl(*args, **kwargs)
                )

        # Users can register FakeTensor rules for custom operators
        # Call them if they exist.
        maybe_fake_impl = torch._library.simple_registry.singleton.find(
            func.name()
        ).fake_impl.kernel
        if maybe_fake_impl:
            ctx = torch._library.fake_impl.FakeImplCtx(self, func)
            with torch._library.fake_impl.set_ctx_getter(lambda: ctx), self:
                result = maybe_fake_impl(*args, **kwargs)
                return maybe_propagate_real_tensors(result)

        # special handling for funcs registered through `register_op_impl`,
        # e.g., manipulating args on constructor calls to construct meta tensors
        # and then afterwards wrapping them to a FakeTensor
        for run_impl_check, op_impl in op_implementations_checks:
            if run_impl_check(func):
                op_impl_out = op_impl(self, func, *args, **kwargs)
                if op_impl_out is not NotImplemented:
                    return maybe_propagate_real_tensors(op_impl_out)

        def maybe_run_unsafe_fallback(
            error: Optional[RuntimeError] = None,
        ) -> Optional[FakeTensor]:
            # We infer the meta of a custom ops that return None to just
            # return None. custom ops are not allowed to mutate metadata
            # of their inputs, so this is safe.
            if torch._library.utils.can_generate_trivial_fake_impl(func):
                return None
            # no meta kernel registered, fallback to kernel for the device
            if has_symbolic_sizes or not self.can_run_unsafe_fallback(func):
                raise UnsupportedOperatorException(func)
            if error is None:
                error = UnsupportedOperatorException(func)
            return run_fallback_kernel(self, func, flat_args, args_spec, error)

        # Optimization: If there is no Meta kernel, it takes a surprisingly long
        # amount of time to catch the NotImplementedError, so we check it here.
        if not has_meta(func):
            fallback = maybe_run_unsafe_fallback()
            return maybe_propagate_real_tensors(fallback)

        # run kernel registered to meta for func, which include
        # python meta registrations, prims, decomps, and c++ meta fns (structured kernels)
        # It's possible that the kernel will return NotImplementedError
        try:
            with in_kernel_invocation_manager(self):
                r = func(*args, **kwargs)
        except NotImplementedError as not_implemented_error:
            return maybe_run_unsafe_fallback(not_implemented_error)
        except Exception:
            log.exception("failed while attempting to run meta for %s", func)
            raise

        return maybe_propagate_real_tensors(
            self.wrap_meta_outputs_with_default_device_logic(
                r, func, flat_args, device=kwargs.get("device")
            )
        )

    # WARNING: DO NOT add any additional namespaces/operators here if they refer to operators
    # outside of the pytorch/pytorch library! Any pre-existing things here
    # are either in the pytorch/pytorch library or have been grandfathered in.
    # The fallback does not always work and MAY CRASH and emit unreadable error messages
    # so it should not be allowed by default.
    _can_run_unsafe_fallback_allowed_namespaces = ordered_set(
        "debugprims",
        "prims",
        "aten",
        "xla",
        "vision",
        "torchtext",
        "torchaudio",
        "quantized",
    )

    def can_run_unsafe_fallback(self, func: OpOverload) -> bool:
        if not self.allow_fallback_kernels:
            return False
        # It's OK to try the fallback for built-in ops (e.g. aten, prims)
        # because we control and test these but the fallback leads to unexpected behavior
        # in user-defined custom ops
        return (
            func.namespace in self._can_run_unsafe_fallback_allowed_namespaces
            or func.name() == "fbgemm::gmm"
        )

    def validate_and_convert_non_fake_tensors(
        self,
        func: OpOverload,
        converter: FakeTensorConverter,
        flat_args: Sequence[object],
        args_spec: TreeSpec,
    ) -> Tuple[List[object], List[FakeTensor]]:
        """
        Checks if the list of tensors are fake tensors.
        If not, try to convert them to fake tensors.
        Returns the original args, kwargs, and a flattened list of (args, kwargs) that are fake tensors.
        """
        flat_arg_fake_tensors: List[FakeTensor] = []

        def validate(x: T) -> Union[T, FakeTensor]:
            if not isinstance(x, Tensor):
                return x

            nonlocal flat_arg_fake_tensors
            if not self.is_our_fake(x):
                if torch.Tag.inplace_view in func.tags:
                    args, kwargs = pytree.tree_unflatten(flat_args, args_spec)
                    raise AssertionError(
                        f"Can't call metadata mutating ops on non-Fake Tensor inputs. Found in {render_call(func, args, kwargs)}"
                    )
                if not self.allow_non_fake_inputs:
                    if isinstance(x, FakeTensor) and x.fake_mode is not self:
                        raise AssertionError("Mixing fake modes NYI")
                    args, kwargs = pytree.tree_unflatten(flat_args, args_spec)
                    raise AssertionError(
                        f"Please convert all Tensors to FakeTensors first or instantiate FakeTensorMode "
                        f"with 'allow_non_fake_inputs'. Found in {render_call(func, args, kwargs)}"
                    )

                out = converter.from_real_tensor(self, x)
            else:
                out = x

            flat_arg_fake_tensors.append(out)
            return out

        validated_args = [validate(a) for a in flat_args]
        return validated_args, flat_arg_fake_tensors

    def wrap_meta_outputs_with_default_device_logic(
        self,
        r: object,
        func: OpOverload,
        flat_args: Sequence[object],
        device: torch.device,
    ) -> PyTree:
        converter = self.fake_tensor_converter

        # Lazily initialized, in case there are no tensor returns
        common_device = None
        has_scalar_only_inputs = False

        def wrap(e: T) -> Union[T, FakeTensor]:
            nonlocal common_device
            nonlocal has_scalar_only_inputs

            if not isinstance(e, Tensor):
                return e

            if common_device is None:
                (
                    common_device,
                    has_scalar_only_inputs,
                ) = FakeTensor._find_common_device(func, flat_args)

            is_our_fake = self.is_our_fake(e)
            if is_our_fake:
                torch._check(
                    e.device == common_device,
                    lambda: f"FakeTensor is wrapped to wrong device, found {e.device}, expected {common_device}",
                )
                return cast(T, e)
            elif converter is not None:
                if has_scalar_only_inputs:
                    # Under FakeTensorMode, op accepts scalar only inputs, such as aten.add/sub/mul/div,
                    # returns a real scalar tensor on CPU. See TensorMeta() in _prims/__init__.py for details.
                    # We thus directly convert real tensor to fake tensor.
                    return converter.from_real_tensor(self, e)
                else:
                    return converter.from_meta_and_device(
                        self, e, device or common_device
                    )
            else:
                return e

        return tree_map(wrap, r)

    _cpp_meta_supports_symint = ordered_set(
        aten.empty.memory_format,
        aten.empty_strided.default,
        aten.as_strided_scatter.default,
        aten.as_strided.default,
        aten.as_strided_.default,
        aten.zeros.default,
        aten.detach.default,
        aten.view_as_real.default,
        aten.view_as_complex.default,
        aten.set_.source_Storage_storage_offset,
        aten._sparse_coo_tensor_with_dims_and_tensors.default,
    )

    def cpp_meta_supports_symint(self, func: OpOverload) -> bool:
        if torch.Tag.view_copy in func.tags:
            return True
        return func in self._cpp_meta_supports_symint

    lift_fns = ordered_set(aten.lift_fresh.default, aten.lift_fresh_copy.default)

    def may_turn_const(self, t: Tensor) -> bool:
        return (
            t.numel() <= CONSTANT_NUMEL_LIMIT
            and not t.is_sparse
            and not self.is_our_fake(t)
            and not t.device.type == "meta"
        )

    def invalidate_written_to_constants(
        self,
        func: OpOverload,
        flat_arg_fake_tensors: Sequence[FakeTensor],
        args: Sequence[object],
        kwargs: Mapping[str, object],
    ) -> None:
        any_constant = any(e.constant is not None for e in flat_arg_fake_tensors)
        schema_info = get_schema_info(func)
        if any_constant and schema_info.is_mutable():
            _, new_kwargs = normalize_function(
                func, args=args, kwargs=kwargs, normalize_to_only_use_kwargs=True
            )
            for k, v in new_kwargs.items():
                k = k if (k != "input" or schema_info.has_argument(k)) else "self"
                if (
                    self.is_our_fake(v)
                    and schema_info.is_mutable(k)
                    and v.constant is not None
                ):
                    self.fake_tensor_converter.invalidate_constant_aliases(v.constant)

    def from_tensor(
        self,
        tensor: Tensor,
        *,
        static_shapes: Optional[bool] = None,
        source: Optional[Source] = None,
        symbolic_context: Optional[SymbolicContext] = None,
        trace: bool = True,
    ) -> FakeTensor:
        shape_env: Optional[ShapeEnv] = self.shape_env
        if static_shapes is None:
            static_shapes = self.static_shapes
        if static_shapes:
            assert (
                symbolic_context is None
            ), "cannot set both static_shapes and symbolic_context"
            shape_env = None
        return self.fake_tensor_converter.from_real_tensor(
            self,
            tensor,
            shape_env=shape_env,
            source=source,
            symbolic_context=symbolic_context,
            trace=trace,
        )


# NB: returns fake tensors
def run_fallback_kernel(
    fake_mode: FakeTensorMode,
    func: OpOverload,
    flat_args: Sequence[object],
    args_spec: PyTree,
    orig_not_implemented_exception: RuntimeError,
) -> FakeTensor:
    # these should all be supported, just to be safe
    # avoid fallback for operators which inplace modify metadata
    # because the input fake tensors would be umodified
    if torch.Tag.inplace_view in func.tags:
        raise orig_not_implemented_exception

    inp_impls = {}

    # Don't use in_kernel_invocation_manager(fake_mode) as we want to do
    # REAL compute (not with meta device)
    with no_dispatch():

        def to_real_tensor(e: T) -> Union[T, Tensor]:
            if fake_mode.is_our_fake(e):
                out = torch.zeros_like(e, device=e.fake_device)
                if e.is_sparse:
                    out._coalesced_(e.is_coalesced())
                inp_impls[id(out)] = e
                return out
            return e

        flat_args = [to_real_tensor(a) for a in flat_args]
        args, kwargs = pytree.tree_unflatten(flat_args, args_spec)

        r = func(*args, **kwargs)

    storages: Set[object] = set()

    for e in flat_args:
        if isinstance(e, Tensor):
            if not e.is_sparse:
                storages.add(e._typed_storage()._cdata)

    # TODO: also check metadata change on inputs
    # proper aliasing/metadata relationship between outputs and inputs will
    # not be set up, bc of conversion to device, unless we can reuse an
    # input impl

    def map_out(e: T) -> Union[T, FakeTensor]:
        if id(e) not in inp_impls and (
            isinstance(e, Tensor)
            and not e.is_sparse
            and e._typed_storage()._cdata in storages
        ):
            raise orig_not_implemented_exception

        if isinstance(e, Tensor):
            if id(e) in inp_impls:
                return inp_impls[id(e)]
            else:
                return fake_mode.fake_tensor_converter.from_real_tensor(fake_mode, e)
        else:
            return e

    return pytree.tree_map(map_out, r)


# Just for use to allow copying a module to fake tensors,
# does not apply elsewhere
class FakeCopyMode(TorchFunctionMode):
    def __init__(self, fake_mode: FakeTensorMode) -> None:
        self.fake_mode = fake_mode

    def __torch_function__(
        self,
        func: OpOverload,
        types: Sequence[Type],
        args: Sequence[object] = (),
        kwargs: Optional[Mapping[str, object]] = None,
    ) -> FakeTensor:
        kwargs = kwargs if kwargs else {}

        # clone will get called in Parameter deepcopy
        if func == torch._C.TensorBase.clone:
            assert isinstance(args[0], Tensor)
            return func(
                self.fake_mode.from_tensor(args[0], static_shapes=True), **kwargs
            )
        elif func == Tensor.__deepcopy__:
            assert len(args) == 2 and len(kwargs) == 0
            tensor = cast(Tensor, args[0])
            memo = cast(Dict[int, FakeTensor], args[1])

            if id(tensor) in memo:
                return memo[id(tensor)]

            out = self.fake_mode.from_tensor(tensor, static_shapes=True)
            memo[id(tensor)] = out
            return out
        else:
            with torch._C.DisableTorchFunctionSubclass():
                return func(*args, **kwargs)


def _device_handler(args: Sequence[object]) -> torch.device:
    # NB: Don't use is_our_fake, just serve the fake information
    # as is.  Notice we don't use 'self'; we use args[0].fake_mode
    # because they may not be the same.  It would also be possible
    # to return NotImplemented here, in which case the FakeTensor
    # handler on args[0] would handle it, but we're being nice and
    # short-circuiting quickly.
    assert len(args) == 1 and isinstance(args[0], FakeTensor)
    if args[0].fake_mode.in_kernel_invocation:
        return torch.device("meta")
    else:
        return args[0].fake_device


# [subclass inputs]
# Suppose we enable fake tensor mode.  This means that fake tensor
# mode will run first.  But what if we do an operation that
# involves a tensor subclass that will desugar into normal tensor
# operations?  Without returning NotImplemented, fake tensor mode will run first,
# decide that a conversion was made (since there was a non fake
# tensor argument), and report an error that converting non
# fake tensor is not supported.  What we actually wanted to happen
# was to give the subclass a chance to figure out what it wants to
# before erroring out. Returning NotImplemented here allows this.
def _check_for_subclass(flat_args: Sequence[object]) -> bool:
    return any(_check_for_subclass_arg(x) for x in flat_args)


def _check_for_subclass_arg(x: object) -> bool:
    return (
        not isinstance(x, FakeTensor)
        and isinstance(x, Tensor)
        and type(x) is not Tensor
        and type(x) is not torch.nn.Parameter
    )


_DISPATCH_META_HANDLERS = {
    torch.ops.prim.device.default: _device_handler,
    torch.ops.aten.size.default: lambda args: tuple(
        int(s) for s in cast(Tensor, args[0]).size()
    ),
    torch.ops.aten.stride.default: lambda args: tuple(
        int(s) for s in cast(Tensor, args[0]).stride()
    ),
    torch.ops.aten.storage_offset.default: lambda args: int(
        cast(Tensor, args[0]).storage_offset()
    ),
}

_DISPATCH_HANDLE_DIRECTLY = ordered_set(
    torch.ops.aten.is_coalesced.default,
    torch.ops.aten.dense_dim.default,
    torch.ops.aten.sparse_dim.default,
)

from torch._subclasses.fake_impls import (  # noqa: F401
    _device_not_kwarg_ops,  # noqa: F401
    _is_tensor_constructor,  # noqa: F401
    _like_tensor_constructors,  # noqa: F401
    contains_tensor_types,  # noqa: F401
    get_fast_op_impls,
    has_meta,
    op_implementations_checks,
    stride_incorrect_op,
)<|MERGE_RESOLUTION|>--- conflicted
+++ resolved
@@ -15,6 +15,7 @@
     cast,
     Dict,
     Generator,
+    Iterable,
     List,
     Literal,
     Mapping,
@@ -144,10 +145,7 @@
             torch._C._set_dispatch_mode(old)
 
 
-<<<<<<< HEAD
-def is_fake(x: object) -> TypeGuard[Tensor]:
-=======
-def get_plain_tensors(subclass):
+def get_plain_tensors(subclass: Tensor) -> List[Tensor]:
     assert is_traceable_wrapper_subclass(subclass)
     plain_tensors = []
     todo = [subclass]
@@ -163,8 +161,7 @@
     return plain_tensors
 
 
-def is_fake(x):
->>>>>>> 999eec8d
+def is_fake(x: object) -> TypeGuard[Tensor]:
     if isinstance(x, FakeTensor):
         return True
     if is_traceable_wrapper_subclass(x):
@@ -472,8 +469,10 @@
 def init_cuda_context() -> None:
     # Backward will error with cuda Fake Tensors if no cuda tensors have been initialized first
     if torch.cuda.is_available():
-        torch.empty(1, device="cuda") if torch.version.hip is None else torch.zeros(
-            1, device="cuda"
+        (
+            torch.empty(1, device="cuda")
+            if torch.version.hip is None
+            else torch.zeros(1, device="cuda")
         )
 
 
@@ -877,6 +876,35 @@
         return out
 
 
+# Build _flatten, _unflatten, and _flatten_with_keys for the wrapped dataclass.
+def _make_pytree(cls: typing.Any) -> Type:
+    def _flatten_with_keys(
+        obj: cls,
+    ) -> Tuple[List[Tuple[pytree.KeyEntry, object]], pytree.Context]:
+        context = None
+        result: List[Tuple[pytree.KeyEntry, object]] = []
+        for field in cls.__dataclass_fields__.keys():
+            result.append((pytree.GetAttrKey(field), getattr(obj, field)))
+        return (result, context)
+
+    def _flatten(obj: object) -> Tuple[List[object], pytree.Context]:
+        context = None
+        result = []
+        for field in cls.__dataclass_fields__.keys():
+            result.append(getattr(obj, field))
+        return (result, context)
+
+    def _unflatten(values: Iterable[object], context: pytree.Context) -> object:
+        return cls(*values)
+
+    pytree.register_pytree_node(
+        cls, _flatten, _unflatten, flatten_with_keys_fn=_flatten_with_keys
+    )
+
+    return cls
+
+
+@_make_pytree
 @dataclass(frozen=True)
 class TensorMetadata:
     """
@@ -900,6 +928,25 @@
     is_coalesced: Optional[bool]
     dense_dim: Optional[int]
     sparse_dim: Optional[int]
+
+    def flatten_into(self, result: List[object]) -> None:
+        result.append(self.dtype)
+        result.append(self.shape)
+        result.append(self.stride)
+        result.append(self.device)
+        result.append(self.layout)
+        result.append(self.memory_format)
+        result.append(self.storage_offset)
+        result.append(self.storage_bytes)
+        result.append(self.requires_grad)
+        result.append(self.is_quantized)
+        result.append(self.is_conj)
+        result.append(self.is_neg)
+        result.append(self.is_inference)
+        result.append(self.is_sparse)
+        result.append(self.is_coalesced)
+        result.append(self.dense_dim)
+        result.append(self.sparse_dim)
 
 
 def extract_tensor_metadata(t: Tensor) -> TensorMetadata:
@@ -1251,11 +1298,8 @@
         Create a cache key given the dispatch args. Raises _BypassDispatchCache
         for any situation that precludes caching.
         """
-        key_values = (
+        key_values = [
             func,
-            # Translate any FakeTensor args to metadata.
-            self._prep_args_for_hash(args) if args else (),
-            self._prep_args_for_hash(kwargs) if kwargs else (),
             # Capture the default_dtype mode since that can affect the output tensor,
             # e.g., when operating on constant float values.
             torch.get_default_dtype(),
@@ -1269,8 +1313,13 @@
             # Disallowing dynamic shapes can introduce a DynamicOutputShapeException
             # where it wasn't seen on a previous instance of the same op.
             self.shape_env.settings if self.shape_env else None,
-        )
-        return _DispatchCacheKey(key_values)
+        ]
+        # Translate any FakeTensor args to metadata.
+        if args:
+            self._prep_args_for_hash(key_values, args)
+        if kwargs:
+            self._prep_args_for_hash(key_values, kwargs)
+        return _DispatchCacheKey(tuple(key_values))
 
     def _validate_cache_key(
         self,
@@ -1315,8 +1364,10 @@
             raise _BypassDispatchCache("CompositeImplicitAutograd")
 
     def _prep_args_for_hash(
-        self, args: Union[Mapping[str, object], Sequence[object]]
-    ) -> Tuple[object, ...]:
+        self,
+        result: List[object],
+        args: Union[Mapping[str, object], Sequence[object], Iterable[object]],
+    ) -> None:
         """
         Translate the provided args into a form suitable for caching at FakeTensor
         dispatch, i.e., convert unhashable types like lists & dicts into tuples and
@@ -1324,9 +1375,10 @@
         unsupported cases that should bypass caching.
         """
         if isinstance(args, dict):
-            args = list(args.keys()) + list(args.values())
-
-        result: List[object] = []
+            self._prep_args_for_hash(result, args.keys())
+            self._prep_args_for_hash(result, args.values())
+            return
+
         for arg in args:
             if isinstance(arg, FakeTensor):
                 if not self.is_our_fake(arg):
@@ -1350,20 +1402,20 @@
                     raise _BypassDispatchCache("symbolic nbytes")
                 if is_sparse_compressed(arg):
                     raise _BypassDispatchCache("sparse compressed tensor")
-                result.append(extract_tensor_metadata(arg))
+                metadata = extract_tensor_metadata(arg)
+                metadata.flatten_into(result)
             elif isinstance(arg, Tensor):
                 raise _BypassDispatchCache("non-fake tensor")
             elif isinstance(arg, (SymBool, SymInt, SymFloat)):
                 raise _BypassDispatchCache("symbolic shape")
             elif isinstance(arg, (list, tuple, dict)):
-                result.extend(self._prep_args_for_hash(arg))
+                self._prep_args_for_hash(result, arg)
             else:
                 # It's important to capture the type of the arg since, e.g., 1 and 1.0
                 # hash to the same value, but can produce different dtypes for the
                 # output tensor.
-                result.append((type(arg), arg))
-
-        return tuple(result)
+                result.append(type(arg))
+                result.append(arg)
 
     def _make_cache_entry(
         self,
