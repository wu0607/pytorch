--- conflicted
+++ resolved
@@ -11,11 +11,7 @@
 import shutil
 import time
 from dataclasses import dataclass
-<<<<<<< HEAD
-from typing import Callable, Dict, List, Optional, TYPE_CHECKING, Union
-=======
-from typing import Callable, List, Optional, Tuple, TYPE_CHECKING, Union
->>>>>>> 0e4c0ef2
+from typing import Callable, Dict, List, Optional, Tuple, TYPE_CHECKING, Union
 
 import torch
 from torch._dynamo.utils import ChromiumEventLogger, counters
@@ -466,17 +462,12 @@
         gm = mod.gm if isinstance(mod, torch._dynamo.utils.GmWrapper) else mod
         compiled_fn = None
         cache_key = None
-<<<<<<< HEAD
-        fx_config = {"cudagraphs": cudagraphs}
-        try:
-            cache_key = autograd_cache_key(gm, args, aot_config, fx_config)
-=======
         debug_lines: List[str] = []
         cache_event_time = time.time_ns()
         cache_state = None
+        fx_config = {"cudagraphs": cudagraphs}
         try:
-            cache_key, debug_lines = autograd_cache_key(gm, args, aot_config)
->>>>>>> 0e4c0ef2
+            cache_key, debug_lines = autograd_cache_key(gm, args, aot_config, fx_config)
             entry: Optional[AOTAutogradCacheEntry] = AOTAutogradCache._lookup(cache_key)
             if entry is not None:
                 compiled_fn = entry.wrap_post_compile(args, aot_config, fx_config)
