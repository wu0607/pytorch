--- conflicted
+++ resolved
@@ -206,11 +206,7 @@
 
             while (
                 current_kernel_index < len(cuda_kernel_events)
-<<<<<<< HEAD
-                and (cuda_kernel_events[current_kernel_index].start_us()) * 1000
-=======
                 and (cuda_kernel_events[current_kernel_index].start_ns())
->>>>>>> f34905f6
                 <= start_time  # type: ignore[possibly-undefined]
             ):
                 current_kernel_index += 1
