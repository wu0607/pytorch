# mypy: allow-untyped-decorators
# mypy: allow-untyped-defs
import functools
import inspect
import logging
import math
import re
from typing import Dict, List, TYPE_CHECKING

import torch._C
import torch._refs
import torch.fx
import torch.nn
import torch.onnx.operators
from torch._guards import TracingContext
from torch._logging import warning_once
from torch._streambase import _StreamBase

from .. import config, polyfill, variables
from ..codegen import PyCodegen
from ..create_parameter_op import (
    can_convert_to_tracable_parameter,
    new_parameter_placeholder,
    tracable_create_parameter,
)
from ..device_interface import get_registered_device_interfaces
from ..exc import unimplemented
from ..guards import GuardBuilder, install_guard
from ..source import SyntheticLocalSource
from ..utils import (
    check_unspec_or_constant_args,
    guard_if_dyn,
    has_torch_function,
    hashable,
    product,
    proxy_args_kwargs,
    unwrap_if_wrapper,
)
from .base import VariableTracker
from .ctx_manager import (
    AutocastModeVariable,
    NullContextVariable,
    TorchFunctionDisableVariable,
)
from .distributed import DistributedVariable, ProcessGroupVariable
from .lists import ListVariable, TupleVariable
from .torch_function import (
    can_dispatch_torch_function,
    dispatch_torch_function,
    TorchFunctionModeStackVariable,
)


try:
    import numpy as np
except ModuleNotFoundError:
    np = None  # type: ignore[assignment]

try:
    from torch.distributed._composable.fsdp import _fsdp_param_group
except ModuleNotFoundError:
    _fsdp_param_group = None  # type: ignore[assignment]


if TYPE_CHECKING:
    from torch._dynamo.symbolic_convert import InstructionTranslator


log = logging.getLogger(__name__)

supported_ctx_manager_classes = dict.fromkeys(
    [
        torch.profiler.profiler.profile,
        torch.autograd.forward_ad._set_fwd_grad_enabled,
        torch.autograd.forward_ad.dual_level,
        torch.autograd.profiler.profile,
        torch.autograd.profiler.record_function,
        torch._C.DisableTorchFunctionSubclass,
        torch._functorch.vmap.vmap_increment_nesting,
        torch._functorch.eager_transforms.grad_increment_nesting,
        torch._functorch.eager_transforms.jvp_increment_nesting,
        torch._functorch.eager_transforms.enable_inplace_requires_grad,
        torch.amp.autocast_mode.autocast,
        torch.autograd.grad_mode.enable_grad,
        torch.autograd.grad_mode.inference_mode,
        torch.autograd.grad_mode.no_grad,
        torch.autograd.grad_mode.set_grad_enabled,
        torch.autograd.graph.disable_saved_tensors_hooks,
        torch.cpu.amp.autocast_mode.autocast,
        torch.cuda.amp.autocast_mode.autocast,
    ]
)


REWRITE_OPS_TO_TENSOR_SIZE_METHOD = dict.fromkeys(
    [
        torch.onnx.operators.shape_as_tensor,
        torch._shape_as_tensor,
    ]
)

constant_fold_functions = [
    torch._assert,
    torch._utils._get_device_index,
    torch._C._get_cublas_allow_tf32,
    torch._C._is_any_autocast_enabled,
    torch.cuda.get_device_properties,
    torch.cuda.is_available,
    torch.distributed.is_available,
    torch.get_autocast_dtype,
    torch.get_autocast_gpu_dtype,
    torch.get_default_dtype,
    torch.is_autocast_cache_enabled,
    torch.is_autocast_cpu_enabled,
    torch.is_autocast_enabled,
    torch.is_complex,
    torch.is_floating_point,
    torch.nn.functional._Reduction.get_enum,  # type: ignore[attr-defined]
    torch.promote_types,
    torch._C._get_privateuse1_backend_name,
    torch.autograd._is_checkpoint_valid,
]
if torch.distributed.is_available():
    constant_fold_functions.extend(
        [
            torch.distributed.is_initialized,
            torch.distributed.get_rank,
            torch.distributed.get_world_size,
        ]
    )
# Convert to dict for O(1) access times
constant_fold_functions = dict.fromkeys(constant_fold_functions)


tracing_state_functions = {
    torch.jit.is_scripting: False,
    torch.jit.is_tracing: False,
    torch._C._get_tracing_state: None,
    torch.fx._symbolic_trace.is_fx_tracing: False,
    torch.onnx.is_in_onnx_export: False,
    torch._dynamo.external_utils.is_compiling: True,
    torch._utils.is_compiling: True,
    torch.compiler.is_compiling: True,
    torch.compiler.is_dynamo_compiling: True,
    torch.nn.modules.activation._is_make_fx_tracing: False,
}

bin_ops = dict.fromkeys(["add", "sub", "mul", "div", "sqrt"])


class BaseTorchVariable(VariableTracker):
    """common base for all torch.* functions, classes, modules and other things"""

    @classmethod
    def create_with_source(cls, value, source):
        install_guard(source.make_guard(GuardBuilder.FUNCTION_MATCH))
        return cls(
            value,
            source=source,
        )

    def __init__(self, value, **kwargs) -> None:
        super().__init__(**kwargs)
        self.value = value

    def reconstruct(self, codegen):
        try:
            name = f"{self.value.__module__}.{self.value.__name__}"
        except Exception:
            name = f"torch_obj_{id(self.value)}"
        unique_var_name = "__" + re.sub(r"[^a-zA-Z0-9_]+", "_", name)
        codegen.extend_output(
            codegen.setup_globally_cached(unique_var_name, self.value)
        )

    def as_proxy(self):
        return self.value

    def python_type(self):
        return type(self.value)

    def as_python_constant(self):
        return self.value

    def call_hasattr(self, tx: "InstructionTranslator", name):
        result = hasattr(self.value, name)
        return variables.ConstantVariable.create(result)

    def can_constant_fold_through(self):
        if self.value in constant_fold_functions:
            return True
        return getattr(self.value, "__module__", None) == "math"


class TorchCtxManagerClassVariable(BaseTorchVariable):
    """Points to a context manager class in torch.* that dynamo has implementations"""

    def __repr__(self) -> str:
        return f"TorchCtxManagerClassVariable({self.value})"

    @staticmethod
    def is_matching_cls(value):
        # Unwrap if it's a functools.lru_cache wrapper
        value = unwrap_if_wrapper(value)
        # We can't do isinstance(value, type) check because some ctx managers
        # are implemented as a function decorated by contextlib.contextmanager,
        # E.g., torch._functorch.vmap.vmap_increment_nesting.
        return (
            # Context manager type or function with @contextmanager is callable
            callable(value)
            and (
                hashable(value)  # accesses value.__hash__()
                and value in supported_ctx_manager_classes
            )
        )

    def call_function(
        self,
        tx: "InstructionTranslator",
        args: "List[VariableTracker]",
        kwargs: "Dict[str, VariableTracker]",
    ) -> "VariableTracker":
        from . import (
            DisabledSavedTensorsHooksVariable,
            DualLevelContextManager,
            FSDPParamGroupUseTrainingStateVariable,
            GradIncrementNestingCtxManagerVariable,
            GradInplaceRequiresGradCtxManagerVariable,
            GradModeVariable,
            InferenceModeVariable,
            JvpIncrementNestingCtxManagerVariable,
            SetFwdGradEnabledContextManager,
            StreamVariable,
            VmapIncrementNestingCtxManagerVariable,
        )

        if self.value is torch.no_grad:
            if len(args) == 1 and isinstance(
                args[0], variables.functions.BaseUserFunctionVariable
            ):
                ctx = GradModeVariable.create(tx, False)
                return ctx.call_function(tx, args, kwargs)
            else:
                return GradModeVariable.create(tx, False)
        elif self.value is torch.enable_grad:
            if len(args) == 1 and isinstance(
                args[0], variables.functions.BaseUserFunctionVariable
            ):
                ctx = GradModeVariable.create(tx, True)
                return ctx.call_function(tx, args, kwargs)
            return GradModeVariable.create(tx, True)
        elif self.value is torch.set_grad_enabled and len(args) == 1:
            return GradModeVariable.create(
                tx, args[0].as_python_constant(), initialized=True
            )
        elif self.value is torch.inference_mode:
            assert len(args) <= 1 and len(kwargs) == 0
            inf_mode = args[0].as_python_constant() if len(args) == 1 else True
            return InferenceModeVariable.create(tx, inf_mode)
        elif inspect.isclass(self.value) and issubclass(self.value, _StreamBase):
            from torch._dynamo.variables.builder import wrap_fx_proxy_cls

            return wrap_fx_proxy_cls(
                StreamVariable,
                tx,
                tx.output.create_proxy(
                    "call_function",
                    self.value,
                    (),
                    {},
                ),
            )
        elif self.value in (
            torch.amp.autocast_mode.autocast,
            torch.cuda.amp.autocast,
            torch.cpu.amp.autocast,
        ):
            return AutocastModeVariable.create(self.value, args, kwargs)
        elif self.value in (
            torch.profiler.profile,
            torch.profiler.record_function,
            torch.autograd.profiler.profile,
            torch.autograd.profiler.record_function,
        ):
            warning_once(log, "Profiler function %s will be ignored", self.value)
            return NullContextVariable()
        elif self.value is torch._C.DisableTorchFunctionSubclass:
            assert not (args or kwargs)
            return TorchFunctionDisableVariable.create(tx)
        elif self.value is torch._functorch.vmap.vmap_increment_nesting:
            assert len(args) == 2
            return VmapIncrementNestingCtxManagerVariable.create(
                tx,
                [guard_if_dyn(x) for x in args],
            )
        elif self.value is torch._functorch.eager_transforms.jvp_increment_nesting:
            assert len(args) == 0
            return JvpIncrementNestingCtxManagerVariable.create(tx)
        elif self.value is torch.autograd.forward_ad._set_fwd_grad_enabled:
            assert len(args) == 1
            return SetFwdGradEnabledContextManager.create(
                tx,
                [guard_if_dyn(x) for x in args],
            )
        elif self.value is torch.autograd.forward_ad.dual_level:
            assert len(args) == 0
            return DualLevelContextManager.create(tx)
        elif self.value is torch._functorch.eager_transforms.grad_increment_nesting:
            assert len(args) == 0
            return GradIncrementNestingCtxManagerVariable.create(tx)
        elif (
            self.value is torch._functorch.eager_transforms.enable_inplace_requires_grad
        ):
            assert len(args) == 1
            return GradInplaceRequiresGradCtxManagerVariable.create(
                tx,
                [guard_if_dyn(x) for x in args],
            )
        elif self.value is torch.autograd.graph.disable_saved_tensors_hooks:
            assert len(args) == 1
            return DisabledSavedTensorsHooksVariable.create(
                tx, args[0].as_python_constant()
            )
        elif (
            _fsdp_param_group is not None
            and self.value is _fsdp_param_group.FSDPParamGroup.use_training_state
        ):
            assert len(args) == 2
            return FSDPParamGroupUseTrainingStateVariable.create(
                tx, args[0], args[1].as_python_constant()
            )

        return super().call_function(tx, args, kwargs)


class TorchInGraphFunctionVariable(BaseTorchVariable):
    """Points to a torch function/method that should be put in FX graph"""

    def __repr__(self) -> str:
        return f"TorchInGraphFunctionVariable({self.value})"

    def get_function(self):
        return self.value

    @staticmethod
    @functools.lru_cache(None)
    def _get_handlers():
        """Build a dict from function -> method to handle it so that we are O(1)
        in terms of the number of function with special handling."""
        handlers = {}

        def register(*fns):
            def _register(handler):
                for fn in fns:
                    assert fn not in handlers, fn
                    handlers[fn] = handler
                return handler

            assert callable(fns[0])
            return _register

        from torch.backends.cuda import SDPAParams

        from . import (
            ConstantVariable,
            DeterministicAlgorithmsVariable,
            GradModeVariable,
            StreamContextVariable,
            SymNodeVariable,
            TensorVariable,
            UserDefinedObjectVariable,
        )
        from .builder import SourcelessBuilder, wrap_fx_proxy, wrap_fx_proxy_cls

        @register(*tracing_state_functions)
        def handle_tracing_state_functions(
            self, tx: "InstructionTranslator", *args, **kwargs
        ):
            assert not args and not kwargs
            # See: https://github.com/pytorch/pytorch/issues/110765
            if self.value in (
                torch._utils.is_compiling,
                torch._dynamo.external_utils.is_compiling,
                torch.compiler.is_compiling,
                torch.compiler.is_dynamo_compiling,
            ):
                tx.mark_inconsistent_side_effects()
            return ConstantVariable.create(tracing_state_functions[self.value])

        @register(torch.overrides.get_default_nowrap_functions.__wrapped__)
        def handle_get_default_nowrap_functions(
            self, tx: "InstructionTranslator", *args, **kwargs
        ):
            # [Note: __torch_function__] we return empty here because we restrict
            # the set of functions that we trace __torch_function__ on to
            # functions outside of the actual set. Implementing this properly will require implementing
            # some variable types to track and compare tensor getset descriptors
            return SourcelessBuilder.create(
                tx, torch.overrides.get_default_nowrap_functions()
            )

        @register(torch.ops.inductor.accumulate_grad_.default)
        def handle_accumulate_grad_(self, tx: "InstructionTranslator", *args, **kwargs):
            return tx.inline_user_function_return(
                SourcelessBuilder.create(tx, polyfill.accumulate_grad), args, kwargs
            )

        @register(math.radians)
        def handle_radians(self, tx: "InstructionTranslator", *args, **kwargs):
            if not check_unspec_or_constant_args(args, kwargs):
                # Use polyfill to convert math.radians(x) into math.pi * x / 180.0
                return tx.inline_user_function_return(
                    SourcelessBuilder.create(tx, polyfill.radians), args, kwargs
                )

        @register(torch.is_tensor, torch.overrides.is_tensor_like)
        def handle_is_tensor(self, tx: "InstructionTranslator", arg):
            if isinstance(arg, TensorVariable) or (
                self.value is torch.overrides.is_tensor_like
                and isinstance(arg, UserDefinedObjectVariable)
                and hasattr(arg.value, "__torch_function__")
            ):
                return ConstantVariable.create(True)
            else:
                return ConstantVariable.create(False)

        @register(
            torch.is_floating_point,
            torch.is_complex,
        )
        def handle_is_floating_point(self, tx: "InstructionTranslator", input):
            input_arg = input
            if isinstance(input_arg, TensorVariable) and input_arg.dtype is not None:
                if self.value is torch.is_floating_point:
                    return ConstantVariable.create(input_arg.dtype.is_floating_point)
                elif self.value is torch.is_complex:
                    return ConstantVariable.create(input_arg.dtype.is_complex)
                else:
                    raise AssertionError(f"calling {self.value}")

        @register(torch.numel)
        def handle_numel(self, tx: "InstructionTranslator", input):
            if isinstance(input, TensorVariable) and input.size is not None:
                return ConstantVariable.create(product(input.size))
            elif isinstance(input, TensorVariable):
                # Workaround dynamic shapes issue
                return input.call_method(tx, "numel", [], {})

        @register(*REWRITE_OPS_TO_TENSOR_SIZE_METHOD)
        def handle_tensor_size_rewrites(self, tx: "InstructionTranslator", input):
            assert isinstance(input, TensorVariable)
            return input.call_method(tx, "size", [], {})

        @register(
            torch.nn.modules.utils._single,
            torch.nn.modules.utils._pair,
            torch.nn.modules.utils._triple,
            torch.nn.modules.utils._quadruple,
            torch.nn.modules.utils._ntuple,
        )
        def handle_ntuple(self, tx: "InstructionTranslator", *args, **kwargs):
            return self._call_ntuple(tx, args, kwargs)

        @register(torch.is_grad_enabled)
        def handle_is_grad_enabled(self, tx):
            install_guard(GradModeVariable._guards_singleton)
            return ConstantVariable.create(torch.is_grad_enabled())

        @register(torch.use_deterministic_algorithms)
        def handle_use_deterministic_algorithms(
            self, tx: "InstructionTranslator", mode, warn_only=False
        ):
            if warn_only and warn_only.as_python_constant():
                unimplemented("torch.use_deterministic_algorithms(warn_only=True)")
            return DeterministicAlgorithmsVariable.create(tx, mode.as_python_constant())

        @register(torch.are_deterministic_algorithms_enabled)
        def handle_are_deterministic_algorithms_enabled(self, tx):
            install_guard(DeterministicAlgorithmsVariable._guards_singleton)
            return ConstantVariable.create(torch.are_deterministic_algorithms_enabled())

        @register(torch._C._is_torch_function_enabled)
        def handle_is_torch_function_enabled(self, tx):
            install_guard(TorchFunctionDisableVariable._guards_singleton)
            return ConstantVariable.create(tx.output.torch_function_enabled)

        @register(
            torch.overrides.has_torch_function,
            torch.overrides.has_torch_function_variadic,
            torch.overrides.has_torch_function_unary,
        )
        def handle_has_torch_function(self, tx: "InstructionTranslator", *args):
            elems = (
                args[0].unpack_var_sequence(tx)
                if len(args) == 1 and isinstance(args[0], TupleVariable)
                else args
            )
            return ConstantVariable.create(
                any(has_torch_function(x) for x in elems),
            )

        @register(
            *dict.fromkeys(  # remove duplicates
                device_interface.stream
                for _, device_interface in get_registered_device_interfaces()
            )
        )
        def handle_device_interface_stream(self, tx: "InstructionTranslator", stream):
            return StreamContextVariable.create(tx, stream)

        @register(torch.from_numpy)
        def handle_from_numpy(self, tx: "InstructionTranslator", *args):
            if not config.trace_numpy:
                unimplemented("torch.from_numpy. config.trace_numpy is False")
            if not np:
                unimplemented("torch.from_numpy. NumPy is not available")
            return wrap_fx_proxy_cls(
                target_cls=TensorVariable,
                tx=tx,
                proxy=tx.output.create_proxy(
                    "call_function",
                    torch.as_tensor,
                    *proxy_args_kwargs(args, {}),
                ),
                example_value=None,
            )

        @register(torch.jit.annotate)
        def handle_jit_annotate(self, tx: "InstructionTranslator", the_type, the_value):
            return the_value

        @register(torch.backends.cudnn.is_acceptable)
        def handle_cudnn_is_acceptable(
            self, tx: "InstructionTranslator", tensor, *extra
        ):
            # is_acceptable(tensor) returns true if
            #   (a) tensor dtype/device are supported by cudnn
            #   (b) cudnn is available
            #   (c) some initialization has completed
            # technically, it depends on some global state from (c) (torch.backends.cudnn.__cudnn_version)
            assert not extra, "Expect 1 input to cudnn.is_acceptable"
            assert isinstance(
                tensor, TensorVariable
            ), "Expect input to cudnn.is_acceptable to be a tensor"
            tensor_inp = torch.tensor(0, dtype=tensor.dtype, device=tensor.device)
            return ConstantVariable.create(
                torch.backends.cudnn.is_acceptable(tensor_inp)
            )

        @register(torch.utils.hooks.BackwardHook)
        def handle_backward_hook(self, tx: "InstructionTranslator", *args, **kwargs):
            return variables.BackwardHookVariable.create(tx, *args, **kwargs)

        @register(torch.nn.Parameter)
        def handle_parameter(self, tx: "InstructionTranslator", *args, **kwargs):
            return self.call_nn_parameter(tx, *args, **kwargs)

        @register(torch.ops.aten.sym_size, torch.ops.aten.sym_size.int)
        def handle_sym_size(self_, tx, self, dim=None):
            # we see this when retracing already traced code
            if dim is not None:
                return self.call_method(tx, "size", [dim], {})

        @register(torch.ops.aten.sym_stride, torch.ops.aten.sym_stride.int)
        def handle_sym_stride(self_, tx, self, dim=None):
            if dim is not None:
                return self.call_method(tx, "stride", [dim], {})

        @register(torch.addcdiv)
        def handle_addcdiv(self, tx: "InstructionTranslator", *args, **kwargs):
            if len(args) == 3 and "value" in kwargs and len(kwargs) == 1:
                # decompose addcdiv into constituent ops, prevents a graph break due to converting
                # value to a scalar
                result = TorchInGraphFunctionVariable(torch.div).call_function(
                    tx, [*args[1:]], {}
                )
                result = TorchInGraphFunctionVariable(torch.mul).call_function(
                    tx, [result, kwargs["value"]], {}
                )
                return TorchInGraphFunctionVariable(torch.add).call_function(
                    tx, [args[0], result], {}
                )

        @register(torch._assert)
        def handle_assert(self, tx: "InstructionTranslator", condition, message):
            if (condition.is_python_constant() and condition.as_python_constant()) or (
                isinstance(condition, variables.SymNodeVariable)
                and condition.evaluate_expr()
            ):
                return ConstantVariable(None)

        @register(SDPAParams)
        def handle_sdpa_params(self, tx: "InstructionTranslator", *args, **kwargs):
            return wrap_fx_proxy(
                tx,
                proxy=tx.output.create_proxy(
                    "call_function",
                    torch._C._SDPAParams,
                    *proxy_args_kwargs(args, kwargs),
                ),
                param_vars=args,
            )

        if DistributedVariable.is_available():
            from torch.distributed._tensor import DTensor
            from torch.distributed.distributed_c10d import (
                _get_group_size_by_name,
                _get_group_tag,
                _rank_not_in_group,
                _resolve_group_name_by_ranks_and_tag,
                get_process_group_ranks,
            )

            @register(
                _get_group_size_by_name,
                _get_group_tag,
                _rank_not_in_group,
                get_process_group_ranks,
                _resolve_group_name_by_ranks_and_tag,
            )
            def handle_constant_processgroup_functions(
                self, tx: "InstructionTranslator", *args
            ):
                # because the input is a "ProcessGroupVariable", we'll be guarding on its
                # ID_MATCH based on how it was constructed.

                # We desugar it at trace-time into ranks by directly calling util
                # bake the result into the trace
                if len(args) == 1:
                    # group or group name
                    assert isinstance(args[0], (ProcessGroupVariable, ConstantVariable))
                elif len(args) == 2:
                    # ranks + tag
                    assert isinstance(args[0], ListVariable) and isinstance(
                        args[1], ConstantVariable
                    )
                else:
                    raise AssertionError(
                        f"Invalid group value ({args}) for constant pg "
                        f"function {self.value}"
                    )
                args_as_value = [arg.as_python_constant() for arg in args]
                invocation_result = self.value(*args_as_value)

                # Note - while we *could* cook up sources around invocations, like a FunctionSource
                # the space of invoking functions in the middle of the guard chain is very iffy. As such,
                # guard propagation via options is the best we can do.
                return SourcelessBuilder.create(tx, invocation_result)

            @register(DTensor.from_local)
            def handle_from_local(self, tx: "InstructionTranslator", *args, **kwargs):
                # rewrite non-primitive args/kwargs to be included in the on-the-fly prim function
                # and rewrite args to have only proxyable args, then insert call_function
                args_as_value = [x.as_python_constant() for x in args[1:]]
                kwargs_as_value = {k: v.as_python_constant() for k, v in kwargs.items()}

                def fn_with_prim_types(x):
                    return self.value(x, *args_as_value, **kwargs_as_value)

                # attach the same function name for better debugging
                fn_with_prim_types.__name__ = "prim " + self.value.__name__

                return wrap_fx_proxy(
                    tx=tx,
                    proxy=tx.output.create_proxy(
                        "call_function",
                        fn_with_prim_types,
                        *proxy_args_kwargs([args[0]], {}),
                    ),
                )

        @register(torch.nested.nested_tensor)
        def handle_nested_tensor(
            self,
            tx: "InstructionTranslator",
            tensor_list=None,
            *args,
            layout=None,
            **kwargs,
        ):
            from .lists import BaseListVariable

            if layout and layout.as_python_constant() == torch.strided:
                unimplemented("torch.compile does not support strided NestedTensor")
            if not isinstance(tensor_list, BaseListVariable):
                unimplemented("nested_tensor with non-list input")

        @register(torch.nn.functional.one_hot)
        def handle_one_hot(self, tx: "InstructionTranslator", *args, **kwargs):
            if len(args) + len(kwargs) == 1 or (
                len(args) == 2
                and args[1].is_python_constant()
                and args[1].as_python_constant() == -1
            ):
                unimplemented(
                    "torch.nn.functional.one_hot with data-dependent output shape"
                )

        @register(torch.fx.experimental.symbolic_shapes.guard_size_oblivious)
        def handle_guard_size_oblivious(self, tx: "InstructionTranslator", expr):
            if isinstance(expr, SymNodeVariable):
                # TODO: this probably should be folded somewhere else but I'm not sure where
                # TODO: some of the other symbolic_shapes special tools can also get this treatment too
                return variables.ConstantVariable.create(
                    torch.fx.experimental.symbolic_shapes.guard_size_oblivious(
                        expr.sym_num
                    )
                )
            elif isinstance(expr, ConstantVariable):
                return expr

        @register(torch._C._autograd._unsafe_set_version_counter)
        def handle_unsafe_set_version_counter(
            self, tx: "InstructionTranslator", *args, **kwargs
        ):
            from ..tensor_version_op import _unsafe_set_version_counter

            return TorchInGraphFunctionVariable(
                _unsafe_set_version_counter
            ).call_function(tx, [*args], kwargs)

        @register(torch.tensor)
        def handle_torch_tensor(self, tx: "InstructionTranslator", *args, **kwargs):
            def check_any_unspec(x):
                # NB: This includes UnspecializedPythonVariable
                if isinstance(x, (TensorVariable, SymNodeVariable)):
                    return True
                elif isinstance(x, (ListVariable, TupleVariable)):
                    return any(check_any_unspec(y) for y in x.items)
                # TODO: there maybe other recursive structures you need to
                # check
                else:
                    return False

            data_arg = None
            if args:
                data_arg = args[0]
            elif "data" in kwargs:
                data_arg = kwargs["data"]

            # NB: OK to pass torch.tensor(tensor), this will trace fine
            if not isinstance(data_arg, TensorVariable) and check_any_unspec(data_arg):
                # This is slower and less canonical, so only use it if we
                # have to
                return TorchInGraphFunctionVariable(torch._refs.tensor).call_function(
                    tx, [*args], kwargs
                )

        @register(torch._C._pop_torch_function_stack)
        def handle_pop_torch_function(
            self, tx: "InstructionTranslator", *args, **kwargs
        ):
            assert not args and not kwargs
            if not tx.symbolic_torch_function_mode_stack:
                raise unimplemented("Popping from an empty torch function mode stack")
            TorchFunctionModeStackVariable.register_mutation(tx)
            return tx.symbolic_torch_function_mode_stack.pop()

<<<<<<< HEAD
        @register(torch._C._push_on_torch_function_stack)
        def handle_push_torch_function(
            self, tx: "InstructionTranslator", *args, **kwargs
        ):
            assert len(args) == 1 and not kwargs
            TorchFunctionModeStackVariable.register_mutation(tx)
            tx.symbolic_torch_function_mode_stack.append(args[0])
            return ConstantVariable.create(None)
=======
        @register(torch.set_default_device)
        def handle_set_default_device(
            self, tx: "InstructionTranslator", *args, **kwargs
        ):
            # Today this is inserted in the graph, once TF mode
            # handling is complete, we can trace the device context
            # like any other TF mode and remove this special handling
            # Insert the TF mode representing the device context at
            # the bottom of the stack to match the eager semantics
            # Running the graph will ensure that the DeviceContext mode is
            # at the correct position in the stack
            TorchFunctionModeStackVariable.register_mutation(tx)
            TorchFunctionModeStackVariable.register_device_context_insertion(tx)
            return None
>>>>>>> 23af5f85

        return handlers

    def call_function(
        self,
        tx: "InstructionTranslator",
        args: "List[VariableTracker]",
        kwargs: "Dict[str, VariableTracker]",
    ) -> "VariableTracker":
        from . import ConstantVariable, SymNodeVariable, TensorVariable
        from .builder import wrap_fx_proxy

        if self.can_constant_fold_through() and check_unspec_or_constant_args(
            args, kwargs
        ):
            # constant fold
            return ConstantVariable.create(
                self.as_python_constant()(
                    *[x.as_python_constant() for x in args],
                    **{k: v.as_python_constant() for k, v in kwargs.items()},
                ),
            )

        special_handler = self._get_handlers().get(self.value)
        if special_handler:
            result = special_handler(self, tx, *args, **kwargs)
            if result:
                return result

        if can_dispatch_torch_function(tx, args, kwargs):
            return dispatch_torch_function(tx, self, args, kwargs)
        else:
            any_symints_or_symfloats = any(isinstance(x, SymNodeVariable) for x in args)

            all_ints_or_floats = all(
                isinstance(x, (variables.ConstantVariable, variables.SymNodeVariable))
                for x in args
            )
            if (
                getattr(self.value, "__module__", "") == "torch"
                and self.value.__name__ in bin_ops
                and any_symints_or_symfloats
                and all_ints_or_floats
            ):
                msg = f"""\
Calling {str(self.value)} on only torch.SymInt arguments is not yet supported.
To support this behavior, we need to allow const-propping tensors that store symint data.
For now, dynamo will explicitly graph break when it encounters user code with this behavior.
"""
                log.warning(msg)
                unimplemented(msg)

            # TODO(voz): Replace w/ dynamic shape rewrite table.
            # Ideally, we would be able to do this at ctor time, but alas we need a combination
            # of value + args to determine this.
            fn_ = self.value
            if any_symints_or_symfloats:
                torch_sym_op = f"_sym_{self.value.__name__}"
                if getattr(self.value, "__module__", None) == "math" and hasattr(
                    torch, torch_sym_op
                ):
                    fn_ = getattr(torch, torch_sym_op)

            fake_out_shape = None
            if "out" in kwargs and isinstance(kwargs["out"], variables.TensorVariable):
                # Calling fake tensor propagation can mutate the out= tensor in
                # tx.output.tracked_fakes. tracked_fakes are used to apply
                # symbolic_shape guards. Mutating them destroys the information
                # prior to tracing, which is essential for creating right
                # guards. So save the shape now, and check later if it has
                # changed. If it has, graph break.
                fake_out_shape = kwargs["out"].proxy.node.meta["example_value"].shape

            tensor_variable = wrap_fx_proxy(
                tx=tx,
                proxy=tx.output.create_proxy(
                    "call_function",
                    fn_,
                    *proxy_args_kwargs(args, kwargs),
                ),
            )

            if (
                isinstance(tensor_variable, TensorVariable)
                and "requires_grad" in kwargs
                and kwargs["requires_grad"].as_python_constant()
            ):
                unimplemented(
                    """factory functions that return tensors that require grad are not supported.
Either create the tensor outside the compiled region, or do not set the tensor to require_grad"""
                )

            if "out" in kwargs and not (
                isinstance(kwargs["out"], variables.ConstantVariable)
                and kwargs["out"].as_python_constant() is None
            ):
                # out variants of torch operators like torch.sort and
                # torch.sigmoid mutate the tensors in the out field. Track such
                # tensors and rewrite the symbolic locals.
                if isinstance(tensor_variable, TupleVariable):
                    assert isinstance(kwargs["out"], (TupleVariable, ListVariable))
                    output_tensor_names = [
                        tx.find_symbolic_locals_name(x) for x in kwargs["out"].items
                    ]
                    for idx, name in enumerate(output_tensor_names):
                        if name in tx.symbolic_locals:
                            tx.symbolic_locals[name] = tensor_variable.items[idx]
                    for out_tensor, result_tensor in zip(
                        kwargs["out"].items, tensor_variable.items
                    ):
                        if (
                            out_tensor.source
                            and out_tensor in tx.output.graphargs
                            and isinstance(out_tensor, variables.TensorVariable)
                            and isinstance(result_tensor, variables.TensorVariable)
                            and out_tensor.size != result_tensor.size
                        ):
                            # It's hard to get out variants with resizing on graph inputs work
                            # properly across dynamo/aot/inductor, just fall back.
                            unimplemented("out variants with resizing on graph inputs")
                elif isinstance(tensor_variable, TensorVariable):
                    assert isinstance(kwargs["out"], TensorVariable)
                    assert "example_value" in kwargs["out"].proxy.node.meta
                    fake_tensor = tensor_variable.proxy.node.meta["example_value"]
                    fake_out = kwargs["out"].proxy.node.meta["example_value"]
                    if (
                        kwargs["out"].source
                        and kwargs["out"] in tx.output.graphargs
                        and fake_out_shape != fake_tensor.shape
                    ):
                        # It's hard to get out variants with resizing on graph inputs work
                        # properly across dynamo/aot/inductor, just fall back.
                        unimplemented("out variants with resizing on graph inputs")
                    if not torch._prims_common.is_contiguous(fake_out):
                        # It's difficult to handle strides correctly in functionalization
                        # when calling an out= op with a non-contiguous out argument
                        unimplemented(
                            "out= op was called where output tensor was non-contiguous"
                        )
                    name = tx.find_symbolic_locals_name(kwargs["out"])
                    if name in tx.symbolic_locals:
                        tx.symbolic_locals[name] = tensor_variable
                elif (
                    isinstance(tensor_variable, ConstantVariable)
                    and tensor_variable.value is None
                ):
                    # Handle out-variant custom ops that return None.
                    if isinstance(kwargs["out"], TensorVariable):
                        assert "example_value" in kwargs["out"].proxy.node.meta
                        fake_out = kwargs["out"].proxy.node.meta["example_value"]
                        if not torch._prims_common.is_contiguous(fake_out):
                            # It's difficult to handle strides correctly in functionalization
                            # when calling an out= op with a non-contiguous out argument
                            unimplemented(
                                "out= op was called where output tensor was non-contiguous"
                            )
                    elif isinstance(kwargs["out"], ListVariable):
                        for idx, x in enumerate(kwargs["out"].items):
                            assert "example_value" in x.proxy.node.meta  # type: ignore[attr-defined]
                            fake_out = x.proxy.node.meta["example_value"]  # type: ignore[attr-defined]
                            if not torch._prims_common.is_contiguous(fake_out):
                                # It's difficult to handle strides correctly in functionalization
                                # when calling an out= op with a non-contiguous out argument
                                unimplemented(
                                    "out= op was called where some of the output tensors were non-contiguous"
                                )
                else:
                    unimplemented(f"out variant of {type(kwargs['out'])}")

            return tensor_variable

    def _call_ntuple(self, tx: "InstructionTranslator", args, kwargs):
        """inline behavior of torch.nn.modules.utils._ntuple"""
        if self.value is torch.nn.modules.utils._ntuple:
            count = args[0].as_python_constant()
        else:
            count = self.value.__closure__[0].cell_contents
        assert isinstance(count, int)
        assert not kwargs

        def handle_ntuple(value):
            if value.has_unpack_var_sequence(tx):
                return variables.TupleVariable(
                    list(value.unpack_var_sequence(tx)),
                )
            elif value.is_python_constant():
                # constant prop through it
                return variables.ConstantVariable.create(
                    torch.nn.modules.utils._ntuple(count)(value.as_python_constant()),
                )
            else:
                unimplemented(f"torch.nn.modules.utils._ntuple({value})")

        if self.value is torch.nn.modules.utils._ntuple:
            return variables.LambdaVariable(handle_ntuple)
        else:
            return handle_ntuple(args[0])

    @classmethod
    def call_nn_parameter(cls, tx, data=None, requires_grad=True):
        """A call to torch.nn.Parameter() gets lifted to before the graph"""
        if tx.export:
            unimplemented("nn parameter construction not supported with export")

        if isinstance(requires_grad, variables.VariableTracker):
            try:
                requires_grad = requires_grad.as_python_constant()
            except NotImplementedError:
                unimplemented("Parameter(requires_grad=...) not constant")

        if not isinstance(data, variables.TensorVariable):
            unimplemented(f"Parameter(data={data}) not implemented")

        # this results in cleaner graphs, but only works for inputs
        if data.source:
            return cls._nn_param_via_prefix_insert(tx, data, requires_grad)

        if not can_convert_to_tracable_parameter():
            unimplemented("Workaround for issues with nn_parameter construction")

        try:
            shape = tuple(data.var_getattr(tx, "shape").as_python_constant())
            dtype = data.var_getattr(tx, "dtype").as_python_constant()
            device = data.var_getattr(tx, "device").as_python_constant()
        except NotImplementedError as e:
            unimplemented(f"Parameter not python_constant: {e}")

        placeholder = tx.output.synthetic_graph_input(
            new_parameter_placeholder, [shape, dtype, device, requires_grad]
        )
        if data.requires_grad:
            data = data.call_method(tx, "detach", [], {})

        from .builder import wrap_fx_proxy

        result = wrap_fx_proxy(
            tx,
            tx.output.create_proxy(
                "call_function",
                tracable_create_parameter,
                (data.as_proxy(), placeholder.as_proxy()),
                {},
            ),
        )
        assert isinstance(result, variables.TensorVariable)
        result.class_type = torch.nn.Parameter

        # TODO(jansel/bdhirsh) - There is some issue with
        # tracable_create_paramter. It does not seem to use the right
        # grad_enabled. Since this is parameter, we can just override the
        # has_grad_fn field to False to workaround the issue.
        result.has_grad_fn = False

        # In reconstruct() should use the original parameter.  The one returned by the graph will be an alias.
        result.source = placeholder.source

        # TODO(jansel): if the new param falls out of scope, currently it won't get freed until
        # the end of the graph.  We should fix this.
        return result

    @staticmethod
    def _nn_param_via_prefix_insert(tx: "InstructionTranslator", data, requires_grad):
        # Alternate version if we have a .source
        from .builder import VariableBuilder

        varname = tx.output.new_var()

        # construct the nn.Parmeter before the graph save it to varname
        cg = PyCodegen(tx)
        cg.add_push_null(lambda: cg.load_import_from("torch.nn", "Parameter"))
        cg(data.source)
        cg(variables.ConstantVariable(requires_grad))
        cg.call_function(2, False)
        cg.store(varname)
        tx.output.pregraph_bytecode.extend(cg.get_instructions())

        data_node = data.as_proxy().node
        if data_node.op not in ("placeholder", "get_attr"):
            unimplemented(
                "Unexpected type of data placeholder op for parameter construction"
            )

        # add the newly constructed nn.Parameter as a graph input
        source = SyntheticLocalSource(varname)
        example_value = torch.nn.Parameter(
            tx.output.example_value_from_input_node(data.as_proxy().node)
        )
        result = VariableBuilder(tx, source)(example_value)
        # No need to guard on this since we already guarded on `data`.
        # These guards would fail since varname doesn't exist until after the function starts
        TracingContext.get().guards_context.dynamo_guards.remove_guards_with_source(
            source
        )
        return result<|MERGE_RESOLUTION|>--- conflicted
+++ resolved
@@ -756,7 +756,6 @@
             TorchFunctionModeStackVariable.register_mutation(tx)
             return tx.symbolic_torch_function_mode_stack.pop()
 
-<<<<<<< HEAD
         @register(torch._C._push_on_torch_function_stack)
         def handle_push_torch_function(
             self, tx: "InstructionTranslator", *args, **kwargs
@@ -765,7 +764,9 @@
             TorchFunctionModeStackVariable.register_mutation(tx)
             tx.symbolic_torch_function_mode_stack.append(args[0])
             return ConstantVariable.create(None)
-=======
+
+        return handlers
+
         @register(torch.set_default_device)
         def handle_set_default_device(
             self, tx: "InstructionTranslator", *args, **kwargs
@@ -780,9 +781,6 @@
             TorchFunctionModeStackVariable.register_mutation(tx)
             TorchFunctionModeStackVariable.register_device_context_insertion(tx)
             return None
->>>>>>> 23af5f85
-
-        return handlers
 
     def call_function(
         self,
