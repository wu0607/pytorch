# mypy: ignore-errors

import collections
from enum import Enum
from typing import Any, Callable, Dict, List

from .. import variables
from ..current_scope_id import current_scope_id
from ..exc import unimplemented
from ..source import AttrSource, Source
from ..utils import istype


class MutableLocalSource(Enum):
    """
    If the VariableTracker.mutable_local represents a Variable that:
    - already existed that Dynamo began tracking while introspection (Existing)
    - is a new variable that is created during Dynamo introspection (Local)
    """

    Existing = 0
    Local = 1


class MutableLocalBase:
    """
    Base class for Variable.mutable_local
    """

    def __init__(self, typ: MutableLocalSource):
        # In HigherOrderOperator tracing, we need to distinguish
        # between MutableLocals inside the HigherOrderOperator and
        # ones outside it. For example, it is not safe to mutate
        # `a` in the following example because it was constructed
        # in a different scope.
        #
        # def f(x):
        #     a = 1
        #     def g(x):
        #         nonlocal a
        #         a = 2
        #         return x
        #     return wrap(g, x) + a
        #
        # We use self.scope to distinguish this.
        # scope == 0: The object was an existing variable
        # scope == 1: The object was created while Dynamo
        #             was introspecting a function
        #             (and no HigherOrderOps were involved)
        # scope >= 2: The object was created through
        #             Dynamo introspection of a HigherOrderOp.
        #             The exact number corresponds to the level
        #             of nested HigherOrderOps.
        if typ is MutableLocalSource.Existing:
            self.scope = 0
        elif typ is MutableLocalSource.Local:
            self.scope = current_scope_id()
        else:
            unimplemented(f"Unsupported MutableLocalSource: {typ}")


class MutableLocal(MutableLocalBase):
    """
    Marker used to indicate this (list, iter, etc) was constructed in
    local scope and can be mutated safely in analysis without leaking
    state.
    """

    def __init__(self):
        super().__init__(MutableLocalSource.Local)

    def __hash__(self):
        return id(self)

    def __eq__(self, other):
        return self is other


def _is_top_level_scope(scope_id):
    return scope_id == 1


def is_side_effect_safe(m: MutableLocalBase):
    scope_id = current_scope_id()

    # In the top-level scope (if no HigherOrderOperators are involved),
    # we are allowed to modify variables created in this scope as well
    # as existing variables.
    if _is_top_level_scope(scope_id):
        return True
    # Otherwise, only allow local mutation of variables created in the current scope
    return m.scope == scope_id


class VariableTrackerMeta(type):
    all_subclasses = []

    def __instancecheck__(cls, instance) -> bool:
        """Make isinstance work with LazyVariableTracker"""
        if type.__instancecheck__(
            variables.LazyVariableTracker, instance
        ) and cls not in (
            VariableTracker,
            variables.LazyVariableTracker,
        ):
            instance = instance.realize()
        return type.__instancecheck__(cls, instance)

    def __init__(cls, name, bases, attrs):
        super().__init__(name, bases, attrs)
        VariableTrackerMeta.all_subclasses.append(cls)


class VariableTracker(metaclass=VariableTrackerMeta):
    """
    Base class for tracked locals and stack values

    VariableTracker instances are immutable and should be copied in
    order to change them.
    """

    # fields to leave unmodified in apply()
    _nonvar_fields = {
        "value",
        "guards",
        "source",
        "mutable_local",
        "parents_tracker",
        "user_code_variable_name",
    }

    def clone(self, **kwargs):
        """Shallow copy with some (optional) changes"""
        args = dict(self.__dict__)
        args.update(kwargs)
        return self.__class__(**args)

    @classmethod
    def visit(
        cls,
        fn: Callable[["VariableTracker"], None],
        value,
        cache=None,
    ):
        """
        Walk value and call fn on all the VariableTracker instances
        """
        if cache is None:
            cache = dict()

        idx = id(value)
        if idx in cache:
            return
        # save `value` to keep it alive and ensure id() isn't reused
        cache[idx] = value

        if isinstance(value, VariableTracker):
            value = value.unwrap()
            fn(value)
            value = value.unwrap()  # calling fn() might have realized it
            nonvars = value._nonvar_fields
            for key, subvalue in value.__dict__.items():
                if key not in nonvars:
                    cls.visit(fn, subvalue, cache)
        elif istype(value, (list, tuple)):
            for subvalue in value:
                cls.visit(fn, subvalue, cache)
        elif istype(value, (dict, collections.OrderedDict)):
<<<<<<< HEAD
            result = {
                k: cls.apply(fn, v, cache, skip_fn) for k, v in list(value.items())
            }
        else:
            result = value

        # save `value` to keep it alive and ensure id() isn't reused
        cache[idx] = (result, value)
        return result
=======
            for subvalue in value.values():
                cls.visit(fn, subvalue, cache)
>>>>>>> 22ba180e

    def __repr__(self):
        return f"{self.__class__.__name__}()"

    def python_type(self):
        """
        Abstract method to be implemented by subclasses of VariableTracker.

        This method should return the type represented by the instance of the subclass.
        The purpose is to provide a standardized way to retrieve the Python type information
        of the variable being tracked.

        Returns:
            type: The Python type (such as int, str, list, etc.) of the variable tracked by
                the subclass. If the type cannot be determined or is not relevant,
                leaving it undefined or invoking super() is always sound.

        Note:
            This is an abstract method and may be overridden in subclasses.

        Example:
            class SetVariable(VariableTracker):
                def python_type(self):
                    return set

        Raises:
            NotImplementedError: If the method is not implemented in a subclass.
        """
        raise NotImplementedError(f"{self} has no type")

    def as_python_constant(self):
        """For constants"""
        raise NotImplementedError(f"{self} is not a constant")

    def guard_as_python_constant(self):
        """Similar to as_python_constant(), but add ID_MATCH guards to try to force things to become constants"""
        try:
            return self.as_python_constant()
        except NotImplementedError as e:
            unimplemented(str(e))

    def is_python_constant(self):
        try:
            self.as_python_constant()
            return True
        except NotImplementedError:
            return False

    def make_guard(self, fn):
        if self.source:
            return self.source.make_guard(fn)
        raise NotImplementedError()

    def const_getattr(self, tx, name: str) -> Any:
        """getattr(self, name) returning a python constant"""
        raise NotImplementedError()

    def var_getattr(self, tx, name: str) -> "VariableTracker":
        """getattr(self, name) returning a new variable"""
        value = self.const_getattr(tx, name)
        if not variables.ConstantVariable.is_literal(value):
            raise NotImplementedError()
        source = None
        if self.source:
            source = AttrSource(self.source, name)
        return variables.ConstantVariable.create(value, source=source)

    def is_proxy(self):
        try:
            self.as_proxy()
            return True
        except NotImplementedError:
            return False

    def as_proxy(self):
        raise NotImplementedError(str(self))

    def maybe_fx_node(self):
        try:
            proxy = self.as_proxy()
            import torch.fx

            if isinstance(proxy, torch.fx.Proxy):
                return proxy.node
            return None
        except NotImplementedError:
            return None

    def reconstruct(self, codegen):
        raise NotImplementedError()

    def can_reconstruct(self, tx):
        """If it is possible to reconstruct the Python object this
        VariableTracker represents."""
        assert tx is tx.output.root_tx, "Only root tx can reconstruct"
        try:
            from ..codegen import PyCodegen

            cg = PyCodegen(tx)
            self.reconstruct(cg)
            return True
        except NotImplementedError:
            return False

    def unpack_var_sequence(self, tx) -> List["VariableTracker"]:
        raise NotImplementedError()

    def has_unpack_var_sequence(self, tx) -> bool:
        try:
            self.unpack_var_sequence(tx)
            return True
        except NotImplementedError:
            return False

    def inspect_parameter_names(self) -> List[str]:
        unimplemented(f"inspect_parameter_names: {self}")

    def call_hasattr(self, tx, name: str) -> "VariableTracker":
        unimplemented(f"hasattr {self.__class__.__name__} {name}")

    def call_function(
        self, tx, args: "List[VariableTracker]", kwargs: "Dict[str, VariableTracker]"
    ) -> "VariableTracker":
        unimplemented(f"call_function {self} {args} {kwargs}")

    def call_method(
        self,
        tx,
        name,
        args: "List[VariableTracker]",
        kwargs: "Dict[str, VariableTracker]",
    ) -> "VariableTracker":
        if name == "__len__" and self.has_unpack_var_sequence(tx):
            assert not (args or kwargs)
            return variables.ConstantVariable.create(len(self.unpack_var_sequence(tx)))
        elif (
            name == "__getattr__"
            and len(args) == 1
            and args[0].is_python_constant()
            and not kwargs
        ):
            return self.var_getattr(tx, args[0].as_python_constant())
        unimplemented(f"call_method {self} {name} {args} {kwargs}")

    def set_name_hint(self, name):
        pass

    def realize(self) -> "VariableTracker":
        """Used by LazyVariableTracker to build the real VariableTracker"""
        return self

    def unwrap(self) -> "VariableTracker":
        """Used by LazyVariableTracker to return the real VariableTracker if it already exists"""
        return self

    def is_realized(self):
        """Used by LazyVariableTracker to indicate an unrealized node"""
        return True

    def next_variable(self, tx):
        unimplemented(f"next({self})")

    def __init__(
        self,
        *,
        source: Source = None,
        mutable_local: MutableLocal = None,
    ):
        super().__init__()
        self.source = source
        self.mutable_local = mutable_local


def typestr(*objs):
    if len(objs) == 1:
        (obj,) = objs
        if isinstance(obj, VariableTracker):
            return str(obj)
        else:
            return type(obj).__name__
    else:
        return " ".join(map(typestr, objs))<|MERGE_RESOLUTION|>--- conflicted
+++ resolved
@@ -166,20 +166,8 @@
             for subvalue in value:
                 cls.visit(fn, subvalue, cache)
         elif istype(value, (dict, collections.OrderedDict)):
-<<<<<<< HEAD
-            result = {
-                k: cls.apply(fn, v, cache, skip_fn) for k, v in list(value.items())
-            }
-        else:
-            result = value
-
-        # save `value` to keep it alive and ensure id() isn't reused
-        cache[idx] = (result, value)
-        return result
-=======
             for subvalue in value.values():
                 cls.visit(fn, subvalue, cache)
->>>>>>> 22ba180e
 
     def __repr__(self):
         return f"{self.__class__.__name__}()"
