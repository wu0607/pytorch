# mypy: allow-untyped-defs
import collections
import collections.abc
import contextlib
import copy
import dataclasses
import dis
import functools
import importlib
import inspect
import itertools
import linecache
import logging
import operator
import re
import sys
import threading
import traceback
import types
import typing
import weakref
from typing import (
    Any,
    Callable,
    cast,
    Deque,
    Dict,
    List,
    Optional,
    Set,
    Tuple,
    Type,
    TYPE_CHECKING,
    Union,
)
from unittest.mock import patch

import torch
import torch._logging
from torch._guards import tracing, TracingContext

from . import config, exc, logging as torchdynamo_logging, trace_rules, variables
from .bytecode_analysis import (
    get_indexof,
    JUMP_OPNAMES,
    livevars_analysis,
    propagate_line_nums,
)
from .bytecode_transformation import (
    cleaned_instructions,
    create_call_function,
    create_instruction,
    create_jump_absolute,
    create_swap,
    get_code_keys,
    Instruction,
    is_generator,
    unique_id,
)
from .code_context import code_context
from .codegen import PyCodegen
from .exc import ArgsMismatchError, BackendCompilerFailed, unimplemented, Unsupported
from .funcname_cache import get_funcname
from .guards import GuardBuilder, install_guard
from .output_graph import GraphCompileReason, OutputGraph
from .replay_record import DummyModule, ExecutionRecorder
from .resume_execution import ContinueExecutionCache, ReenterWith
from .source import (
    AttrSource,
    GetItemSource,
    GlobalSource,
    GlobalWeakRefSource,
    LocalSource,
    Source,
    TorchFunctionModeStackSource,
)
from .trace_rules import is_builtin_constant, is_forbidden
from .utils import (
    counters,
    get_fake_value,
    get_instruction_source_311,
    get_torch_function_mode_stack,
    graph_break_dup_warning_checker,
    istype,
    LazyString,
    proxy_args_kwargs,
)
from .variables.base import is_side_effect_safe, MutableLocal, typestr, VariableTracker
from .variables.builder import VariableBuilder, wrap_fx_proxy
from .variables.builtin import BuiltinVariable
from .variables.constant import ConstantVariable
from .variables.ctx_manager import (
    ContextWrappingVariable,
    GenericContextWrappingVariable,
    WithExitFunctionVariable,
)
from .variables.dicts import ConstDictVariable, SetVariable
from .variables.functions import (
    BaseUserFunctionVariable,
    NestedUserFunctionVariable,
    SkipFunctionVariable,
    UserFunctionVariable,
    UserMethodVariable,
)
from .variables.iter import MAX_ITERATOR_LIMIT
from .variables.lists import (
    BaseListVariable,
    ListIteratorVariable,
    ListVariable,
    SliceVariable,
    TupleVariable,
)
from .variables.misc import (
    ClosureVariable,
    GetAttrVariable,
    InlinedClosureVariable,
    NullVariable,
    PythonModuleVariable,
    UnknownVariable,
)
from .variables.nn_module import NNModuleVariable, UnspecializedNNModuleVariable
from .variables.tensor import supported_comparison_ops, SymNodeVariable, TensorVariable


if TYPE_CHECKING:
    from .variables.torch_function import TorchFunctionModeVariable

from .variables.user_defined import (
    RemovableHandleVariable,
    UserDefinedClassVariable,
    UserDefinedObjectVariable,
)


log = logging.getLogger(__name__)
graph_break_log = torch._logging.getArtifactLogger(__name__, "graph_breaks")
trace_call_log = torch._logging.getArtifactLogger(__name__, "trace_call")
trace_source_log = torch._logging.getArtifactLogger(__name__, "trace_source")
trace_bytecode_log = torch._logging.getArtifactLogger(__name__, "trace_bytecode")
tls = threading.local()
compare_op_handlers: Dict[str, Any] = {
    k: BuiltinVariable(v).call_function for k, v in supported_comparison_ops.items()
}
handle_contains = BuiltinVariable(operator.contains).call_function
handle_not = BuiltinVariable(operator.not_).call_function
compare_op_handlers["in"] = lambda tx, args, _: handle_contains(
    tx, [*reversed(args)], {}
)
compare_op_handlers["not in"] = lambda tx, args, _: handle_not(
    tx, [handle_contains(tx, [*reversed(args)], {})], {}
)


PT2_ISSUE_TRACKER_URL = "https://github.com/pytorch/pytorch/issues/new?&labels=oncall%3A+pt2&projects=&template=pt2-bug-report.yml"


@dataclasses.dataclass
class SpeculationEntry:
    filename: str
    lineno: int
    instruction_pointer: int
    inst: Instruction  # for debugging only
    failed: bool = False
    reason: Optional[GraphCompileReason] = None

    def fail_and_restart_analysis(self):
        """
        Start tracing of the current frame over again, and don't take this branch.
        """
        self.failed = True
        if self.reason is not None:
            restart_reason = self.reason.reason
        else:
            restart_reason = "Unknown fail_and_restart_analysis"
        raise exc.SpeculationRestartAnalysis(restart_reason=restart_reason)


@dataclasses.dataclass
class SpeculationLog:
    """
    SpeculationLog replaces the prior copy_graphstate/restore_graphstate
    checkpointing.  Rather than saving/restoring state, we restart the
    dynamo conversion process over from the beginning -- but when we
    hit the start of the speculation that failed, we instead generate
    a graph break.
    """

    entries: List[SpeculationEntry] = dataclasses.field(default_factory=list)
    index: int = 0

    def restart(self):
        self.index = 0

    def clear(self):
        self.entries.clear()
        self.index = 0

    def next(
        self, filename: str, lineno: int, instruction_pointer, inst
    ) -> SpeculationEntry:
        """
        Lookup or create a SpeculationEntry() that is shared across
        RestartAnalysis calls.  Args are used only for debug checks.
        """
        if len(self.entries) == self.index:
            self.entries.append(
                SpeculationEntry(filename, lineno, instruction_pointer, inst)
            )
        entry = self.entries[self.index]
        prev_entry_msg = ""
        if self.index != 0:
            prev_entry = self.entries[self.index - 1]
            prev_entry_msg = (
                f"Previous instruction: {prev_entry.filename}:{prev_entry.lineno}"
                f"({prev_entry.inst.opname} @ {prev_entry.instruction_pointer})\n"
            )
        assert (
            entry.instruction_pointer == instruction_pointer
            and entry.filename == filename
            and entry.lineno == lineno
        ), f"""
SpeculationLog diverged at index {self.index} (log had {len(self.entries)} entries):
- Expected: {entry.filename}:{entry.lineno} ({entry.inst.opname} at ip={entry.instruction_pointer})
- Actual: {filename}:{lineno} ({inst.opname} at ip={instruction_pointer})
{prev_entry_msg}
There are two usual reasons why this may have occured:
- When Dynamo analysis restarted, the second run took a different path than
  the first.  If this occurred, the previous instruction is the critical instruction that
  behaved differently.
- Speculation entries are only added under certain conditions (as seen in
  step()), e.g., there must exist operators in the graph; those conditions may
  have changed on restart.

If this divergence was intentional, clear the speculation log before restarting (do NOT
do this for graph breaks, you will infinite loop).

Otherwise, please submit a bug report, ideally including the contents of TORCH_LOGS=+dynamo
"""
        self.index += 1
        return entry


@dataclasses.dataclass
class LocalState:
    input_sizes: Dict[str, List[int]] = dataclasses.field(default_factory=dict)
    input_strides: Dict[str, List[int]] = dataclasses.field(default_factory=dict)


# Mutable box that is shared across restarts
@dataclasses.dataclass
class DistributedState:
    compile_pg: Any
    local_state: LocalState
    all_states: Optional[List[LocalState]] = None


@functools.lru_cache(None)
def _step_logger():
    return torchdynamo_logging.get_step_logger(log)


@dataclasses.dataclass
class BlockStackEntry:
    # Current instruction that pushes something to block_stack
    inst: Instruction
    target: Instruction
    stack_index: Optional[int] = None
    with_context: Optional[
        Union[ContextWrappingVariable, GenericContextWrappingVariable]
    ] = None

    def can_restore(self):
        return self.with_context is not None

    def resume_fn(self):
        assert self.stack_index is not None
        if (
            self.with_context
            and hasattr(self.with_context, "target_values")
            and self.with_context.target_values
        ):
            return ReenterWith(self.stack_index, tuple(self.with_context.target_values))
        else:
            return ReenterWith(self.stack_index)

    def exit(self, tx):
        assert self.with_context is not None
        return self.with_context.exit(tx)


class ReturnValueOp(Exception):
    pass


def stack_op(fn: typing.Callable[..., object]):
    nargs = len(inspect.signature(fn).parameters)
    fn_var = BuiltinVariable(fn)

    @functools.wraps(fn)
    def impl(self: "InstructionTranslator", inst: Instruction):
        self.push(fn_var.call_function(self, self.popn(nargs), {}))

    return impl


def _detect_and_normalize_assert_statement(
    self: "InstructionTranslatorBase",
    truth_fn: typing.Callable[[object], bool],
    push: bool,
):
    # Detect if this jump instruction is assert and normalize the assert
    # by pushing dummy error message when nothing is given.
    #
    # Python 3.9 assertion is in following format:
    # 18 POP_JUMP_IF_TRUE       28
    # 20 LOAD_ASSERTION_ERROR
    # 22 LOAD_CONST               3 ('Assert message') -> optional instruction
    # 24 CALL_FUNCTION            1                    -> optional instruction
    # 26 RAISE_VARARGS
    #
    # Python 3.8 assertion is in following format:
    # 18 POP_JUMP_IF_TRUE       28
    # 20 LOAD_GLOBAL              0 (Assertion type)
    # 22 LOAD_CONST               3 ('Assert message') -> optional instruction
    # 24 CALL_FUNCTION            1                    -> optional instruction
    # 26 RAISE_VARARGS            1

    if (truth_fn is not operator.truth) or push:
        return False

    assert isinstance(self.instruction_pointer, int)
    current_instruction_pointer = self.instruction_pointer
    inst = self.instructions[current_instruction_pointer]
    # Detect LOAD_ASSERTION_ERROR or LOAD_GLOBAL 0
    if sys.version_info < (3, 9):
        if inst.opname != "LOAD_GLOBAL" or inst.argval != "AssertionError":
            return False
    else:
        if inst.opname != "LOAD_ASSERTION_ERROR":
            return False

    current_instruction_pointer += 1

    # Use dummy error message if its hard to extract
    error_msg = "assertion error"

    inst = self.instructions[current_instruction_pointer]
    # DETECT RAISE_VARARGS or LOAD CONST
    if inst.opname == "LOAD_CONST":
        if not isinstance(inst.argval, str):
            return False
        error_msg = inst.argval

        # if it is LOAD_CONSTANT, it must be followed by CALL_FUNCTION
        # (PRECALL for Python 3.11, CALL for Python 3.12+)
        current_instruction_pointer += 1
        inst = self.instructions[current_instruction_pointer]
        if inst.opname not in ("CALL_FUNCTION", "PRECALL", "CALL"):
            return False

        # for Python 3.11, PRECALL should be followed by CALL, then RAISE_VARARGS
        # for Python != 3.11, CALL_FUNCTION/CALL should be followed by RAISE_VARARGS
        current_instruction_pointer += 1
        if inst.opname == "PRECALL":
            current_instruction_pointer += 1
        inst = self.instructions[current_instruction_pointer]

    if inst.opname != "RAISE_VARARGS":
        return False

    self.push(ConstantVariable.create(error_msg))

    return True


def generic_jump(truth_fn: typing.Callable[[object], bool], push: bool):
    def jump_graph_break(self, inst, value, extra_msg=""):
        if not self.should_compile_partial_graph():
            unimplemented("should_compile_partial_graph=False")
        # compile a partial subgraph prefix then jump into user code
        if self.maybe_has_backedge():
            msg = (
                "Skipping frame because there is a graph break in a for/while loop\n"
                f"{self.frame_summary()}"
            )
            log.info(msg)
            raise exc.SkipFrame(msg)

        self.push(value)
        log.debug("generic_jump triggered compile")
        self.output.compile_subgraph(
            self,
            reason=GraphCompileReason(
                f"generic_jump {typestr(value)}{extra_msg}", [self.frame_summary()]
            ),
        )
        self.pop()

        if_next = self.create_call_resume_at(self.next_instruction)
        if push:
            self.push(value)
        if_jump = self.create_call_resume_at(inst.target)

        if sys.version_info >= (3, 13):
            # 3.13 requires stack[-1] to be bool type
            self.output.add_output_instructions([create_instruction("TO_BOOL")])

        self.output.add_output_instructions(
            [create_instruction(inst.opname, target=if_jump[0])] + if_next + if_jump
        )

    def inner(self: "InstructionTranslatorBase", inst: Instruction):
        value: VariableTracker = self.pop()
        if (
            config.rewrite_assert_with_torch_assert
            and _detect_and_normalize_assert_statement(self, truth_fn, push)
        ):
            error_msg: VariableTracker = self.pop()
            # Skip over things like `assert True`
            if value.is_python_constant():
                if bool(value.as_python_constant()):
                    return self.jump(inst)
                else:
                    jump_graph_break(self, inst, value)

            # TODO maybe should respect DtoH sync intention of users later??
            # Manually insert torch._assert_async instead of python assert and jump over
            # assert related instructions as we don't need them anymore.

            # if we see Tensor as assert statement, no need to call scalar_tensor
            if isinstance(value, TensorVariable):
                self.output.create_proxy(
                    "call_function",
                    torch._assert_async,
                    *proxy_args_kwargs((value, error_msg), {}),
                )
                self.jump(inst)
                return

            if isinstance(value, SymNodeVariable):
                # if the assertion is normal shape expression.
                # just install guard and bail out.
                sym_expr = value.sym_num
                if not isinstance(sym_expr, torch.SymBool):
                    sym_expr = sym_expr != 0

                result = torch.fx.experimental.symbolic_shapes.expect_true(sym_expr)
                if not result:
                    unimplemented(
                        "Assertion failed on symbolic shapes. Did you make sure eager mode succeeds?"
                    )
                self.jump(inst)
                return

            scalar_to_tensor_proxy = self.output.create_proxy(
                "call_function", torch.scalar_tensor, *proxy_args_kwargs((value,), {})
            )

            scalar_to_tensor = wrap_fx_proxy(
                self,
                scalar_to_tensor_proxy,
                example_value=get_fake_value(scalar_to_tensor_proxy.node, self),
            )

            self.output.create_proxy(
                "call_function",
                torch._assert_async,
                *proxy_args_kwargs((scalar_to_tensor, error_msg), {}),
            )
            self.jump(inst)
            return

        if value.is_python_constant():
            if truth_fn(value.as_python_constant()):
                if push:
                    self.push(value)
                self.jump(inst)
        elif (
            isinstance(value, (TensorVariable)) and self.should_compile_partial_graph()
        ):
            jump_graph_break(self, inst, value)
        elif isinstance(value, NNModuleVariable):
            # Equivalent of "self.nn_module is not None"
            mod = self.output.get_submodule(value.module_key)
            if truth_fn(mod):
                if push:
                    self.push(value)
                self.jump(inst)
        elif isinstance(value, UnspecializedNNModuleVariable):
            mod = value.value
            if truth_fn(mod):
                if push:
                    self.push(value)
                self.jump(inst)
        elif isinstance(value, UserDefinedObjectVariable):
            try:
                x = value.var_getattr(self, "__bool__")  # type: ignore[arg-type]
            except exc.ObservedAttributeError:
                exc.handle_observed_exception(self)
                # if __bool__ is missing, trying __len__ to infer a truth value.
                try:
                    x = value.var_getattr(self, "__len__")  # type: ignore[arg-type]
                except exc.ObservedAttributeError:
                    exc.handle_observed_exception(self)
                    x = None

            # __bool__ or __len__ is function
            if isinstance(x, UserMethodVariable):
                result = x.call_function(self, [], {})  # type: ignore[arg-type]
                if isinstance(result, ConstantVariable) and isinstance(
                    result.value, (bool, int)
                ):
                    if truth_fn(result.value):
                        if push:
                            self.push(value)
                        self.jump(inst)
                else:
                    unimplemented(
                        "generic_jump on UserDefined with __bool__ returning non-constant"
                    )
            # __bool__ or __len__ is non-function or not existed in the user defined object
            else:
                if truth_fn(True):
                    if push:
                        self.push(value)
                    self.jump(inst)
        elif not isinstance(value, TensorVariable) and value.has_unpack_var_sequence(
            self
        ):
            if truth_fn(len(value.unpack_var_sequence(self))):
                if push:
                    self.push(value)
                self.jump(inst)
        elif isinstance(value, SymNodeVariable):
            try:
                eval_result = value.evaluate_expr(self.output)
            except exc.UserError as e:
                if self.should_compile_partial_graph():
                    return jump_graph_break(self, inst, value, extra_msg=f"\n{e}")
                raise
            if truth_fn(eval_result):
                if push:
                    self.push(value)
                self.jump(inst)
        elif isinstance(value, variables.BackwardHookVariable):
            if truth_fn(True):
                if push:
                    self.push(value)
                self.jump(inst)
        else:
            from .source import is_constant_source

            if value.source is not None and is_constant_source(value.source):
                if truth_fn(value.get_real_value()):  # type: ignore[attr-defined]
                    if push:
                        self.push(value)
                    self.jump(inst)
            else:
                # TODO link the torch.cond doc later
                raise exc.UserError(
                    exc.UserErrorType.DYNAMIC_CONTROL_FLOW,
                    "Dynamic control flow is not supported at the moment. Please use "
                    "functorch.experimental.control_flow.cond to explicitly capture the control flow.",
                    case_name="cond_operands",
                )

    return inner


explain = False


def break_graph_if_unsupported(*, push):
    def decorator(inner_fn):
        @functools.wraps(inner_fn)
        def wrapper(self: "InstructionTranslatorBase", inst: Instruction):
            speculation = self.speculate()
            if speculation.failed:
                assert speculation.reason is not None
                return handle_graph_break(self, inst, speculation.reason)
            try:
                return inner_fn(self, inst)
            except Unsupported as excp:
                if self.generic_context_manager_depth > 0:
                    # We don't support graph break under GenericContextWrappingVariable,
                    # If there is, we roll back to the checkpoint and fall back.
                    excp.remove_from_stats()
                    unimplemented("Graph break under GenericContextWrappingVariable")

                if isinstance(excp, exc.UncapturedHigherOrderOpError):
                    raise

                if not self.should_compile_partial_graph():
                    raise

                user_stack = excp.real_stack
                # TODO: Also report the traceback from the parent frame
                try:
                    frame_loc = (user_stack[-1].filename, user_stack[-1].lineno)
                except IndexError:
                    # first instruction
                    code_options = self.code_options
                    frame_loc = (
                        code_options["co_filename"],
                        code_options["co_firstlineno"],
                    )
                # torch._dynamo.explain() formats this a little nicer, and presents a slightly
                # more actionable user code pointer
                if (
                    graph_break_log.isEnabledFor(logging.DEBUG)
                    and not explain
                    and graph_break_dup_warning_checker.add(frame_loc)
                ):
                    user_stack_formatted = "".join(traceback.format_list(user_stack))
                    # This log line is exercised from
                    #   python test/dynamo/test_exc.py -k test_graph_break_log
                    graph_break_log.debug(
                        "Graph break: from user code at:\n%s",
                        user_stack_formatted,
                        exc_info=True,
                    )
                else:
                    # This log line MUST NOT contain the string "Graph break",
                    # exercised by
                    #   python test/dynamo/test_misc.py -k test_duplicate_graph_break_log
                    log.debug(
                        "Unsupported break in user code at %s:%s (details suppressed)",
                        *frame_loc,
                    )

                if self.maybe_has_backedge():
                    msg = (
                        "Skipping frame because there is a graph break in a for/while loop\n"
                        f"{self.frame_summary()}"
                    )
                    log.info(msg)
                    raise exc.SkipFrame(msg) from excp

                excp.remove_from_stats()
                excp.add_to_stats("graph_break")
                speculation.reason = GraphCompileReason(excp.msg, user_stack)
            speculation.fail_and_restart_analysis()

        def handle_graph_break(
            self: "InstructionTranslatorBase",
            inst: Instruction,
            reason: GraphCompileReason,
        ):
            self.output.compile_subgraph(self, reason=reason)
            cg = PyCodegen(self)
            cleanup: List[Instruction] = []
            # Reconstruct the context variable CLASS in the block stack
            for b in self.block_stack:
                assert b.with_context is not None
                assert isinstance(b.with_context, ContextWrappingVariable)
                b.with_context.reconstruct_type(cg)
                cg.extend_output(b.resume_fn().try_except(cg.code_options, cleanup))
            self.output.add_output_instructions(cg.get_instructions())
            del cg

            if sys.version_info >= (3, 11) and inst.opname == "CALL":
                kw_names = (
                    self.kw_names.as_python_constant()
                    if self.kw_names is not None
                    else ()
                )
                if len(kw_names) > 0:
                    # KW_NAMES no longer used in 3.13
                    assert sys.version_info < (3, 13)
                    self.output.add_output_instructions(
                        [create_instruction("KW_NAMES", argval=kw_names)]
                    )
                self.output.add_output_instructions(
                    create_call_function(inst.arg, False)
                )
            else:
                # copy instruction, but without exception table data
                assert inst.target is None
                inst_copy = copy.copy(inst)
                inst_copy.exn_tab_entry = None
                self.output.add_output_instructions([inst_copy])

            self.output.add_output_instructions(cleanup)

            if (
                sys.version_info >= (3, 11)
                and sys.version_info < (3, 12)
                and inst.opname == "CALL"
            ):
                # stack effect for PRECALL + CALL is split between the two instructions
                stack_effect = dis.stack_effect(
                    dis.opmap["PRECALL"], inst.arg
                ) + dis.stack_effect(dis.opmap["CALL"], inst.arg)
            else:
                stack_effect = dis.stack_effect(inst.opcode, inst.arg)
            self.popn(push - stack_effect)

            for _ in range(push):
                self.push(UnknownVariable())
            self.output.add_output_instructions(
                self.create_call_resume_at(self.next_instruction)
            )

        return wrapper

    return decorator


class BytecodeDistpatchTableMeta(type):
    """Installs a `cls.dispatch_table` on every subclass to speed up calls to self.OPCODE()"""

    def __init__(cls, name, bases, dct) -> None:
        super().__init__(name, bases, dct)

        def _missing(opname, *args):
            unimplemented(f"missing: {opname}")

        dispatch_table = {
            op: getattr(cls, opname, functools.partial(_missing, opname))
            for opname, op in dis.opmap.items()
        }
        cls.dispatch_table = [dispatch_table.get(i) for i in range(2**8)]


class InstructionTranslatorBase(
    metaclass=BytecodeDistpatchTableMeta,
):
    output: OutputGraph
    symbolic_locals: Dict[str, VariableTracker]
    symbolic_globals: Dict[str, VariableTracker]
    symbolic_torch_function_mode_stack: Deque["TorchFunctionModeVariable"]
    stack: List[VariableTracker]
    instruction_pointer: Optional[int]
    current_instruction: Instruction
    block_stack: List[BlockStackEntry]
    lineno: int
    kw_names: Optional[ConstantVariable]
    accept_prefix_inst: bool
    prefix_insts: List[Instruction]
    inline_depth: int
    inconsistent_side_effects: bool
    current_speculation: Optional[SpeculationEntry]
    dispatch_table: List[Any]
    exn_vt_stack: List[VariableTracker]
    exec_recorder: Optional[ExecutionRecorder]
    strict_checks_fn: Optional[Callable[[VariableTracker], bool]]

    def mark_inconsistent_side_effects(self):
        """
        InstructionTranslator has encountered instructions which may cause
        dynamo to see a different version of history from eager
        See: https://github.com/pytorch/pytorch/issues/110765
        """
        self.inconsistent_side_effects = True

    def maybe_has_backedge(self):
        # This function employs a heuristic. It does not reliably detect a backedge.
        # The heuristic is straightforward: starting from the current instruction and
        # continuing to the end, if any jump instruction targets an instruction before
        # the current one, there might be a backedge.

        # Python 3.12 introduced changes to bytecode that group common paths in
        # blockstacks (with or try...else) and allow for early returns. Consequently,
        # there can be multiple RETURN_VALUE instructions. Another heuristic is to
        # halt detection upon encountering the first RETURN_VALUE or RETURN_CONST.

        # These heuristics can result in both false positives and negatives, but
        # in either case, the Dynamo code remains valid. For false positives
        # (where an edge is incorrectly marked as a backedge), Dynamo will
        # perform a SkipFrame instead of potentially applying optimizations. For
        # false negatives (where an edge that should be marked as a backedge
        # isn't), multiple graphs may be generated if there's a break in the
        # graph during a for loop. In general, its better to have fewer false
        # negatives so that Dynamo does not skip the whole frame.

        cur_offset = self.current_instruction.offset
        assert self.instruction_pointer is not None
        for inst in self.instructions[self.instruction_pointer :]:
            if inst.opname in ("RETURN_VALUE", "RETURN_CONST"):
                return False
            if inst.opname in JUMP_OPNAMES:
                jump_offset = inst.argval
                if jump_offset < cur_offset:
                    return True
        return False

    def cell_and_freevars(self):
        if not hasattr(self, "_cell_and_freevars"):
            self._cell_and_freevars = tuple(
                self.code_options["co_cellvars"] or []
            ) + tuple(self.code_options["co_freevars"] or [])

            # An inlined function might depend on the freevar of the parent
            # function. So, recursively obtain parent cell and freevars.
            if isinstance(self, InliningInstructionTranslator):
                self._cell_and_freevars += self.parent.cell_and_freevars()
        return self._cell_and_freevars

    def prune_dead_locals(self):
        reads = livevars_analysis(self.instructions, self.current_instruction)
        # implicit use by super()
        # reads = reads | {"__class__"}
        # output variables?
        reads = reads | set(self.cell_and_freevars())
        self.symbolic_locals = {
            k: v for k, v in self.symbolic_locals.items() if k in reads
        }
        self.output.side_effects.prune_dead_object_new(self)

    def call_function(
        self,
        fn: VariableTracker,
        args: List[VariableTracker],
        kwargs: Dict[str, VariableTracker],
    ):
        assert isinstance(fn, VariableTracker)
        assert isinstance(args, list)
        assert isinstance(kwargs, dict)
        assert all(
            isinstance(x, VariableTracker)
            for x in itertools.chain(args, kwargs.values())
        )
        inner_fn = None
        if hasattr(fn, "value"):
            inner_fn = fn.value
        if hasattr(fn, "fn"):
            inner_fn = fn.fn
        if inner_fn and callable(inner_fn) and is_forbidden(inner_fn):
            raise AssertionError(f"Attempt to trace forbidden callable {inner_fn}")
        self.push(fn.call_function(self, args, kwargs))  # type: ignore[arg-type]

    def inline_user_function_return(self, fn, args, kwargs):
        """
        A call to some user defined function by inlining it.
        """
        return InliningInstructionTranslator.inline_call(self, fn, args, kwargs)

    def get_line_of_code_header(self, lineno=None):
        if lineno is None:
            lineno = self.lineno
        inline_depth_str = (
            f" (inline depth: {self.inline_depth})" if self.inline_depth > 0 else ""
        )
        funcname = get_funcname(self.f_code.co_filename, lineno)
        funcname_str = "" if funcname is None else f" ({funcname})"
        return f"{self.f_code.co_filename}:{lineno} in {self.f_code.co_name}{funcname_str}{inline_depth_str}"

    def get_log_starts_line_log_str(self):
        log_str = f"TRACE starts_line {self.get_line_of_code_header()}\n"
        line = linecache.getline(self.f_code.co_filename, self.lineno).rstrip()
        log_str += f"    {line}"
        return log_str

    def starts_line(self, lineno):
        if self.lineno == lineno:
            return
        self.lineno = lineno
        TracingContext.set_current_loc(
            self.f_code.co_filename, lineno, self.f_code.co_name
        )
        from torch._logging.structured import dump_file

        dump_file(self.f_code.co_filename)
        if trace_source_log.isEnabledFor(logging.DEBUG):
            trace_source_log.debug("%s", LazyString(self.get_log_starts_line_log_str))

    def step(self):
        """Process exactly one instruction, return False we should exit"""
        ip = self.instruction_pointer
        if ip is None:
            return False
        self.current_instruction = inst = self.instructions[ip]
        self.instruction_pointer = ip + 1

        if inst.starts_line:
            self.starts_line(inst.starts_line)

        if (
            not self.stack
            and self.should_compile_partial_graph()
            and self.is_non_empty_graph()
        ):
            self.current_speculation = self.speculate()
            if self.current_speculation.failed:
                return self.step_graph_break(inst)

        if trace_bytecode_log.isEnabledFor(logging.DEBUG):
            trace_bytecode_log.debug(
                "TRACE %s %s %s", inst.opname, inst.argval, self.stack
            )

        self.update_block_stack(inst)

        try:
            self.dispatch_table[inst.opcode](self, inst)
            return not self.output.should_exit
        except exc.ObservedException as e:
            self.exception_handler(e)
            return True
        except ReturnValueOp:
            return False
        except Unsupported:
            if self.current_speculation is None:
                log.debug("empty checkpoint")
                raise
            log.debug("step triggered compile", exc_info=True)

        self.current_speculation.fail_and_restart_analysis()

    if sys.version_info >= (3, 11):

        def update_block_stack(self, inst):
            # 3.11+ no longer uses a block stack, but we still keep track of one
            # so that we know which contexts are currently active.
            # For our purposes, all exception table entries with the same target
            # are considered to be part of the same "block".
            # NOTE: we only keep track of with blocks that are not contained in try blocks.
            # This is because we will not create continuation functions on graph breaks in try blocks,
            # but we may for with blocks. We do not push blocks here since
            # with blocks are pushed when handling BEFORE_WITH.
            entry = inst.exn_tab_entry
            if entry:
                # Detect when we have exited the top with block.
                # The with blocks on the block stack are not enclosed in try
                # blocks, so a with block's cleanup code should be in the
                # previous with block (if any).
                if (
                    len(self.block_stack) >= 2
                    and entry.target is not self.block_stack[-1].target
                    and entry.target is self.block_stack[-2].target
                ):
                    # exit the current block
                    self.block_stack.pop()
            else:
                # no longer in any block
                # It is possible for NOPs to be between two instructions
                # in the same block, but the NOPs are not covered by an
                # exception table entry. In this case, assume that we
                # are still in the same block.
                # In 3.12+, JUMP_BACKWARD might also not be covered by
                # an exception table entry, so we also assume that we
                # are still in the same block. It is probably safe to do
                # this in 3.11, even though we haven't encountered this case before.
                if self.block_stack and inst.opname not in ("NOP", "JUMP_BACKWARD"):
                    # If we really escape from a block and the current
                    # instruction is not in another block, then there
                    # should be no other nested blocks that we are in.
                    assert len(self.block_stack) == 1
                    self.block_stack.pop()

    else:

        def update_block_stack(self, inst):
            pass

    @property
    def next_instruction(self):
        return self.instructions[self.instruction_pointer]  # type: ignore[index]

    def step_graph_break(self, continue_inst):
        # generate code from checkpoint
        assert not self.output.output_instructions
        assert self.current_speculation is not None
        self.output.compile_subgraph(
            self,
            partial_convert=True,
            reason=GraphCompileReason("step_unsupported", [self.frame_summary()]),
        )
        self.output.add_output_instructions(
            [create_jump_absolute(continue_inst)] + self.instructions
        )

    def run_ctx_mgr(self):
        # NB: Don't push the top level frame summary; set_current_loc will
        # take care of it.  However, DO make sure we attach real_stack to
        # exceptions
        return TracingContext.current_frame(None)

    def run(self):
        with self.run_ctx_mgr():
            try:
                self.output.push_tx(self)
                while self.step():
                    pass
            except BackendCompilerFailed:
                raise
            except Exception as e:
                if self.exec_recorder:
                    e.exec_record = self.exec_recorder.get_record()  # type: ignore[attr-defined]
                raise
            finally:
                self.output.pop_tx()
                # Cleanup the outputGraph to delete the held tensors. We perform the
                # cleanup only for InstructionTranslator and not
                # InliningInstructionTranslator. The InliningInstructionTranslator
                # mutates the output object and is restored to original state if
                # there was an exception.
                if isinstance(self, InstructionTranslator):
                    self.output.cleanup()

    def push(self, val: Optional[VariableTracker], name: Any = None):
        assert val is None or isinstance(
            val, VariableTracker
        ), f"push expects VariableTracker, got {typestr(val)}"
        self.stack.append(val)  # type: ignore[arg-type]
        if sys.version_info >= (3, 13):
            self.name_stack.append(name)
            assert len(self.stack) == len(self.name_stack)

    def push_many(self, vals: List[VariableTracker]):
        for val in vals:
            self.push(val)

    def pop(self) -> VariableTracker:
        if sys.version_info >= (3, 13):
            assert len(self.stack) == len(self.name_stack)
            self.name_stack.pop()
        return self.stack.pop()

    def popn(self, n: int) -> List[VariableTracker]:
        return [*reversed([self.pop() for _ in range(n)])]

    def _load_closure(self, name):
        return ClosureVariable(name=name)

    def _load_fast(self, name):
        if self.exec_recorder and name in self.f_locals:
            self.exec_recorder.add_local_var(name, self.f_locals[name])

        try:
            self.push(self.symbolic_locals[name].unwrap(), name=name)
        except KeyError:
            if sys.version_info >= (3, 13) and name in self.cell_and_freevars():
                # 3.13 merged LOAD_CLOSURE into LOAD_FAST
                # If we fail to LOAD_FAST, then we probably should have done LOAD_CLOSURE.
                # Closure variable creation is actually done in SET_FUNCTION_ATTRIBUTE,
                # but we'll do it again here so that we don't need to push a dummy variable.
                # We shouldn't actually be doing anything with this variable anyway.
                self.push(self._load_closure(name), name=name)
            elif name.startswith("."):
                try:
                    # This happens in dict/list comprehensions
                    new_name = name.replace(".", "implicit")
                    self.push(self.symbolic_locals[new_name], name=new_name)
                except KeyError:
                    unimplemented("undefined LOAD_FAST (implicit)")
            else:
                unimplemented("undefined LOAD_FAST")

        # for continuation functions
        if name.startswith("___stack"):
            self.symbolic_locals.pop(name)

    def LOAD_FAST(self, inst):
        self._load_fast(inst.argval)

    def LOAD_DEREF(self, inst):
        assert inst.argval in self.cell_and_freevars()

        if self.exec_recorder and inst.argval in self.f_locals:
            self.exec_recorder.add_local_var(inst.argval, self.f_locals[inst.argval])

        if inst.argval not in self.symbolic_locals:
            unimplemented(f"undefined LOAD_DEREF {inst.argval}")
        self.push(self.symbolic_locals[inst.argval])

    def _store_fast(self, name):
        loaded_vt = self.pop()
        loaded_vt.set_name_hint(name)
        self.symbolic_locals[name] = loaded_vt

    def STORE_FAST(self, inst):
        self._store_fast(inst.argval)

    def DELETE_FAST(self, inst):
        del self.symbolic_locals[inst.argval]

    STORE_DEREF = STORE_FAST

    def LOAD_CLOSURE(self, inst):
        self.push(self._load_closure(inst.argval))

    def _load_const(self, inst):
        i = inst.arg
        if i is None:
            return ConstantVariable.create(value=inst.argval)
        val = self._constants_cache[i]
        if not val:
            self._constants_cache[i] = val = ConstantVariable.create(value=inst.argval)
        return val

    def LOAD_CONST(self, inst):
        self.push(self._load_const(inst))

    def _load_global(self, inst):
        name = inst.argval

        if self.exec_recorder:
            if name in self.f_globals:
                self.exec_recorder.add_global_var(name, self.f_globals[name])
            else:
                assert name in self.f_builtins
                self.exec_recorder.builtins[name] = self.f_builtins[name]

        if name in self.symbolic_globals:
            variable = self.output.side_effects[self.symbolic_globals[name]]
            self.push(self.output.side_effects.load_global(variable, name))
            return

        try:
            value = self.f_globals[name]
        except KeyError:
            return self.load_builtin(inst)

        source = GlobalSource(name)
        self.push(VariableBuilder(self, source)(value))

    @functools.cached_property
    def nn_modules_globals_vt(self):
        module_name = "torch.nn.modules.module"
        module_source = self.import_source(module_name)
        fglobals_value = importlib.import_module(module_name)  # type: ignore[assignment]
        return VariableBuilder(self, module_source)(fglobals_value)

    def LOAD_GLOBAL(self, inst):
        if sys.version_info >= (3, 11) and sys.version_info < (3, 13) and inst.arg % 2:
            self.PUSH_NULL(inst)
        self._load_global(inst)
        if sys.version_info >= (3, 13) and inst.arg % 2:
            self.PUSH_NULL(inst)

    def STORE_GLOBAL(self, inst):
        value = self.pop()
        name = inst.argval
        source = GlobalSource(name)
        if name not in self.symbolic_globals:
            self.symbolic_globals[name] = object()  # type: ignore[assignment]  # sentinel object
        variable = self.output.side_effects.track_global_existing(
            source, self.symbolic_globals[name]
        )
        if isinstance(value, RemovableHandleVariable):
            unimplemented("Storing handles in globals - NYI")
        self.output.side_effects.store_global(variable, name, value)

    def import_source(self, module_name):
        """Create an alias to a module for use in guards"""
        if "torch_package" in module_name:
            value = torch.package.package_importer._package_imported_modules[
                module_name
            ]
            alias = (
                module_name.replace(">", "_").replace("<", "_").replace(".", "_dot_")
            )
        else:
            value = importlib.import_module(module_name)
            alias = f"__import_{module_name.replace('.', '_dot_')}"
        f_globals = self.output.global_scope
        assert alias not in f_globals or f_globals[alias] is value
        f_globals[alias] = value
        self.output.update_co_names(alias)
        return GlobalSource(alias)

    def resolve_name(self, name, package, level):
        """
        Copied from the Cpython implementation of __import__
        Resolve a relative module name to an absolute one.
        https://github.com/python/cpython/blob/5a094f0255eea1db58fb2cf14c200971e64ec36e/Lib/importlib/_bootstrap.py#L902
        """
        bits = package.rsplit(".", level - 1)
        if len(bits) < level:
            raise ImportError("attempted relative import beyond top-level package")
        base = bits[0]
        return f"{base}.{name}" if name else base

    def calc_package(self):
        """
        Copied from the Cpython implementation of __import__
        https://github.com/python/cpython/blob/5a094f0255eea1db58fb2cf14c200971e64ec36e/Lib/importlib/_bootstrap.py#L1090
        """
        package = self.f_globals.get("__package__")
        spec = self.f_globals.get("__spec__")
        if package is not None:
            if spec is not None and package != spec.parent:
                log.warning(
                    "__package__ != __spec__.parent (%r != %r)",
                    package,
                    spec.parent,
                    stacklevel=3,
                )
            return package
        elif spec is not None:
            return spec.parent
        else:
            log.warning(
                "can't resolve package from __spec__ or __package__, "
                "falling back on __name__ and __path__",
                stacklevel=3,
            )
            package = self.f_globals["__name__"]
            if "__path__" not in self.f_globals:
                package = package.rpartition(".")[0]
        return package

    def IMPORT_NAME(self, inst):
        level, fromlist = self.popn(2)
        level = level.as_python_constant()
        fromlist = fromlist.as_python_constant()
        module_name = inst.argval

        # Are we replaying? if so, load recorded module
        recorded_name = (
            f"{ExecutionRecorder.LOCAL_MOD_PREFIX}_{level}_{fromlist}_{module_name}"
        )
        if recorded_name in self.f_globals:
            value = self.f_globals[recorded_name]
            source = GlobalSource(recorded_name)
        else:
            try:
                value = __import__(
                    module_name,
                    fromlist=fromlist,
                    level=level,
                    globals=self.f_globals,
                )
            except ImportError:
                unimplemented("import a module that does not exist")

            if level != 0:
                pkg = self.calc_package()
                module_name = self.resolve_name(module_name, pkg, level)

            # For __import__, when the name variable is of the form package.module,
            # normally, the top-level package (the name up till the first dot) is
            # returned, not the module named by module_name. However, when a
            # non-empty fromlist argument is given, the module named by name is
            # returned. Therefore, we set the source correctly here.
            if not fromlist:
                top_level_module_name = module_name.partition(".")[0]
                source = self.import_source(top_level_module_name)
            else:
                source = self.import_source(module_name)

        if self.exec_recorder:
            self.exec_recorder.add_local_mod(recorded_name, value)

        if istype(value, (types.ModuleType, DummyModule)):
            self.push(PythonModuleVariable(value, source=source))
        else:
            unimplemented(f"IMPORT_NAME {typestr(value)}")

    def IMPORT_FROM(self, inst):
        self.DUP_TOP(inst)
        self._load_attr(inst)

    def load_builtin_from_argval(self, argval):
        if argval not in self.f_builtins:
            raise NameError(f"name '{argval}' is not defined")
        val = self.f_builtins[argval]

        if callable(val):
            builtins_source = GlobalSource(
                self.output.name_of_builtins_dict_key_in_fglobals
            )
            var_source = GetItemSource(builtins_source, argval)
            self.push(VariableBuilder(self, var_source)(val))
        else:
            assert is_builtin_constant(val)
            self.push(ConstantVariable.create(value=val))

    def load_builtin(self, inst):
        self.load_builtin_from_argval(inst.argval)

    def jump(self, inst):
        self.instruction_pointer = self.indexof[inst.target]

    JUMP_FORWARD = jump
    JUMP_ABSOLUTE = jump

    POP_JUMP_IF_FALSE = generic_jump(operator.not_, False)
    POP_JUMP_IF_TRUE = generic_jump(operator.truth, False)
    JUMP_IF_FALSE_OR_POP = generic_jump(operator.not_, True)
    JUMP_IF_TRUE_OR_POP = generic_jump(operator.truth, True)

    def SETUP_LOOP(self, inst):
        # only exists in python<=3.7
        self.block_stack.append(BlockStackEntry(inst, inst.target))

    def SETUP_EXCEPT(self, inst):
        # only exists in python<=3.7
        self.block_stack.append(BlockStackEntry(inst, inst.target))

    def POP_BLOCK(self, inst):
        self.block_stack.pop()

    def SETUP_WITH(self, inst):
        self.setup_or_before_with(inst)

    def SETUP_FINALLY(self, inst):
        self.block_stack.append(BlockStackEntry(inst, inst.target))

    def BEGIN_FINALLY(self, inst):
        self.push(None)

    def WITH_CLEANUP_START(self, inst):
        exit, exc = self.popn(2)
        assert exc is None
        self.push(exc)
        self.push(exit.call_function(self, [ConstantVariable.create(None)] * 3, {}))

    def WITH_CLEANUP_FINISH(self, inst):
        self.popn(2)
        self.push(None)

    def CALL_FINALLY(self, inst):
        """
        pushes the address of the next instruction onto the stack and increments
        bytecode counter by delta
        """
        # Python 3.8 only
        addr = self.indexof[self.next_instruction]
        self.push(ConstantVariable.create(addr))
        self.jump(inst)

    def END_FINALLY(self, inst):
        # Python 3.8 only
        # https://docs.python.org/3.8/library/dis.html#opcode-END_FINALLY
        tos = self.pop()
        if isinstance(tos, ConstantVariable):
            self.instruction_pointer = tos.as_python_constant()
        else:
            pass

    def POP_FINALLY(self, inst):
        # Python 3.8 only
        preserve_tos = inst.argval
        if preserve_tos:
            tos = self.pop()
        _ = self.pop()
        if preserve_tos:
            self.push(tos)  # type: ignore[possibly-undefined]

    def FOR_ITER(self, inst):
        it = self.pop().realize()
        try:
            val = it.next_variable(self)
            self.push(it)
            self.push(val)
        except (StopIteration, exc.ObservedUserStopIteration) as e:
            if isinstance(e, exc.ObservedUserStopIteration):
                exc.handle_observed_exception(self)

            # leave iterator upon exhaustion in 3.12
            if sys.version_info >= (3, 12):
                # CPython 3.12 actually jumps to the instruction after the END_FOR
                # and performs the action of END_FOR as part of FOR_ITER. We jump
                # to the END_FOR and run it, so we need to make sure 2 values are
                # on the stack for it to pop.
                self.push(it)
                self.push(ConstantVariable.create(None))
            self.jump(inst)

<<<<<<< HEAD
    def _raise_exception_variable(self, inst):
        val = self.pop()
        # User can raise exception in 2 ways
        #   1) raise exception type - raise NotImplementedError
        #   2) raise execption instance - raise NotImplemetedError("foo")

        # 1) when user raises exception type
        if isinstance(val, variables.BuiltinVariable):
            # Create the instance of the exception type
            # https://github.com/python/cpython/blob/3.11/Python/ceval.c#L6547-L6549
            val = val.call_function(self, [], {})  # type: ignore[arg-type]

        # Save the exception in a global data structure
        self.exn_vt_stack.append(val)

        # 2) when user raises exception instance
        if isinstance(val, variables.ExceptionVariable):
            if observed_exception_type := exc.observed_exception_map.get(val.exc_type):
                raise observed_exception_type(f"raised exception {val}")
            raise exc.ObservedException(f"raised exception {val}")
        unimplemented(f"raise {exc}")

=======
>>>>>>> 4c28b73d
    def RAISE_VARARGS(self, inst):
        if inst.arg == 0:
            unimplemented("re-raise")
        elif inst.arg == 1:
            val = self.pop()
            # User can raise exception in 2 ways
            #   1) raise exception type - raise NotImplementedError
            #   2) raise execption instance - raise NotImplemetedError("foo")

            # 1) when user raises exception type
            if isinstance(val, variables.BuiltinVariable):
                # Create the instance of the exception type
                # https://github.com/python/cpython/blob/3.11/Python/ceval.c#L6547-L6549
                val = val.call_function(self, [], {})  # type: ignore[arg-type]

            # Save the exception in a global data structure
            self.exn_vt_stack.append(val)

            # 2) when user raises exception instance
            if isinstance(val, variables.ExceptionVariable):
                if val.exc_type is StopIteration:
                    # StopIteration is used to find the end of iteration while tracing __next__
                    raise exc.ObservedUserStopIteration(f"raised exception {val}")
                raise exc.ObservedException(f"raised exception {val}")
            unimplemented(f"raise {exc}")
        else:
            unimplemented("raise ... from ...")

    def exception_handler(self, raised_exception):
        if sys.version_info >= (3, 11):
            exn_tab_entry = self.current_instruction.exn_tab_entry
            if exn_tab_entry:
                # Implementation is based on https://github.com/python/cpython/blob/3.11/Objects/exception_handling_notes.txt

                # 1) pop values from the stack until it matches the stack depth
                # for the handler
                while len(self.stack) > exn_tab_entry.depth:
                    self.pop()

                # 2) if 'lasti' is true, then push the offset that the exception was raised at
                if exn_tab_entry.lasti:
                    # This is untested. Any test that tests this end-to-end
                    # requires supporting more bytecodes. Therefore graph
                    # breaking for now.
                    unimplemented("lasti=True while exception handling")
                    self.push(
                        variables.ConstantVariable(self.current_instruction.offset)
                    )

                # 3) push the exception to the stack
                assert len(self.exn_vt_stack)
                self.push(self.exn_vt_stack[-1])

                # 4) jump to the handler
                self.jump(exn_tab_entry)
            else:
                # No handler found. Bubble the exception to the parent
                # instruction translater. We use special exception for this.
                self.stack.clear()
                if type(self) is InstructionTranslator:
                    raise Unsupported("Observed exception")
                raise raised_exception
        else:
            if len(self.block_stack):
                # base implementation - https://github.com/python/cpython/blob/3.10/Python/ceval.c#L4455

                assert len(self.exn_vt_stack)
                exception_var = self.exn_vt_stack[-1]

                block_stack_entry = self.block_stack.pop()

                while block_stack_entry.inst.opname == "EXCEPT_HANDLER":
                    # TODO(anijain2305) - This is not tested .. unable to create a testcase
                    # https://github.com/python/cpython/blob/3.10/Python/ceval.c#L1456
                    self.popn(3)
                    if len(self.block_stack) == 0:
                        unimplemented(
                            "exception is raised when block stack " "is empty"
                        )
                    block_stack_entry = self.block_stack.pop()

                if block_stack_entry.inst.opname != "SETUP_FINALLY":
                    unimplemented(
                        "exception is raised when top of the block stack "
                        "is not exception handler (e.g. try .. with .. except). "
                        f"Current TOS is {block_stack_entry.inst}"
                    )

                # Push a dummy block stack entry of EXCEPT_HANDLER
                # https://github.com/python/cpython/blob/3.10/Python/ceval.c#L1456
                except_handler_inst = Instruction(1e6, "EXCEPT_HANDLER", None, 0)
                self.block_stack.append(BlockStackEntry(except_handler_inst, None))

                # Push old exception
                if len(self.exn_vt_stack) >= 2:
                    old_exception = self.exn_vt_stack[-2]

                    # Push the old exception on to stack - tb, value, type
                    # Traceback is currently mapped to UnknownVariable
                    self.push(variables.UnknownVariable())
                    self.push(old_exception)
                    self.push(variables.BuiltinVariable(old_exception.exc_type))
                else:
                    # Push empty exception tb, value, type
                    self.push(variables.ConstantVariable(None))
                    self.push(variables.ConstantVariable(None))
                    self.push(variables.ConstantVariable(None))

                # Push new exception - tb, val, type
                # Traceback is currently mapped to UnknownVariable
                self.push(variables.UnknownVariable())
                self.push(exception_var)
                self.push(variables.BuiltinVariable(exception_var.exc_type))

                # Jump to target
                self.jump(block_stack_entry)
            else:
                # No handler found. Bubble the exception to the parent
                # instruction translater. We use special exception for this.
                self.stack.clear()
                if type(self) is InstructionTranslator:
                    raise Unsupported("Observed exception")
                raise raised_exception

    def PUSH_EXC_INFO(self, inst):
        val = self.pop()
        assert len(self.exn_vt_stack)
        self.push(self.exn_vt_stack[-1])
        self.push(val)

    def POP_EXCEPT(self, inst):
        if sys.version_info >= (3, 11):
            val = self.pop()
            assert isinstance(val, variables.ExceptionVariable)

            # This exception is handled and therefore we can clear the error indicator
            assert len(self.exn_vt_stack)
            self.exn_vt_stack.pop()
        else:
            assert len(self.block_stack) > 0
            if self.block_stack[-1].inst.opname != "EXCEPT_HANDLER":
                raise AssertionError(
                    "Bug in Dynamo tracing of exception handling."
                    "Top of the block stack is not EXCEPT_HANDLER."
                )
            self.block_stack.pop()

            self.popn(3)

            # This exception is handled and therefore we can clear the error indicator
            assert len(self.exn_vt_stack)
            self.exn_vt_stack.pop()

    def check_if_exc_matches(self):
        assert len(self.stack) >= 2
        expected_exc_types = self.pop()
        if sys.version_info >= (3, 11):
            # CHECK_EXC_MATCH (which is used from 3.11 onwards) does not pop.
            # This is the description from the disassembly doc
            #
            # Performs exception matching for ``except``. Tests whether the ``STACK[-2]``
            # is an exception matching ``STACK[-1]``. Pops ``STACK[-1]`` and pushes the boolean
            # result of the test.
            exc_instance = self.stack[-1]
        else:
            # This is used prior to 3.11 via opcode JUMP_IF_NOT_EXC_MATCH
            # There is no documentation but here is the code pointer that does 2 pops
            # https://github.com/python/cpython/blob/3.10/Python/ceval.c#L3650-L3665
            exc_instance = self.stack.pop()

        # Users can check exception in 2 ways
        # 1) except NotImplementedError --> BuilinVariable
        # 2) except (NotImplemetedError, AttributeError) -> TupleVariable

        if not isinstance(expected_exc_types, (BuiltinVariable, TupleVariable)):
            unimplemented(
                f"except has an unsupported types of objects {expected_exc_types}"
            )

        if sys.version_info >= (3, 11):
            if not isinstance(exc_instance, variables.ExceptionVariable):
                unimplemented(
                    f"except expects to recieve an object of exception type but received {exc_instance}"
                )

        if isinstance(expected_exc_types, TupleVariable):
            expected_types = expected_exc_types.items
        else:
            expected_types = [
                expected_exc_types,
            ]

        for expected_type in expected_types:
            if not isinstance(expected_type, BuiltinVariable):
                unimplemented(
                    f"except has an unsupported types of object {expected_type}"
                )
            if isinstance(exc_instance, variables.ExceptionVariable) and issubclass(
                exc_instance.exc_type, expected_type.fn
            ):
                return True
            elif isinstance(exc_instance, variables.BuiltinVariable) and issubclass(
                exc_instance.fn, expected_type.fn
            ):
                return True

        return False

    def CHECK_EXC_MATCH(self, inst):
        self.push(variables.ConstantVariable(self.check_if_exc_matches()))

    def JUMP_IF_NOT_EXC_MATCH(self, inst):
        if not self.check_if_exc_matches():
            self.jump(inst)

    def COMPARE_OP(self, inst):
        if inst.argval == "exception match":
            self.CHECK_EXC_MATCH(inst)
        else:
            self.push(compare_op_handlers[inst.argval](self, self.popn(2), {}))

    def GET_ITER(self, inst):
        self.call_function(BuiltinVariable(iter), [self.pop()], {})

    @break_graph_if_unsupported(push=1)
    def CALL_FUNCTION(self, inst):
        args = self.popn(inst.argval)
        fn = self.pop()
        self.call_function(fn, args, {})

    @break_graph_if_unsupported(push=1)
    def CALL_FUNCTION_EX(self, inst):
        kwargsvars: VariableTracker
        if inst.argval == 0:
            kwargsvars = ConstDictVariable({})
            argsvars = self.pop()
        elif inst.argval == 1:
            kwargsvars = self.pop()
            argsvars = self.pop()
        else:
            unimplemented("CALL_FUNCTION_EX")

        if sys.version_info >= (3, 13):
            # 3.13 swapped null and callable
            null = self.pop()
            assert isinstance(null, NullVariable)

        fn = self.pop()

        if sys.version_info >= (3, 11) and sys.version_info < (3, 13):
            null = self.pop()
            assert isinstance(null, NullVariable)

        if isinstance(fn, GetAttrVariable) and isinstance(fn.obj, TensorVariable):
            # realize is requires for Python 3.8
            kwargsvars = kwargsvars.realize()
            if fn.name == "view" and isinstance(
                argsvars, (ConstantVariable, TensorVariable)
            ):
                # Hack to handle special case in some bert models.  Converts
                # x.view(*shape) into x.view(shape), which is correct for view()
                # but not generally.  See test_transpose_for_scores().
                argsvars = TupleVariable([argsvars])
            elif (
                fn.name == "random_"
                and isinstance(argsvars, TupleVariable)
                and len(argsvars.items) == 0
                and isinstance(kwargsvars, ConstDictVariable)
                and ConstantVariable.create("from") in kwargsvars
            ):
                # `from`` is python keyword. Adding random_ with `from` in the
                # Fx graph causes syntax error. Even if we convert the kwargs to
                # args, aot_autograd/inductor while lowering generates
                # aten.random.from, again causing syntax errors. Since this
                # usecase is uncommon, graph break.
                unimplemented("random_ op is called with from keyword")
            elif (
                fn.name == "uniform_"
                and isinstance(argsvars, TupleVariable)
                and len(argsvars.items) == 0
                and isinstance(kwargsvars, ConstDictVariable)
                and ConstantVariable.create("from") in kwargsvars
            ):
                # `from`` is python keyword. Adding uniform_ with `from` in the
                # Fx graph causes syntax error. Even if we convert the kwargs to
                # args, aot_autograd/inductor while lowering generates
                # aten.uniform.from, again causing syntax errors. Since this
                # usecase is uncommon, graph break.
                unimplemented("uniform_ op is called with from keyword")

        if not isinstance(
            argsvars, BaseListVariable
        ) and argsvars.has_unpack_var_sequence(self):
            argsvars = TupleVariable(argsvars.unpack_var_sequence(self))

        # Unpack for cases like fn(**obj) where obj is a map
        if isinstance(kwargsvars, UserDefinedObjectVariable):
            kwargsvars = BuiltinVariable.call_custom_dict(self, dict, kwargsvars)  # type: ignore[arg-type]

        if not isinstance(argsvars, BaseListVariable) or not isinstance(
            kwargsvars, ConstDictVariable
        ):
            unimplemented(f"non-static call {typestr(argsvars)} {typestr(kwargsvars)}")

        # Map to a dictionary of str -> VariableTracker
        kwargsvars = kwargsvars.keys_as_python_constant()
        self.call_function(fn, argsvars.items, kwargsvars)

    @break_graph_if_unsupported(push=1)
    def CALL_FUNCTION_KW(self, inst):
        argnames = self.pop()
        args = self.popn(inst.argval)
        fn = self.pop()
        assert isinstance(argnames, TupleVariable) and argnames.is_python_constant()
        argnames = argnames.as_python_constant()
        args, kwargs_list = args[: -len(argnames)], args[-len(argnames) :]
        kwargs = dict(zip(argnames, kwargs_list))
        assert len(kwargs) == len(argnames)
        self.call_function(fn, args, kwargs)

    def LOAD_METHOD_SUPER(self, inst):
        self.CALL_FUNCTION(dataclasses.replace(inst, argval=2))
        arg = inst.argval[0]
        argval = self.code_options["co_names"][arg]
        if sys.version_info < (3, 11):
            self._load_attr(dataclasses.replace(inst, argval=argval))
        else:
            self.LOAD_METHOD(dataclasses.replace(inst, argval=argval))

    def LOAD_ATTR_SUPER(self, inst):
        self.CALL_FUNCTION(dataclasses.replace(inst, argval=2))
        arg = inst.argval[0]
        argval = self.code_options["co_names"][arg]
        self._load_attr(dataclasses.replace(inst, argval=argval))

    def LOAD_METHOD(self, inst):
        self._load_attr(inst)
        obj = self.pop()
        if sys.version_info >= (3, 13):
            self.push(obj)
            self.PUSH_NULL(inst)
        elif sys.version_info >= (3, 11):
            # always follow the NULL + fn convention, since if obj
            # is actually a method, self is already bound to it, so it
            # doesn't need to be passed in as an arg.
            self.PUSH_NULL(inst)
            self.push(obj)
        else:
            self.push(obj)
            self.push(None)

    def CALL_METHOD(self, inst):
        args = self.popn(inst.argval)
        dummy = self.pop()
        assert dummy is None
        fn = self.pop()
        self.call_function(fn, args, {})

    def _load_attr(self, inst):
        obj = self.pop()
        result = BuiltinVariable(getattr).call_function(
            self, [obj, ConstantVariable.create(inst.argval)], {}  # type: ignore[arg-type]
        )
        self.push(result)

    def LOAD_ATTR(self, inst):
        if sys.version_info >= (3, 12):
            if inst.arg % 2:
                self.LOAD_METHOD(inst)
                return
        self._load_attr(inst)

    def STORE_ATTR(self, inst):
        speculation = self.speculate()
        if speculation.failed:
            return self.store_attr_graph_break(inst)
        val, obj = self.popn(2)

        if isinstance(obj, NNModuleVariable) and not isinstance(val, ConstantVariable):
            # We don't allow side effects during export on non-constant values
            # https://github.com/pytorch/torchdynamo/issues/1475
            assert (
                not self.export
            ), f"Mutating module attribute {inst.argval} during export."

        try:
            BuiltinVariable(setattr).call_function(
                self, [obj, ConstantVariable.create(inst.argval), val], {}  # type: ignore[arg-type]
            )
            return
        except Unsupported as e:
            if not self.should_compile_partial_graph():
                raise
            log.debug("STORE_ATTR triggered compile", exc_info=True)
            e.remove_from_stats()
            e.add_to_stats("graph_break")
        speculation.fail_and_restart_analysis()

    def store_attr_graph_break(self, inst):
        if not self.should_compile_partial_graph():
            unimplemented("should_compile_partial_graph=False")
        self.output.compile_subgraph(
            self, reason=GraphCompileReason("store_attr", [self.frame_summary()])
        )
        self.output.add_output_instructions([copy.copy(inst)])
        self.popn(2)
        self.output.add_output_instructions(
            self.create_call_resume_at(self.next_instruction)
        )

    def DELETE_ATTR(self, inst):
        obj = self.pop()
        BuiltinVariable(delattr).call_function(
            self, [obj, ConstantVariable.create(inst.argval)], {}  # type: ignore[arg-type]
        )

    def create_call_resume_at(self, offset):
        raise AssertionError(
            f"create_call_resume_at not overridden by subclass {type(self)}"
        )

    def should_compile_partial_graph(self) -> bool:
        raise AssertionError(
            f"should_compile_partial_graph not overridden by subclass {type(self)}"
        )

    @break_graph_if_unsupported(push=0)
    def STORE_SUBSCR(self, inst):
        val, obj, key = self.popn(3)
        result = obj.call_method(self, "__setitem__", [key, val], {})

    def DELETE_SUBSCR(self, inst):
        obj, key = self.popn(2)
        obj.call_method(self, "__delitem__", [key], {})

    def BUILD_TUPLE(self, inst):
        name_tuple = None
        if sys.version_info >= (3, 13):
            name_tuple = tuple(self.name_stack[-inst.argval :])
        items = self.popn(inst.argval)
        self.push(TupleVariable(items), name=name_tuple)

    def BUILD_SLICE(self, inst):
        items = self.popn(inst.argval)
        self.push(SliceVariable(items))

    def BUILD_LIST(self, inst):
        items = self.popn(inst.argval)
        self.push(ListVariable(items, mutable_local=MutableLocal()))

    def BUILD_SET(self, inst):
        if config.inject_BUILD_SET_unimplemented_TESTING_ONLY:
            unimplemented("missing: BUILD_SET")
        items = self.popn(inst.argval)
        new_set = SetVariable(items, mutable_local=MutableLocal())
        self.push(new_set)

    def BUILD_LIST_UNPACK(self, inst, cls=ListVariable):
        seqs = self.popn(inst.argval)
        items = []
        for seq in seqs:
            try:
                items.extend(seq.unpack_var_sequence(self))
            except NotImplementedError:
                unimplemented(f"BUILD_LIST_UNPACK {seq}")
        self.push(cls(items, mutable_local=MutableLocal()))

    def BUILD_TUPLE_UNPACK(self, inst):
        self.BUILD_LIST_UNPACK(inst, cls=TupleVariable)

    BUILD_TUPLE_UNPACK_WITH_CALL = BUILD_TUPLE_UNPACK

    def BUILD_MAP(self, inst):
        items = self.popn(inst.argval * 2)
        d = dict(zip(items[::2], items[1::2]))
        self.push(ConstDictVariable(d, mutable_local=MutableLocal()))

    def BUILD_MAP_UNPACK(self, inst):
        items = self.popn(inst.argval)
        # ensure everything is a dict
        items = [BuiltinVariable(dict).call_function(self, [x], {}) for x in items]  # type: ignore[arg-type]
        result = {}
        for x in items:
            assert isinstance(x, ConstDictVariable)
            result.update(x.items)
        self.push(
            ConstDictVariable(
                result,
                mutable_local=MutableLocal(),
            )
        )

    BUILD_MAP_UNPACK_WITH_CALL = BUILD_MAP_UNPACK

    def BUILD_CONST_KEY_MAP(self, inst):
        keys = self.pop()
        values = self.popn(inst.argval)
        assert isinstance(keys, TupleVariable)
        assert keys.is_python_constant()

        keys = keys.unpack_var_sequence(self)
        assert len(keys) == len(values)

        self.push(
            ConstDictVariable(
                dict(zip(keys, values)),
                mutable_local=MutableLocal(),
            )
        )

    def MAP_ADD(self, inst):
        k, v = self.popn(2)
        assert inst.argval > 0
        obj = self.stack[-inst.arg].realize()
        assert isinstance(obj, ConstDictVariable)
        obj.call_method(self, "__setitem__", (k, v), {})  # type: ignore[arg-type]

    def SET_ADD(self, inst):
        v = self.pop()
        assert inst.argval > 0
        obj = self.stack[-inst.arg]
        assert isinstance(obj, SetVariable)
        assert obj.mutable_local
        return obj.call_method(self, "add", [v], {})

    def SET_UPDATE(self, inst):
        v = self.pop()
        assert inst.argval > 0
        obj = self.stack[-inst.arg]
        assert isinstance(obj, SetVariable)
        assert obj.mutable_local
        obj.call_method(self, "update", [v], {})

    def LIST_APPEND(self, inst):
        v = self.pop()
        assert inst.argval > 0
        obj = self.stack[-inst.arg].realize()
        assert isinstance(obj, ListVariable)
        assert obj.mutable_local
        self.output.side_effects.mutation(obj)
        obj.items.append(v)

    def MAKE_FUNCTION(self, inst):
        flags = inst.arg
        old_stack = list(self.stack)
        if sys.version_info < (3, 11):
            fn_name = self.pop()
        code = self.pop()
        if sys.version_info >= (3, 11):
            # MAKE_FUNCTION behavior actually changed in 3.11, see
            # https://github.com/python/cpython/pull/93189/
            assert hasattr(code.value, "co_qualname")  # type: ignore[attr-defined]
            fn_name = ConstantVariable.create(value=code.value.co_qualname)  # type: ignore[attr-defined]
        defaults = None
        closure = None
        annotations = None
        kwdefaults = None

        if sys.version_info < (3, 13):
            # in 3.13, this is handled in SET_FUNCTION_ATTRIBUTE
            if flags & 0x08:
                closure = self.pop()
            if flags & 0x04:
                annotations = self.pop()
            if flags & 0x02:
                kwdefaults = self.pop()
            if flags & 0x01:
                defaults = self.pop()

        self.push(
            NestedUserFunctionVariable(
                fn_name,
                code,
                self.f_globals,
                defaults,
                kwdefaults,
                annotations,
                closure,
                closure_scope=self,
            )
        )

    def UNPACK_SEQUENCE(self, inst):
        seq = self.pop()
        if isinstance(seq, TensorVariable):
            val = seq.unpack_var_sequence(self, idxes=range(inst.argval))  # type: ignore[arg-type]
        elif isinstance(seq, GetAttrVariable) and isinstance(seq.obj, TensorVariable):
            # x, y = a.shape
            proxy = getattr(seq.obj.as_proxy(), seq.name)
            val = [wrap_fx_proxy(self, proxy[i]) for i in range(inst.argval)]
        elif seq.has_unpack_var_sequence(self):
            val = seq.unpack_var_sequence(self)
        else:
            unimplemented(f"UNPACK_SEQUENCE {seq}")
        if len(val) != inst.argval:
            unimplemented("UNPACK_SEQUENCE length mismatch")
        for i in reversed(val):
            self.push(i)

    def UNPACK_EX(self, inst):
        assert 0 <= inst.argval <= 0xFFFF
        prefix = inst.argval & 0xFF  # low byte
        suffix = inst.argval >> 8  # high byte
        seq = self.pop()
        if seq.has_unpack_var_sequence(self):
            vals = list(seq.unpack_var_sequence(self))
            assert len(vals) >= prefix + suffix
            vals_prefix = vals[:prefix]
            vals_list = vals[prefix : len(vals) - suffix]
            vals_suffix = vals[len(vals) - suffix :]
            for item in reversed(vals_suffix):
                self.push(item)
            self.push(TupleVariable(vals_list))
            for item in reversed(vals_prefix):
                self.push(item)
        else:
            unimplemented(f"UNPACK_EX {seq}")

    def NOP(self, inst):
        pass

    def POP_TOP(self, inst):
        self.pop()

    def ROT_TWO(self, inst):
        a = self.pop()
        b = self.pop()
        self.push(a)
        self.push(b)

    def ROT_THREE(self, inst):
        a = self.pop()
        b = self.pop()
        c = self.pop()
        self.push(a)
        self.push(c)
        self.push(b)

    def ROT_FOUR(self, inst):
        a = self.pop()
        b = self.pop()
        c = self.pop()
        d = self.pop()
        self.push(a)
        self.push(d)
        self.push(c)
        self.push(b)

    def DUP_TOP(self, inst):
        a = self.pop()
        self.push(a)
        self.push(a)

    def DUP_TOP_TWO(self, inst):
        a = self.pop()
        b = self.pop()
        self.push(b)
        self.push(a)
        self.push(b)
        self.push(a)

    def FORMAT_VALUE(self, inst):
        flags = inst.arg
        if (flags & 0x04) == 0x04:
            fmt_spec = self.pop()
        else:
            fmt_spec = ConstantVariable.create("")

        value = self.pop()
        if isinstance(value, SymNodeVariable):
            from torch._dynamo.variables.lazy import (
                LazySymNodeFormatString,
                LazyVariableTracker,
            )

            value = LazyVariableTracker.create(
                LazySymNodeFormatString(value, fmt_spec), source=value.source
            )
            self.push(value)
            return
        if (flags & 0x03) == 0x01:
            value = BuiltinVariable(str).call_function(self, [value], {})  # type: ignore[arg-type]
        elif (flags & 0x03) == 0x02:
            value = BuiltinVariable(repr).call_function(self, [value], {})  # type: ignore[arg-type]
        elif (flags & 0x03) == 0x03:
            value = BuiltinVariable(ascii).call_function(self, [value], {})  # type: ignore[arg-type]

        fmt_var = ConstantVariable.create("{:" + fmt_spec.as_python_constant() + "}")

        self.call_function(BuiltinVariable(str.format), [fmt_var, value], {})

    def BUILD_STRING(self, inst):
        format_string_parts: List[str] = []
        args: List[VariableTracker] = []
        kwargs: Dict[str, VariableTracker] = {}
        for part in self.popn(inst.arg):
            if isinstance(part, ConstantVariable):
                format_string_parts.append("{}")
                args.append(part)
            elif isinstance(part, variables.StringFormatVariable):
                format_string_parts.append(part.format_string)
                args.extend(part.sym_args)
                if set(kwargs.keys()) & set(part.sym_kwargs.keys()):
                    unimplemented(
                        f"BUILD_STRING key conflict {kwargs} & {part.sym_kwargs}"
                    )
                kwargs.update(part.sym_kwargs)
            else:
                unimplemented(f"BUILD_STRING {part}")
        self.push(
            variables.StringFormatVariable.create(
                "".join(format_string_parts), args, kwargs
            )
        )

    def IS_OP(self, inst):
        assert inst.argval == 0 or inst.argval == 1
        if inst.argval == 0:
            new_argval = "is"
        else:
            new_argval = "is not"
        new_inst = create_instruction("COMPARE_OP", argval=new_argval)
        self.COMPARE_OP(new_inst)

    def CONTAINS_OP(self, inst):
        assert inst.argval == 0 or inst.argval == 1
        left, right = self.popn(2)
        op = inst.argval
        self.push(right.call_method(self, "__contains__", [left], {}))
        if op == 1:
            self.UNARY_NOT(inst)

    def LIST_EXTEND(self, inst):
        v = self.pop()
        assert inst.argval > 0
        obj = self.stack[-inst.arg]
        assert isinstance(obj, ListVariable)
        assert obj.mutable_local
        obj.call_method(self, "extend", [v], {})

    def LIST_TO_TUPLE(self, inst):
        self.push(BuiltinVariable(tuple).call_function(self, [self.pop()], {}))  # type: ignore[arg-type]

    def DICT_MERGE(self, inst):
        v = self.pop()
        assert inst.argval > 0
        obj = self.stack[-inst.arg].realize()
        assert isinstance(obj, ConstDictVariable)
        assert obj.mutable_local
        obj.call_method(self, "update", [v], {})

    DICT_UPDATE = DICT_MERGE

    def GEN_START(self, inst):
        self.pop()

    def GET_LEN(self, inst):
        tos = self.stack[-1]
        if tos.is_python_constant():
            self.push(ConstantVariable.create(len(tos.as_python_constant())))
        else:
            self.push(tos.call_method(self, "__len__", [], {}))

    def MATCH_MAPPING(self, inst):
        tos = self.stack[-1]
        assert isinstance(tos, ConstDictVariable)
        if isinstance(tos.items, collections.abc.Mapping):
            self.push(ConstantVariable.create(True))
        else:
            self.push(ConstantVariable.create(False))

    def MATCH_SEQUENCE(self, inst):
        tos = self.stack[-1]
        assert tos.is_python_constant()
        tos_value = tos.as_python_constant()
        if isinstance(tos_value, collections.abc.Sequence) and not isinstance(
            tos_value, (str, bytes, bytearray)
        ):
            self.push(ConstantVariable.create(True))
        else:
            self.push(ConstantVariable.create(False))

    def MATCH_KEYS(self, inst):
        tos = self.stack[-1]
        tos1 = self.stack[-2]
        assert isinstance(tos1, ConstDictVariable)

        if all(k in tos1 for k in tos):  # type: ignore[attr-defined]
            self.push(TupleVariable([tos1.getitem_const(self, k) for k in tos]))  # type: ignore[attr-defined,arg-type]
            if sys.version_info < (3, 11):
                self.push(ConstantVariable.create(True))
        else:
            self.push(ConstantVariable.create(None))
            if sys.version_info < (3, 11):
                self.push(ConstantVariable.create(False))

    def LOAD_ASSERTION_ERROR(self, inst):
        self.load_builtin_from_argval("AssertionError")

    UNARY_POSITIVE = stack_op(operator.pos)
    UNARY_NEGATIVE = stack_op(operator.neg)
    UNARY_NOT = stack_op(operator.not_)
    UNARY_INVERT = stack_op(operator.invert)

    BINARY_POWER = stack_op(operator.pow)
    BINARY_MULTIPLY = stack_op(operator.mul)
    BINARY_MATRIX_MULTIPLY = stack_op(operator.matmul)
    BINARY_FLOOR_DIVIDE = stack_op(operator.floordiv)
    BINARY_TRUE_DIVIDE = stack_op(operator.truediv)
    BINARY_MODULO = stack_op(operator.mod)
    BINARY_REMAINDER = stack_op(operator.mod)
    BINARY_ADD = stack_op(operator.add)
    BINARY_SUBTRACT = stack_op(operator.sub)
    BINARY_SUBSCR = break_graph_if_unsupported(push=1)(stack_op(operator.getitem))
    BINARY_LSHIFT = stack_op(operator.lshift)
    BINARY_RSHIFT = stack_op(operator.rshift)
    BINARY_AND = stack_op(operator.and_)
    BINARY_OR = stack_op(operator.or_)
    BINARY_XOR = stack_op(operator.xor)

    INPLACE_POWER = stack_op(operator.ipow)
    INPLACE_MULTIPLY = stack_op(operator.imul)
    INPLACE_MATRIX_MULTIPLY = stack_op(operator.imatmul)
    INPLACE_FLOOR_DIVIDE = stack_op(operator.ifloordiv)
    INPLACE_TRUE_DIVIDE = stack_op(operator.itruediv)
    INPLACE_MODULO = stack_op(operator.imod)
    INPLACE_REMAINDER = stack_op(operator.imod)
    INPLACE_ADD = stack_op(operator.iadd)
    INPLACE_SUBTRACT = stack_op(operator.isub)
    INPLACE_LSHIFT = stack_op(operator.ilshift)
    INPLACE_RSHIFT = stack_op(operator.irshift)
    INPLACE_AND = stack_op(operator.iand)
    INPLACE_XOR = stack_op(operator.ixor)
    INPLACE_OR = stack_op(operator.ior)

    # 3.11 opcodes
    def RESUME(self, inst):
        if inst.arg == 0:
            self.append_prefix_inst(inst)
            self.accept_prefix_inst = False
        else:
            assert not self.accept_prefix_inst

    if sys.version_info >= (3, 11):

        def BINARY_OP(self, inst):
            return _binary_op_lookup[inst.arg](self, inst)

    def PRECALL(self, inst):
        pass

    def KW_NAMES(self, inst):
        kw_names = self.code_options["co_consts"][inst.arg]
        assert isinstance(kw_names, tuple)
        for name in kw_names:
            assert isinstance(name, str)
        assert self.kw_names is None
        self.kw_names = ConstantVariable.create(value=kw_names)  # type: ignore[assignment]

    def PUSH_NULL(self, inst):
        self.push(NullVariable())

    def _call(self, inst, call_kw=False):
        # see https://docs.python.org/3.11/library/dis.html#opcode-CALL
        # for convention
        if call_kw:
            # TOS is kw_names for CALL_KW instruction
            assert sys.version_info >= (3, 13)
            kw_names = self.pop()
            assert isinstance(kw_names, TupleVariable) and kw_names.is_python_constant()
            kw_names = kw_names.as_python_constant()
        else:
            kw_names = self.kw_names.value if self.kw_names else ()

        contents = self.popn(inst.arg + 2)
        if sys.version_info >= (3, 13):
            # NULL and callable swapped
            fn = contents[0]
            args = [] if isinstance(contents[1], NullVariable) else [contents[1]]
        else:
            if isinstance(contents[0], NullVariable):
                fn = contents[1]
                args = []
            else:
                fn = contents[0]
                args = [contents[1]]

        if kw_names:
            args = args + contents[2 : -len(kw_names)]
            kwargs_list = contents[-len(kw_names) :]
            kwargs = dict(zip(kw_names, kwargs_list))
            assert len(kwargs) == len(kw_names)
        else:
            args = args + contents[2:]
            kwargs = {}

        try:
            # if call_function fails, need to set kw_names to None, otherwise
            # a subsequent call may have self.kw_names set to an old value
            self.call_function(fn, args, kwargs)
        finally:
            self.kw_names = None

    @break_graph_if_unsupported(push=1)
    def CALL(self, inst):
        self._call(inst)

    def COPY(self, inst):
        self.push(self.stack[-inst.arg])

    def SWAP(self, inst):
        self.stack[-1], self.stack[-inst.arg] = self.stack[-inst.arg], self.stack[-1]

    JUMP_BACKWARD = jump
    JUMP_BACKWARD_NO_INTERRUPT = jump

    POP_JUMP_FORWARD_IF_TRUE = generic_jump(operator.truth, False)
    POP_JUMP_BACKWARD_IF_TRUE = generic_jump(operator.truth, False)
    POP_JUMP_FORWARD_IF_FALSE = generic_jump(operator.not_, False)
    POP_JUMP_BACKWARD_IF_FALSE = generic_jump(operator.not_, False)

    def CACHE(self, inst):
        pass

    def BEFORE_WITH(self, inst):
        self.setup_or_before_with(inst)

    def setup_or_before_with(self, inst):
        ctx = self.pop()
        if not isinstance(
            ctx, (ContextWrappingVariable, GenericContextWrappingVariable)
        ):
            unimplemented(f"{inst.opname} {ctx}")

        if isinstance(ctx, GenericContextWrappingVariable):
            self.generic_context_manager_depth += 1

        # Need this redundant check for mypy
        assert isinstance(
            ctx, (ContextWrappingVariable, GenericContextWrappingVariable)
        )

        exit = WithExitFunctionVariable(
            ctx,
            inst.target,
        )

        if sys.version_info >= (3, 11):
            # See create_call_resume_at for block stack details.
            # Only push a block if the current instruction's block is a
            # with block that is not nested in a try block - that is, the current
            # instruction's block target is the same as the top block's target.
            if inst.exn_tab_entry and (
                not self.block_stack
                or inst.exn_tab_entry.target is not self.block_stack[-1].target
            ):
                target = None
            else:
                target = self.next_instruction.exn_tab_entry.target
        else:
            target = inst.target

        if target:
            if isinstance(self, InstructionTranslator):
                self.block_stack.append(
                    BlockStackEntry(inst, target, len(self.stack), ctx)
                )
            else:
                self.block_stack.append(BlockStackEntry(inst, target))

        self.push(exit)
        self.push(ctx.enter(self))

    def append_prefix_inst(self, inst):
        assert self.accept_prefix_inst
        self.prefix_insts.append(inst)

    def MAKE_CELL(self, inst):
        if sys.version_info >= (3, 12) and not self.accept_prefix_inst:
            # In 3.12+, MAKE_CELL is not longer necessarily a prefix instruction.
            # It can be generated by inlined comprehensions.
            assert isinstance(self.symbolic_locals[inst.argval], NullVariable)
            self.symbolic_locals[
                inst.argval
            ] = self.output.side_effects.track_cell_new()
        else:
            self.append_prefix_inst(inst)

    def COPY_FREE_VARS(self, inst):
        self.append_prefix_inst(inst)

    def RETURN_GENERATOR(self, inst):
        self.append_prefix_inst(inst)

    # 3.12 opcodes
    # BINARY/STORE_SLICE opcodes are broken down into
    # BUILD_SLICE 2 and BINARY/STORE_SUBSCR

    def END_FOR(self, inst):
        if sys.version_info >= (3, 13):
            self.pop()
        else:
            self.popn(2)

    def LOAD_FAST_CHECK(self, inst):
        if isinstance(self.symbolic_locals[inst.argval], NullVariable):
            unimplemented("LOAD_FAST_CHECK on uninitialized variable")
        self.LOAD_FAST(inst)

    def LOAD_FAST_AND_CLEAR(self, inst):
        if inst.argval not in self.symbolic_locals:
            self.push(NullVariable())
        else:
            self.LOAD_FAST(inst)
        self.symbolic_locals[inst.argval] = NullVariable()

    def LOAD_SUPER_ATTR(self, inst):
        self.CALL_FUNCTION(dataclasses.replace(inst, argval=2))
        if inst.arg & 1:
            self.LOAD_METHOD(inst)
        else:
            self._load_attr(inst)

    def CALL_INTRINSIC_1(self, inst):
        if inst.argval == 5:
            # INTRINSIC_UNARY_POSITIVE
            self.UNARY_POSITIVE(inst)
        elif inst.argval == 6:
            # INTRINSIC_LIST_TO_TUPLE
            self.push(TupleVariable(self.pop().unpack_var_sequence(self)))
        else:
            unimplemented(f"missing CALL_INTRINSIC_1 operand {inst.argval}")

    def END_SEND(self, inst):
        tos = self.pop()
        self.pop()
        self.push(tos)

    # 3.13 opcodes
    # fused instructions LOAD_FAST_LOAD_FAST, STORE_FAST_STORE_FAST, STORE_FAST_LOAD_FAST
    # are broken down.
    @break_graph_if_unsupported(push=1)
    def CALL_KW(self, inst):
        self._call(inst, call_kw=True)

    def TO_BOOL(self, inst):
        # TO_BOOL only precedes a conditional jump or UNARY_NOT (see compile.c in CPython)
        # So we can skip this instruction as long as we remember to codegen a TO_BOOL
        # before conditional jumps/UNARY_NOT.
        assert self.next_instruction.opname in (
            "POP_JUMP_IF_TRUE",
            "POP_JUMP_IF_FALSE",
            "UNARY_NOT",
        )

    def SET_FUNCTION_ATTRIBUTE(self, inst):
        flags = inst.arg
        fn = self.pop()
        assert isinstance(fn, NestedUserFunctionVariable)
        attr_names = self.name_stack[-1]
        attr = self.pop()

        if flags & 0x08:
            # 3.13 merged LOAD_CLOSURE into LOAD_FAST, so we won't know if a given LOAD_FAST
            # is meant to load a closure variable or not. Our workaround is to maintain a stack
            # of LOAD_FAST variable names and tuples (self.name_stack). So if we are indeed
            # constructing a closure tuple, we can use self.name_stack to construct the closure
            # variables here.
            assert isinstance(attr_names, tuple) and all(
                isinstance(name, str) for name in attr_names
            )
            fn.closure = TupleVariable(
                [self._load_closure(name) for name in attr_names]
            )
            fn.closure_scope = self
        elif flags & 0x04:
            fn.annotations = attr
        elif flags & 0x02:
            fn.kwdefaults = attr
        elif flags & 0x01:
            fn.defaults = attr

        self.push(fn)

    def _format_value_313(self, fmt_spec):
        value = self.pop()
        if isinstance(value, SymNodeVariable):
            value = ConstantVariable.create(str(value.sym_num))

        fmt_var = ConstantVariable.create("{:" + fmt_spec.as_python_constant() + "}")

        self.call_function(BuiltinVariable(str.format), [fmt_var, value], {})

    def FORMAT_SIMPLE(self, inst):
        self._format_value_313(ConstantVariable.create(""))

    def FORMAT_WITH_SPEC(self, inst):
        self._format_value_313(self.pop())

    def is_non_empty_graph(self):
        if self.output.count_calls() > 1:
            # perf optimization only
            self.is_non_empty_graph = lambda: True  # type: ignore[method-assign]
            return True
        return False

    def format_frame_summary(self, additional_stack_frames=None):
        if additional_stack_frames is None:
            additional_stack_frames = []
        return "".join(
            traceback.format_list(
                [self.frame_summary()] + list(reversed(additional_stack_frames))
            )
        )

    def frame_summary(self):
        return traceback.FrameSummary(
            getattr(self.f_code, "co_filename", "<unknown>"),
            self.lineno,
            getattr(self.f_code, "co_name", "<unknown>"),
            lookup_line=False,
        )

    def is_co_filename_from_nn_modules(self):
        filename = getattr(self.f_code, "co_filename", "<unknown>")
        nn_modules_pattern = re.compile(r".*torch/nn/modules.*")
        return nn_modules_pattern.match(filename) is not None

    def store_global_weakref_by_id(self, prefix, value):
        global_name = self.output.install_global_by_id(prefix, weakref.ref(value))
        install_guard(
            GlobalWeakRefSource(global_name).make_guard(GuardBuilder.WEAKREF_ALIVE)
        )
        return global_name

    @property
    def fake_mode(self):
        return self.output.tracing_context.fake_mode

    def find_symbolic_locals_name(self, tensor_variable):
        for key, value in self.symbolic_locals.items():
            if value is tensor_variable:
                return key
        return None

    @contextlib.contextmanager
    def strict_translation_mode(self, check_fn: Callable[[VariableTracker], bool]):
        """
        Strict mode is enabled on a per-VariableTracker level depending on the return value of check_fn(node).
        """
        prior = self.strict_checks_fn
        self.strict_checks_fn = check_fn
        try:
            yield
        finally:
            self.strict_checks_fn = prior

    def speculate(self) -> SpeculationEntry:
        assert self.instruction_pointer is not None
        assert self.instruction_pointer > 0
        return self.speculation_log.next(
            self.f_code.co_filename,
            self.lineno,
            self.instruction_pointer - 1,
            self.instructions[self.instruction_pointer - 1],
        )

    def __init__(
        self,
        output: OutputGraph,
        instructions: List[Instruction],
        f_locals: Dict[str, Any],
        f_globals: Dict[str, Any],
        f_builtins: Dict[str, Any],
        code_options: Dict[str, Any],
        symbolic_locals: Dict[str, VariableTracker],
        symbolic_globals: Dict[str, VariableTracker],
        symbolic_torch_function_mode_stack: Deque["TorchFunctionModeVariable"],
        f_code: types.CodeType,
        export: bool,
        inline_depth: int,
        speculation_log: SpeculationLog,
        distributed_state: Optional[DistributedState],
    ) -> None:
        super().__init__()
        self.speculation_log = speculation_log
        self.distributed_state = distributed_state

        # Mutable state checkpointed by copy_graphstate()
        self.output = output
        self.symbolic_locals = symbolic_locals
        self.symbolic_globals = symbolic_globals
        self.symbolic_torch_function_mode_stack = symbolic_torch_function_mode_stack
        self.stack = []
        # stack of variable names for tracking 3.13 closures
        self.name_stack: list[Any] = []
        self.instruction_pointer = 0
        self.current_instruction = create_instruction("NOP")
        self.block_stack = []
        # states before SETUP_WITH for checkpointing and fallback
        self.generic_context_manager_depth = 0
        self.lineno = -1
        self.kw_names = None
        self.accept_prefix_inst = True
        self.prefix_insts = []
        self.exn_vt_stack = []

        # Properties of the input/output code
        self.instructions: List[Instruction] = instructions
        self.indexof: Dict[Instruction, int] = get_indexof(self.instructions)
        self.f_locals: Dict[
            str, Any
        ] = f_locals  # needed for recording accessed locals for replay
        self.f_globals: Dict[str, Any] = f_globals
        self.f_builtins: Dict[str, Any] = f_builtins
        self.code_options: Dict[str, Any] = code_options
        self.f_code: types.CodeType = f_code

        # Execution record for replaying errors
        if config.replay_record_enabled:
            self.exec_recorder = ExecutionRecorder(
                code=f_code, code_options=code_options
            )
        else:
            self.exec_recorder = None
        # Stack of module being parsed, current nn.module is at the end of ordered dict.
        # The first field of tuple is the fully qualified name of current module
        # in original hierarchy.  The second field is the type of current nn.module
        self.nn_module_stack: Dict[str, Tuple[str, Type[Any]]] = {}
        # Flag to indicate whether tracing is used for export.
        self.export = export
        self.one_graph = False

        self.current_speculation = None

        self.strict_checks_fn = None

        if sys.version_info >= (3, 10):
            from .resume_execution import (
                CO_ASYNC_GENERATOR,
                CO_COROUTINE,
                CO_GENERATOR,
                CO_ITERABLE_COROUTINE,
            )

            if f_code.co_flags & (
                CO_GENERATOR | CO_COROUTINE | CO_ITERABLE_COROUTINE | CO_ASYNC_GENERATOR
            ):
                self.push(BuiltinVariable(None))

        self.inline_depth = inline_depth
        self.inconsistent_side_effects = False
        self._constants_cache: List[Optional[VariableTracker]] = [None] * len(
            f_code.co_consts
        )
        linecache.lazycache(f_code.co_filename, f_globals)


class InstructionTranslator(InstructionTranslatorBase):
    mutated_closure_cell_contents: Set[str]

    @staticmethod
    def current_tx() -> "InstructionTranslator":
        return tls.current_tx

    @contextlib.contextmanager
    def set_current_tx(self):
        prior = getattr(tls, "current_tx", None)
        tls.current_tx = self
        try:
            yield
        finally:
            tls.current_tx = prior

    def __init__(
        self,
        instructions: List[Instruction],
        f_code,
        f_locals,
        f_globals,
        f_builtins,
        code_options,
        compiler_fn,
        one_graph,
        export,
        export_constraints,
        mutated_closure_cell_contents: Set[str],
        frame_state,
        speculation_log: SpeculationLog,
        distributed_state: Optional[DistributedState],
    ) -> None:
        _step_logger()(
            logging.INFO,
            f"torchdynamo start tracing {f_code.co_name} {code_options['co_filename']}:{code_options['co_firstlineno']}",
        )
        super().__init__(
            output=OutputGraph(
                code_options,
                compiler_fn,
                self,
                export,
                export_constraints,
                frame_state,
                local_scope=f_locals,
                global_scope=f_globals,
                f_code=f_code,
            ),
            instructions=instructions,
            f_locals=f_locals,
            f_globals=f_globals,
            f_builtins=f_builtins,
            code_options=code_options,
            symbolic_locals={},  # set below
            # A global var is inserted only after a STORE_GLOBAL happens to it
            symbolic_globals={},
            symbolic_torch_function_mode_stack=collections.deque(),
            f_code=f_code,
            export=export,
            inline_depth=0,
            speculation_log=speculation_log,
            distributed_state=distributed_state,
        )

        self._throw_if_in_functorch()

        # as soon as we create the tracing context we should keep it active, so any calls
        # into dynamo apis can rely on finding it
        with tracing(self.output.tracing_context), self.set_current_tx():
            self.one_graph: bool = one_graph
            self.export = export
            self.mutated_closure_cell_contents = mutated_closure_cell_contents
            if self.export:
                assert (
                    self.one_graph
                ), "Export without one graph - something has gone wrong."

            vars = list(code_options["co_varnames"])
            cells_and_freevars = [x for x in self.cell_and_freevars() if x not in vars]
            vars.extend(cells_and_freevars)
            cells_and_freevars_set = set(cells_and_freevars)

            self.symbolic_locals = {
                k: variables.LazyVariableTracker.create(
                    f_locals[k],
                    source=LocalSource(k, cell_or_freevar=k in cells_and_freevars_set),
                )
                for k in vars
                if k in f_locals
            }

            self._init_torch_function_mode_stack()

            self.debug_locals: List[Tuple[VariableTracker, List[VariableTracker]]] = []
            if export:
                # export gets confused if we never realize unused inputs
                # in export mode just eagerly realize everything
                self.symbolic_locals = variables.LazyVariableTracker.realize_all(
                    self.symbolic_locals
                )

            self._freevars_ids = {}
            for name in self.code_options["co_freevars"]:
                if name in f_locals:
                    self._freevars_ids[name] = id(f_locals[name])

    def _throw_if_in_functorch(self):
        # Fallback to eager in case of a graph break inside vmap
        eager = torch._dynamo.lookup_backend("eager")
        compiler_fn = inspect.getattr_static(
            self.output.compiler_fn, "compiler_fn", self.output.compiler_fn
        )
        ci = torch._C._functorch.peek_interpreter_stack()
        forbidden_keys = (
            torch._C._functorch.TransformType.Vmap,
            torch._C._functorch.TransformType.Grad,
            torch._C._functorch.TransformType.Jvp,
        )

        if ci is not None and ci.key() in forbidden_keys and compiler_fn is not eager:
            name = ci.key().name.lower()
            msg = (
                "If you are reaching here, it means dynamo failed for one of the following reasons:\n"
                # Calling a torch.compiled function
                f"- Calling torch.func.{name}(compiled_fn) function from eager mode is not supported. "
                f"Ensure that torch.func.{name} is also wrapped within a torch.compile function. "
                "For more information, see PyTorch issue #128711.\n"
                # if it reaches here, it means Dynamo failed to inline a functorch function
                f"- torch.func.{name}(fn) requires the function to be inlined by dynamo"
            )
            unimplemented(msg)

    def _init_torch_function_mode_stack(self):
        from .variables.torch_function import TorchFunctionModeStackVariable

        TorchFunctionModeStackVariable.reset()

        self.symbolic_torch_function_mode_stack: Deque[
            TorchFunctionModeVariable
        ] = collections.deque()
        # We want to retrieve all modes to properly reconstruct the stack if needed
        py_stack = get_torch_function_mode_stack(filter_ignored=False)

        if py_stack:
            has_device_context = isinstance(
                py_stack[0], torch.utils._device.DeviceContext
            )

        for i, val in enumerate(py_stack):
            self.symbolic_torch_function_mode_stack.append(
                variables.LazyVariableTracker.create(
                    val, source=TorchFunctionModeStackSource(i)
                )
            )

    def get_example_value(self, source: Source):
        if isinstance(source, LocalSource):
            return self.f_locals[source.local_name]
        if isinstance(source, GlobalSource):
            return self.f_globals[source.global_name]
        raise KeyError

    def run(self):
        super().run()

    def match_nested_cell(self, name, cell):
        """Match a cell in this method to one in a function we are inlining"""
        try:
            value = cell.cell_contents
        except ValueError:
            return None
        # TODO(jansel): check the id of the cell rather than the contents
        if id(value) != self._freevars_ids.get(name):
            return None
        return self.symbolic_locals[name]

    def should_compile_partial_graph(self):
        if sys.version_info >= (3, 11):
            # Do not compile if current instruction's block is not the top with block
            entry = self.current_instruction.exn_tab_entry
            if entry and (
                not self.block_stack or entry.target is not self.block_stack[-1].target
            ):
                return False
        return (
            all(b.can_restore() for b in self.block_stack)
            and not self.one_graph
            and self.generic_context_manager_depth == 0
        )

    def create_call_resume_at(self, inst):
        self.instruction_pointer = None

        if inst.opname == "RETURN_VALUE":
            return [create_instruction("RETURN_VALUE")]
        elif inst.opname == "RETURN_CONST":
            return [create_instruction("RETURN_CONST", argval=inst.argval)]

        reads = livevars_analysis(self.instructions, inst)
        all_argnames = tuple(
            k
            for k in self.symbolic_locals.keys()
            if k in reads and k not in self.cell_and_freevars()
        )
        # NOTE: do not use isinstance, since it realizes lazy VT's
        argnames = tuple(
            k
            for k in all_argnames
            if not type.__instancecheck__(NullVariable, self.symbolic_locals[k])
        )
        argnames_null = tuple(
            k
            for k in all_argnames
            if type.__instancecheck__(NullVariable, self.symbolic_locals[k])
        )
        if sys.version_info < (3, 12):
            assert len(argnames_null) == 0, "variables should not be NULL in < 3.12"

        cg = PyCodegen(self)

        # Handle inactive context variables.
        # The resume function assumes that context variables are the class, NOT the object.
        # e.g. torch.set_grad_enabled(True) will be reconstructed as torch.set_grad_enabled
        stack_ctx_vars = []
        for i, var in enumerate(self.stack):
            if type.__instancecheck__(ContextWrappingVariable, var):
                ctx = cast(ContextWrappingVariable, var)
                target_values = (
                    () if ctx.target_values is None else tuple(ctx.target_values)
                )
                stack_ctx_vars.append((i, target_values))
                # Replace the current stack var with the context class
                ctx.reconstruct_type(cg)
                cg.extend_output(create_swap(len(self.stack) - i + 1))
                cg.append_output(create_instruction("POP_TOP"))

        argnames_ctx_vars = []
        for name in argnames:
            if type.__instancecheck__(
                ContextWrappingVariable, var := self.symbolic_locals[name]
            ):
                ctx = cast(ContextWrappingVariable, var)
                target_values = (
                    () if ctx.target_values is None else tuple(ctx.target_values)
                )
                argnames_ctx_vars.append((name, target_values))
                # Replace the local with the context class
                ctx.reconstruct_type(cg)
                cg.append_output(create_instruction("STORE_FAST", argval=name))

        # Python does not allow null to be an arg to a function, so
        # we remove nulls from the stack and restore them in the
        # prologue of the resume function

        # sorted list of indices of nulls on the stack
        null_idxes: List[int] = []
        if sys.version_info >= (3, 11):
            # find indices of NullVariables
            for i, var in enumerate(self.stack):
                if type.__instancecheck__(NullVariable, var):
                    null_idxes.append(i)
            # generate bytecode to pop the nulls
            null_cnt = 0
            for i, var in enumerate(reversed(self.stack)):
                if type.__instancecheck__(NullVariable, var):
                    for j in range(2, i + 2 - null_cnt):
                        cg.append_output(create_instruction("SWAP", arg=j))
                    cg.extend_output(cg.pop_null())
                    null_cnt += 1

        # we popped all nulls from the stack at runtime,
        # so we should not count NullVariables
        stack_len = len(self.stack) - len(null_idxes)
        nargs = stack_len + len(argnames)

        name = unique_id(f"__resume_at_{inst.offset}")

        new_code: types.CodeType = ContinueExecutionCache.lookup(
            self.f_code,
            self.lineno,
            inst.offset,
            tuple(b.target.offset for b in self.block_stack),
            stack_len,
            argnames,
            argnames_null,
            tuple(b.resume_fn() for b in self.block_stack),
            tuple(stack_ctx_vars),
            tuple(argnames_ctx_vars),
            tuple(null_idxes),
        )

        # Add original GraphModule context to the resume function to handle
        # the case of a graph break while tracing a GraphModule
        orig_graphmodule_maybe = code_context.get_context(self.f_code).get(
            "orig_graphmodule", lambda: None
        )()
        if orig_graphmodule_maybe is not None:
            code_context.get_context(new_code)["orig_graphmodule"] = weakref.ref(
                orig_graphmodule_maybe
            )

        if new_code.co_freevars:
            # expose code object for debugging purposes
            self.output.install_global_unsafe(name, new_code)
            cg.make_function_with_closure(name, new_code, True, stack_len)
        else:
            # This is safe: we pre-generate a unique name
            self.output.install_global_unsafe(
                name, types.FunctionType(new_code, self.f_globals, name)
            )
            cg.extend_output(cg.load_function_name(name, True, stack_len))

        cg.extend_output([cg.create_load(k) for k in argnames])
        cg.extend_output(create_call_function(nargs, False))
        cg.append_output(create_instruction("RETURN_VALUE"))
        return cg.get_instructions()

    def symbolic_locals_contain_module_class(self):
        for v in self.symbolic_locals.values():
            if isinstance(v, UserDefinedClassVariable) and issubclass(
                v.as_python_constant(), torch.nn.Module
            ):
                return True
        return False

    def _return(self, inst):
        if (
            self.output.count_calls() == 0
            and not self.inconsistent_side_effects
            and not self.symbolic_locals_contain_module_class()
            and not self.export
        ):
            raise exc.SkipFrame("because no content in function call")
        self.instruction_pointer = None
        _step_logger()(
            logging.INFO,
            f"torchdynamo done tracing {self.f_code.co_name} ({inst.opname})",
        )
        log.debug("%s triggered compile", inst.opname)
        self.output.compile_subgraph(
            self,
            reason=GraphCompileReason(
                "return_value", [self.frame_summary()], graph_break=False
            ),
        )
        return_inst = (
            create_instruction("RETURN_VALUE")
            if inst.opname == "RETURN_VALUE"
            else create_instruction("RETURN_CONST", argval=inst.argval)
        )
        self.output.add_output_instructions([return_inst])
        raise ReturnValueOp

    def RETURN_VALUE(self, inst):
        self._return(inst)

    def RETURN_CONST(self, inst):
        self._return(inst)


if sys.version_info >= (3, 11):
    _binary_op_lookup = [
        getattr(
            InstructionTranslator,
            opname[3:] if "INPLACE" in opname else f"BINARY_{opname[3:]}",
        )
        for opname, _ in dis._nb_ops  # type: ignore[attr-defined]
    ]


class InliningInstructionTranslator(InstructionTranslatorBase):
    """Trace and inline a called method"""

    symbolic_result: Optional[TensorVariable]

    @classmethod
    def inline_call(cls, parent, func, args, kwargs):
        with patch.dict(counters, {"unimplemented": counters["inline_call"]}):
            return cls.inline_call_(parent, func, args, kwargs)

    @staticmethod
    def check_inlineable(func):
        if func.has_self():
            unimplemented("inline with __self__")

        result = trace_rules.check_verbose(func, is_inlined_call=True)
        if result.skipped:
            from torch._dynamo.variables.misc import produce_trampoline_autograd_apply

            # _origin marks this as coming from an internal dynamo known function that is safe to
            # trace through.
            if hasattr(getattr(func, "fn", None), "_origin") and func.fn._origin in [
                produce_trampoline_autograd_apply,
            ]:
                # Known sound
                return trace_rules.SkipResult(
                    False, "allowlist in dynamo known function"
                )
            fn_qualname = func.fn.__qualname__ if hasattr(func, "fn") else ""
            unimplemented(
                f"'inline in skipfiles: {fn_qualname} | {func.get_name()} {func.get_filename()}, {result.reason}'"
            )

        if isinstance(func, UserFunctionVariable) and inspect.getattr_static(
            func.get_function(), "_torchdynamo_disable", False
        ):
            unimplemented(
                f"call torch._dynamo.disable() wrapped function {func.get_function()}"
            )
        else:
            return result

    @staticmethod
    def inline_call_(
        parent, func: VariableTracker, args: List[VariableTracker], kwargs
    ):
        if isinstance(func, SkipFunctionVariable):
            unimplemented("inline with functions in skip files")
        assert isinstance(
            func,
            (UserFunctionVariable, NestedUserFunctionVariable),
        )
        result = InliningInstructionTranslator.check_inlineable(func)
        assert result.skipped is False
        try:
            sub_locals, closure_cells = func.bind_args(parent, args, kwargs)
        except TypeError as e:
            # Wrap the general TypeError during bind_args() to the internal ArgsMismatchError with detailed info
            raise ArgsMismatchError(  # noqa: B904
                "{reason}.\n  func = {func}, args = {args}, kwargs = {kwargs}".format(
                    reason=str(e),
                    func=f"'{func.get_name()}' {func.get_filename()}:{func.get_code().co_firstlineno}",
                    args=[arg.python_type() for arg in args],
                    kwargs=kwargs,
                ),
            )

        for v in itertools.chain(sub_locals.values(), closure_cells.values()):
            if not isinstance(v, VariableTracker):
                unimplemented(f"unconverted arg {v}")

        code: types.CodeType = func.get_code()
        if code.co_name in ("__setitem__", "__setattr__") and not (
            args
            and isinstance(
                args[0],
                (variables.CustomizedDictVariable, variables.UserDefinedObjectVariable),
            )
        ):
            unimplemented(f"inline {code.co_name}")

        suffix = ""
        # TODO: mlazos, add support for enabling multiple artifact logs
        # with a single alias
        if torch._logging._internal.log_state.is_artifact_enabled("bytecode"):
            suffix = f"\n{dis.Bytecode(code).dis()}"
        if sys.version_info >= (3, 11):
            cur_inst = parent.current_instruction
            parent_code = parent.f_code
            header = parent.get_line_of_code_header(lineno=cur_inst.positions.lineno)

            def get_trace_call_log_str():
                line = get_instruction_source_311(parent_code, cur_inst).rstrip()
                return f"TRACE inlined call {code.co_name} from {header}\n{line}"

            trace_call_log.debug("%s", LazyString(get_trace_call_log_str))
        log.debug("INLINING %s%s, %s", code, suffix, result.reason)

        # Detect inline GraphModule calls in order to propagate node metadata,
        # by checking if the first argument (self) is a variable tracking a GraphModule.
        if args and isinstance(args[0], NNModuleVariable):
            module = parent.output.get_submodule(args[0].module_key)
            if isinstance(module, torch.fx.GraphModule):
                # The inline call might not actually be a call to `forward`,
                # but it is enough to add a context for `forward` in case it is called.
                code_context.get_context(module.forward.__code__)[
                    "orig_graphmodule"
                ] = weakref.ref(module)

        tracer: InliningInstructionTranslator
        if is_generator(code):
            tracer = InliningGeneratorInstructionTranslator(
                parent,
                code,
                sub_locals,
                parent.symbolic_globals,
                parent.symbolic_torch_function_mode_stack,
                closure_cells,
                func,
            )
        else:
            tracer = InliningInstructionTranslator(
                parent,
                code,
                sub_locals,
                parent.symbolic_globals,
                parent.symbolic_torch_function_mode_stack,
                closure_cells,
                func,
            )

        strict_ctx: Any = contextlib.nullcontext()
        if parent.strict_checks_fn:
            strict_ctx = tracer.strict_translation_mode(parent.strict_checks_fn)
        try:
            with strict_ctx:
                tracer.run()
        except exc.ObservedException as e:
            msg = f"Observed exception DURING INLING {code} : {e}"
            # TODO(anijain2305) - This works but we should probably have a
            # global/central data structure for the exception stack.
            parent.exn_vt_stack.extend(tracer.exn_vt_stack)
            log.debug(msg)
            # bubble up the exception to the parent frame.
            raise
        except exc.SkipFrame as e:
            msg = f"SKIPPED INLINING {code}: {e}"
            log.debug(msg)
            raise Unsupported(msg) from e
        except Exception as e:
            log.debug("FAILED INLINING %s", code)
            raise
        assert tracer.symbolic_result is not None
        func.export_freevars(parent, tracer)

        if tracer.f_globals is parent.f_globals:
            # Merge symbolic_globals back if parent and child are in the same namespace
            parent.symbolic_globals.update(tracer.symbolic_globals)

        parent.inconsistent_side_effects |= tracer.inconsistent_side_effects

        log.debug("DONE INLINING %s", code)

        if is_generator(code):
            assert isinstance(tracer, InliningGeneratorInstructionTranslator)
            assert tracer.symbolic_result.as_python_constant() is None
            return ListIteratorVariable(
                tracer.generated_items,
                mutable_local=MutableLocal(),
            )
        else:
            return tracer.symbolic_result

    def __init__(
        self,
        parent: InstructionTranslatorBase,
        code: types.CodeType,
        symbolic_locals: Dict[str, VariableTracker],
        symbolic_globals: Dict[str, VariableTracker],
        symbolic_torch_function_mode_stack: Deque["TorchFunctionModeVariable"],
        closure_cells: Dict[str, VariableTracker],
        funcvar: BaseUserFunctionVariable,
    ) -> None:
        f_globals = funcvar.get_globals()  # type: ignore[attr-defined]
        f_builtins = f_globals["__builtins__"]
        if not isinstance(f_builtins, dict):
            f_builtins = f_builtins.__dict__
        instructions = cleaned_instructions(code)
        propagate_line_nums(instructions)
        super().__init__(
            output=parent.output,
            f_locals={},
            f_globals=f_globals,
            f_builtins=f_builtins,
            symbolic_locals=symbolic_locals,
            symbolic_globals=symbolic_globals,
            symbolic_torch_function_mode_stack=symbolic_torch_function_mode_stack,
            instructions=instructions,
            code_options={k: getattr(code, k) for k in get_code_keys()},
            f_code=code,
            export=parent.export,
            inline_depth=parent.inline_depth + 1,
            speculation_log=parent.speculation_log,
            distributed_state=parent.distributed_state,
        )
        self.parent = parent
        self.symbolic_result = None
        self.closure_cells = closure_cells
        self.nn_module_stack = parent.nn_module_stack.copy()
        self.one_graph = parent.one_graph

    @property
    def fake_mode(self):
        return self.parent.fake_mode

    def run_ctx_mgr(self):
        return TracingContext.current_frame(self.parent.frame_summary())

    def STORE_DEREF(self, inst):
        if inst.argval in self.closure_cells:
            cell = self.closure_cells[inst.argval]
            val = self.pop()
            if isinstance(cell, ClosureVariable):
                if not self.output.is_root_tracer():
                    unimplemented(
                        "HigherOrderOperator: Mutating a variable not in the current scope (ClosureVariable)"
                    )
                self.output.root_tx.symbolic_locals[cell.name] = val
            else:
                self.output.side_effects.store_cell(cell, val)
        else:
            maybe_cell = self.symbolic_locals.get(inst.argval)
            if isinstance(
                maybe_cell,
                variables.NewCellVariable,
            ):
                self.output.side_effects.store_cell(
                    self.symbolic_locals[inst.argval], self.pop()
                )
            else:
                if (
                    maybe_cell is not None
                    and maybe_cell.source.name()
                    not in self.output.root_tx.mutated_closure_cell_contents
                ):
                    # Why is the source name here unique?
                    # mutated_closure_cell_contents is a per-frame
                    # concept, and sources identify, e.g., particular
                    # locals from the frame.  If you had two locals,
                    # they'll get different source names, and therefore
                    # differ here.
                    self.output.root_tx.mutated_closure_cell_contents.add(
                        maybe_cell.source.name()
                    )
                    raise exc.UnspecializeRestartAnalysis
                unimplemented("write to __closure__ while inlining")

    def LOAD_DEREF(self, inst):
        if inst.argval in self.closure_cells:
            cell = self.closure_cells[inst.argval]
            if isinstance(cell, ClosureVariable):
                self.push(self.output.root_tx.symbolic_locals[cell.name])
            else:
                self.push(self.output.side_effects.load_cell(cell))
        else:
            maybe_sym_local = self.symbolic_locals.get(inst.argval, None)
            if isinstance(maybe_sym_local, variables.NewCellVariable):
                self.push(self.output.side_effects.load_cell(maybe_sym_local))
            else:
                super().LOAD_DEREF(inst)

    def _load_closure(self, name):
        assert name in self.cell_and_freevars()
        if name in self.closure_cells:
            return self.closure_cells[name]
        else:
            return InlinedClosureVariable(name=name)

    def check_replace_is_safe(self, oldvar):
        if not is_side_effect_safe(oldvar.mutable_local):
            unimplemented(
                "HigherOrderOperator: Mutating a variable not in the current scope (replace_all)"
            )

    def should_compile_partial_graph(self):
        return False  # inlining functions is all-or-nothing

    def create_call_resume_at(self, offset):
        unimplemented("cant resume while inlining")

    def RETURN_VALUE(self, inst):
        self.symbolic_result = self.pop()  # type: ignore[assignment]
        self.instruction_pointer = None
        raise ReturnValueOp

    def RETURN_CONST(self, inst):
        self.symbolic_result = self._load_const(inst)
        self.instruction_pointer = None
        raise ReturnValueOp

    def get_globals_source_and_value(self, name):
        if "__name__" in self.f_globals:
            module_name = self.f_globals["__name__"]
            module_source = self.import_source(module_name)
            if "torch_package" in module_name:
                fglobals_value = torch.package.package_importer._package_imported_modules[module_name]  # type: ignore[assignment]
            else:
                fglobals_value = importlib.import_module(module_name)  # type: ignore[assignment]
            fglobals_vt = VariableBuilder(self, module_source)(fglobals_value)
            global_source = AttrSource(module_source, name)
        else:
            globals_name = self.output.install_global_by_id(
                "___unnamed_scope", self.f_globals
            )
            globals_source = GlobalSource(globals_name)
            fglobals_value = self.f_globals  # type: ignore[assignment]
            fglobals_vt = VariableBuilder(self, globals_source)(fglobals_value)
            global_source = GetItemSource(globals_source, name)  # type: ignore[assignment]
        return fglobals_value, fglobals_vt, global_source

    def _load_global(self, inst):
        if self.output.global_scope is self.f_globals:
            super()._load_global(inst)
        else:
            name = inst.argval

            _, fglobals_vt, global_source = self.get_globals_source_and_value(name)
            if self.output.side_effects.has_pending_mutation_of_attr(fglobals_vt, name):
                self.push(self.output.side_effects.load_attr(fglobals_vt, name))
            else:
                try:
                    value = self.f_globals[name]
                except KeyError:
                    return self.load_builtin(inst)

                self.push(VariableBuilder(self, global_source)(value))

    def STORE_GLOBAL(self, inst):
        if self.f_globals is self.parent.f_globals:
            super().STORE_GLOBAL(inst)
        else:
            value = self.pop()
            if isinstance(value, RemovableHandleVariable):
                unimplemented("Storing handles in globals - NYI")
            name = inst.argval
            fglobals_value, fglobals_vt, _ = self.get_globals_source_and_value(name)
            self.output.side_effects.store_attr(fglobals_vt, name, value)


class InliningGeneratorInstructionTranslator(InliningInstructionTranslator):
    generated_items: List[VariableTracker]

    def __init__(self, *args, **kwargs) -> None:
        super().__init__(*args, **kwargs)
        self.generated_items = []

    def YIELD_VALUE(self, inst: Instruction):
        self.generated_items.append(self.pop())
        if len(self.generated_items) > MAX_ITERATOR_LIMIT:
            unimplemented(
                "Too many yield values in generator. Maybe you are inlining an infinite generator. "
                f"If not, please report a bug at {PT2_ISSUE_TRACKER_URL}",
            )
        self.push(ConstantVariable.create(None))

    def GET_YIELD_FROM_ITER(self, inst):
        tos = self.stack[-1]
        if not isinstance(tos, ListIteratorVariable):
            self.pop()
            res = BuiltinVariable(iter).call_function(self, [tos], {})  # type: ignore[arg-type]
            self.push(res)

    def YIELD_FROM(self, inst):
        assert len(self.stack) >= 2
        val = self.pop()
        tos = self.stack[-1]
        if not (isinstance(val, ConstantVariable) and val.value is None):
            # invoke send
            # Unreachable code - if you hit this, you are implementing generator support and have
            # lifted the `unimplemented("generator")` in frame conversion. This codepath handles
            # subgenerator and lines up with this line in Python 3.10
            # https://github.com/python/cpython/blob/3.10/Python/ceval.c#L2599
            unimplemented("Unreachable sub-generator code")

        try:
            val = tos.next_variable(self)
        except (StopIteration, exc.ObservedUserStopIteration) as ex:
            if isinstance(ex, exc.ObservedUserStopIteration):
                exc.handle_observed_exception(self)

            # The iterator is exhausted. Stop the loop and return.
            self.pop()
            self.push(ConstantVariable.create(ex.value))
        else:
            self.push(val)
            # Add the value to yield into generated_items and replace the top of the stack with None
            self.YIELD_VALUE(inst)

            # Repeat the YIELD_FROM instruction in the next eval loop
            assert (
                isinstance(self.instruction_pointer, int)
                and self.instruction_pointer > 0
            )
            self.instruction_pointer -= 1

    def SEND(self, inst):
        assert len(self.stack) >= 2
        val = self.pop()
        tos = self.stack[-1]
        if isinstance(tos, ListIteratorVariable) or (
            isinstance(tos, UserDefinedObjectVariable)
            and isinstance(tos.value, collections.abc.Iterator)
        ):
            if isinstance(val, ConstantVariable) and val.value is None:
                try:
                    val = tos.next_variable(self)
                except (StopIteration, exc.ObservedUserStopIteration) as ex:
                    # To implement SEND, we have to look at the implementation
                    # when the iterator returns StopIteration. This translates to this code
                    # 3.11: https://github.com/python/cpython/blob/3.11/Python/ceval.c#L2613-L2619
                    # 3.12: https://github.com/python/cpython/blob/3.12/Python/bytecodes.c#L863-L866
                    # The implementation is different in 3.11 and 3.12. In 3.12, we rely
                    # on END_SEND to clean up. In 3.11, SEND does the cleanup as well.
                    if sys.version_info < (3, 12):
                        self.pop()  # Python 3.12 uses new opcode END_SEND
                    self.push(ConstantVariable.create(ex.value))
                    self.jump(inst)
                else:
                    self.push(val)
            else:
                # invoke send
                # Unreachable code - if you hit this, you are implementing generator support and have
                # lifted the `unimplemented("generator")` in frame conversion. This codepath handles
                # subgenerator and lines up with this line in Python 3.11
                # https://github.com/python/cpython/blob/3.11/Python/ceval.c#L2597
                unimplemented("Unreachable sub-generator code")
        else:
            unimplemented(f"SEND {typestr(tos)}")<|MERGE_RESOLUTION|>--- conflicted
+++ resolved
@@ -1359,31 +1359,6 @@
                 self.push(ConstantVariable.create(None))
             self.jump(inst)
 
-<<<<<<< HEAD
-    def _raise_exception_variable(self, inst):
-        val = self.pop()
-        # User can raise exception in 2 ways
-        #   1) raise exception type - raise NotImplementedError
-        #   2) raise execption instance - raise NotImplemetedError("foo")
-
-        # 1) when user raises exception type
-        if isinstance(val, variables.BuiltinVariable):
-            # Create the instance of the exception type
-            # https://github.com/python/cpython/blob/3.11/Python/ceval.c#L6547-L6549
-            val = val.call_function(self, [], {})  # type: ignore[arg-type]
-
-        # Save the exception in a global data structure
-        self.exn_vt_stack.append(val)
-
-        # 2) when user raises exception instance
-        if isinstance(val, variables.ExceptionVariable):
-            if observed_exception_type := exc.observed_exception_map.get(val.exc_type):
-                raise observed_exception_type(f"raised exception {val}")
-            raise exc.ObservedException(f"raised exception {val}")
-        unimplemented(f"raise {exc}")
-
-=======
->>>>>>> 4c28b73d
     def RAISE_VARARGS(self, inst):
         if inst.arg == 0:
             unimplemented("re-raise")
@@ -1404,9 +1379,10 @@
 
             # 2) when user raises exception instance
             if isinstance(val, variables.ExceptionVariable):
-                if val.exc_type is StopIteration:
-                    # StopIteration is used to find the end of iteration while tracing __next__
-                    raise exc.ObservedUserStopIteration(f"raised exception {val}")
+                if observed_exception_type := exc.observed_exception_map.get(
+                    val.exc_type
+                ):
+                    raise observed_exception_type(f"raised exception {val}")
                 raise exc.ObservedException(f"raised exception {val}")
             unimplemented(f"raise {exc}")
         else:
