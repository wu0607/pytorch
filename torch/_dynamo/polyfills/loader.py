# Used to load and initialize polyfill handlers when importing torch._dynamo
# Please add a new import when adding a new polyfill module.

import importlib
from typing import Tuple, TYPE_CHECKING

from .. import polyfills, trace_rules


if TYPE_CHECKING:
    from types import ModuleType


POLYFILLED_MODULE_NAMES: Tuple[str, ...] = (
    "builtins",
<<<<<<< HEAD
    "itertools",
=======
    "functools",
    "itertools",
    "os",
    "sys",
>>>>>>> 12d2b8c3
)
POLYFILLED_MODULES: Tuple["ModuleType", ...] = tuple(
    importlib.import_module(f".{submodule}", package=polyfills.__name__)
    for submodule in POLYFILLED_MODULE_NAMES
)


# Unregister the builtin functions from _builtin_function_ids to let them to be
# dispatched with the appropriate VariableTracker type. Otherwise, they will be
# dispatched with BuiltinVariable if present in _builtin_function_ids.
for polyfill_module in POLYFILLED_MODULES:
    for polyfill_name in polyfill_module.__all__:
        polyfill_handler = getattr(polyfill_module, polyfill_name)
        original_fn = polyfill_handler.__torch_dynamo_original__
        trace_rules._builtin_function_ids.remove(id(original_fn))<|MERGE_RESOLUTION|>--- conflicted
+++ resolved
@@ -13,14 +13,10 @@
 
 POLYFILLED_MODULE_NAMES: Tuple[str, ...] = (
     "builtins",
-<<<<<<< HEAD
-    "itertools",
-=======
     "functools",
     "itertools",
     "os",
     "sys",
->>>>>>> 12d2b8c3
 )
 POLYFILLED_MODULES: Tuple["ModuleType", ...] = tuple(
     importlib.import_module(f".{submodule}", package=polyfills.__name__)
