--- conflicted
+++ resolved
@@ -428,12 +428,8 @@
     # hashes just because the content begins/ends with different number of
     # spaces.
     key: str = get_hash(content.strip(), extra, hash_type)
-<<<<<<< HEAD
     basename, _, path = get_path(key, extension, specified_dir)
-=======
-    basename, subdir, path = get_path(key, extension, specified_dir)
     encode_utf_8: bool = hash_type == "code"
->>>>>>> 2553278b
     if not os.path.exists(path):
         write_atomic(path, content, make_dirs=True)
     return basename, path
