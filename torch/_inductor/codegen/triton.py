import collections
import contextlib
import dataclasses
import functools
import itertools
import logging
import operator
from typing import Dict, Iterable, List, Set

import sympy

import torch

import torch._logging
from ..._dynamo import config as dynamo_config
from .. import config, ir, scheduler
from ..codecache import get_code_path
from ..ir import ReductionHint
from ..optimize_indexing import indexing_dtype_strength_reduction
from ..utils import (
    get_fused_kernel_name,
    get_kernel_category_by_source_code,
    get_kernel_metadata,
    next_power_of_2,
    sympy_product,
    sympy_subs,
    sympy_symbol,
    unique,
)
from ..virtualized import V

from .common import (
    CSEVariable,
    DeferredLine,
    free_symbol_startswith,
    IndentedBuffer,
    index_prevent_reordering,
    Kernel,
    PythonPrinter,
    SizeArg,
)
from .triton_foreach import ForeachKernel
from .triton_overrides import TritonOverrides
from .triton_utils import config_of, signature_of, triton_compute_type


log = logging.getLogger(__name__)
schedule_log = torch._logging.getArtifactLogger(__name__, "schedule")


class TritonPrinter(PythonPrinter):
    def _print_floor(self, expr):
        assert len(expr.args) == 1
        return f"tl.math.floor({self.paren(self._print(expr.args[0]))})"


texpr = TritonPrinter().doprint
pexpr = PythonPrinter().doprint


class TritonCSEVariable(CSEVariable):
    def __init__(self, name):
        super().__init__(name)
        # We'll use this to track which masks the variable needs when used for indirect indexing
        self.mask_vars: Set[str] = set()

    def update_on_args(self, name, args, kwargs):
        # When making a variable that is going to be used in indirect indexing
        # if a where clause is used it should mean that the result is always a
        # valid index, so you shouldn't include any of the dependent variables
        # in the resulting load mask
        if name == "where":
            return
        for arg in args:
            if isinstance(arg, TritonCSEVariable):
                self.mask_vars.update(arg.mask_vars)


<<<<<<< HEAD
=======
class TritonOverrides(OpOverrides):
    """Map element-wise ops to Triton"""

    @staticmethod
    def to_dtype(x, dtype: torch.dtype):
        if dtype == torch.bool:
            return f"({x} != 0)"
        elif dtype == torch.uint8:
            # to work around llvm uint conversion semantics
            # that produces 0's for negative values
            return f"{x}.to(tl.int8).to(tl.uint8)"
        return f"{x}.to({triton_compute_type(dtype)})"

    @staticmethod
    def constant(value, dtype):
        type_ = torch._prims_common.dtype_to_type(dtype)
        return triton_constant(type_(value))

    @staticmethod
    def abs(x):
        return f"tl.abs({x})"

    @staticmethod
    def libdevice_abs(x):
        return f"tl.math.abs({x})"

    @staticmethod
    def exp(x):
        return f"tl.exp({x})"

    @staticmethod
    def libdevice_exp(x):
        return f"tl.math.exp({x})"

    @staticmethod
    def exp2(x):
        return f"tl.math.exp2({x})"

    @staticmethod
    def expm1(x):
        return f"tl.math.expm1({x})"

    @staticmethod
    def sqrt(x):
        return f"tl.sqrt({x})"

    @staticmethod
    def libdevice_sqrt(x):
        return f"tl.math.sqrt({x})"

    @staticmethod
    def relu(x):
        return ops.maximum("0", x)

    @staticmethod
    def minimum(a, b):
        return f"triton_helpers.minimum({a}, {b})"

    @staticmethod
    def maximum(a, b):
        return f"triton_helpers.maximum({a}, {b})"

    @staticmethod
    def where(a, b, c):
        return f"tl.where({a}, {b}, {c})"

    @staticmethod
    def cos(x):
        return f"tl.cos({x})"

    @staticmethod
    def libdevice_cos(x):
        return f"tl.math.cos({x})"

    @staticmethod
    def sin(x):
        return f"tl.sin({x})"

    @staticmethod
    def libdevice_sin(x):
        return f"tl.math.sin({x})"

    @staticmethod
    def index_expr(expr, dtype):
        return V.kernel.indexing(expr)[0]

    @staticmethod
    def masked(mask, body, other):
        with V.kernel.mask_loads(mask) as new_mask:
            result = body()
        return ops.where(new_mask, result, triton_constant(other))

    @staticmethod
    def lgamma(x):
        return f"tl.math.lgamma({x})"

    @staticmethod
    def erf(x):
        return f"tl.math.erf({x})"

    @staticmethod
    def cosh(x):
        return f"tl.math.cosh({x})"

    @staticmethod
    def sinh(x):
        return f"tl.math.sinh({x})"

    @staticmethod
    def acos(x):
        return f"tl.math.acos({x})"

    @staticmethod
    def acosh(x):
        return f"tl.math.acosh({x})"

    @staticmethod
    def asin(x):
        return f"tl.math.asin({x})"

    @staticmethod
    def asinh(x):
        return f"tl.math.asinh({x})"

    @staticmethod
    def atan2(x, y):
        return f"tl.math.atan2({x}, {y})"

    @staticmethod
    def atan(x):
        return f"tl.math.atan({x})"

    @staticmethod
    def atanh(x):
        return f"tl.math.atanh({x})"

    @staticmethod
    def copysign(x, y):
        return f"tl.math.copysign({x}, {y})"

    @staticmethod
    def erfc(x):
        return f"tl.math.erfc({x})"

    @staticmethod
    def hypot(x, y):
        return f"tl.math.hypot({x}, {y})"

    @staticmethod
    def log10(x):
        return f"tl.math.log10({x})"

    @staticmethod
    def nextafter(x, y):
        return f"tl.math.nextafter({x}, {y})"

    @staticmethod
    def logical_and(a, b):
        return f"{a} & {b}"

    @staticmethod
    def logical_or(a, b):
        return f"{a} | {b}"

    @staticmethod
    def rand(seed, offset, _):  # _ here to keep the contract identical to CPU rand op
        offset = f"({offset}).to(tl.uint32)"
        return f"tl.rand({seed}, {offset})"

    @staticmethod
    def randn(seed, offset, _):  # _ here to keep the contract identical to CPU randn op
        offset = f"({offset}).to(tl.uint32)"
        return f"tl.randn({seed}, {offset})"

    # TODO: work out how to use randint4x
    @staticmethod
    def randint(
        seed, offset, _
    ):  # _ here to keep the contract identical to CPU randint op
        offset = f"({offset}).to(tl.uint32)"
        return f"tl.randint({seed}, {offset}).to(tl.int32)"

    @staticmethod
    def rsqrt(x):
        return f"tl.math.rsqrt({x})"

    @staticmethod
    def log1p(x):
        return f"tl.math.log1p({x})"

    @staticmethod
    def tan(x):
        return f"tl.math.tan({x})"

    @staticmethod
    def tanh(x):
        return f"tl.math.tanh({x})"

    @staticmethod
    def sigmoid(x):
        return f"tl.sigmoid({x})"

    @staticmethod
    def libdevice_sigmoid(x):
        return f"1/(1 + tl.math.exp(-({x})))"

    @staticmethod
    def signbit(x):
        # XX: This is wrong for the value -0.0 in floating point
        return f"tl.math.signbit({x}) if ({x}).dtype is tl.float32 else {x} < 0"

    @staticmethod
    def fmod(a, b):
        return f"tl.math.fmod({a}, {b})"

    @staticmethod
    def pow(a, b):
        return f"tl.math.pow({a}, {b})"

    @staticmethod
    def log(x):
        return f"tl.log({x})"

    @staticmethod
    def libdevice_log(x):
        return f"tl.math.log({x})"

    @staticmethod
    def isinf(x):
        return f"tl.math.isinf({x})"

    @staticmethod
    def isnan(x):
        return f"tl.math.isnan({x})"

    @staticmethod
    def round(x):
        return f"tl.math.nearbyint({x})"

    @staticmethod
    def floor(x):
        return f"tl.math.floor({x})"

    @staticmethod
    def floordiv(a, b):
        # See the comment in lowering.div_mode. a and b are integer type.
        # Similar to div_floor_kernel_cuda in pytorch core.
        # Notice that // in triton behaves as truncdiv instead of floordiv
        quot = f"{a} // {b}"
        rem = f"{a} % {b}"
        return f"tl.where(({a} < 0) != ({b} < 0), tl.where({rem} != 0, {quot} - 1, {quot}), {quot})"

    @staticmethod
    def trunc(x):
        return f"tl.math.trunc({x})"

    @staticmethod
    def truncdiv(a, b):
        # See the comment in lowering.div_mode. a and b are integer type.
        # Notice that // in triton behaves as truncdiv instead of floordiv
        return f"{a} // {b}"

    @staticmethod
    def ceil(x):
        return f"tl.math.ceil({x})"


>>>>>>> 151d76cc
@dataclasses.dataclass
class IterationRanges:
    """
    Each range tree represents multiple sets of iteration indexing
    in a single tiled dimension in the output kernel.

    If you have two loops ranges one (4, 3, 2) and another (4, 6),
    then the range tree will be:
            4 (i0)
        3 (i1)  6 (i3)
        2 (i2)
    Where i0 is shared between both loops, but then the split into
    different indexing vars.  All loop ranges must iterate over
    the same number of elements.
    """

    def __init__(
        self,
        name: str,
        var_list: List[sympy.Symbol],
        var_ranges: Dict[sympy.Symbol, sympy.Expr],
        numel: sympy.Expr,
        prefix: str,
        *,
        kernel: "Kernel",
        divisor=sympy.Integer(1),
        length=sympy.Integer(1),
    ):
        super().__init__()
        self.name = name
        self.var_list = var_list
        self.var_ranges = var_ranges
        self.numel = numel
        self.prefix = prefix
        self.divisor = divisor
        self.length = length
        self.kernel = kernel

    def is_loop(self):
        return self.prefix == "r" and not self.kernel.persistent_reduction


class IterationRangesRoot(IterationRanges):
    def __init__(
        self,
        name: str,
        numel: sympy.Expr,
        prefix: str,
        index: int,
        kernel: "Kernel",
        pid_cache=None,
    ):
        if pid_cache is None:
            pid_cache = {}
        super().__init__(
            name=name,
            var_list=[],
            var_ranges={},
            numel=numel,
            prefix=prefix,
            kernel=kernel,
        )
        self.index = index
        # Store all the nodes in one flat list
        self.nodes: Dict[sympy.Expr, IterationRangesEntry] = {}
        # This is for re-ordering program ID in triton mm template
        # pid_cache["tl.program_id(0)"] = pid_m
        self.pid_cache: Dict[str, str] = pid_cache

    def cache_clear(self):
        for node in self.nodes.values():
            node.cache_clear()

    def lookup(self, divisor, length):
        """
        Lookup a given RangeTreeEntry, creating it if needed
        """
        if V.graph.sizevars.statically_known_equals(divisor * length, self.numel):
            expr = ir.FloorDiv(sympy_symbol(f"{self.prefix}index"), divisor)
        else:
            expr = ir.ModularIndexing(
                sympy_symbol(f"{self.prefix}index"), divisor, length
            )

        if expr not in self.nodes:
            node = IterationRangesEntry(
                f"{self.prefix}{next(V.kernel.iter_vars_count)}",
                divisor,
                length,
                expr,
                self,
            )
            V.kernel.range_tree_nodes[node.symbol()] = node
            self.var_list.append(node.symbol())
            self.var_ranges[node.symbol()] = length
            self.nodes[expr] = node
        return self.nodes[expr]

    def construct_entries(self, lengths: List[sympy.Expr]):
        divisor = sympy.Integer(1)
        itervars = []
        for length in reversed(lengths):
            itervars.append(self.lookup(divisor, length))
            divisor = divisor * length
        return list(reversed(itervars))

    def construct(self, lengths: List[sympy.Expr]):
        return [e.symbol() for e in self.construct_entries(lengths)]

    def vars_and_sizes(self, index: sympy.Expr):
        """Figure out vars from this tree used in index"""
        nodes = [V.kernel.range_tree_nodes.get(s) for s in index.free_symbols]
        nodes = [n for n in nodes if n and n.prefix == self.prefix]
        nodes.sort(key=lambda x: V.graph.sizevars.size_hint(x.divisor))
        divisor = sympy.Integer(1)
        index_vars = []
        sizes = []

        def add(node):
            nonlocal divisor
            index_vars.append(node.symbol())
            sizes.append(node.length)
            divisor = divisor * node.length

        for node in nodes:
            if not V.graph.sizevars.statically_known_equals(node.divisor, divisor):
                # fill in unused index var
                add(self.lookup(divisor, ir.FloorDiv(node.divisor, divisor)))
                divisor = node.divisor
            add(node)
        if not V.graph.sizevars.statically_known_equals(self.numel, divisor):
            # fill in unused index var
            add(self.lookup(divisor, ir.FloorDiv(self.numel, divisor)))

        return list(reversed(index_vars)), list(reversed(sizes))

    def ranges_code(self):
        size = self.kernel.indexing_size_str(self.index, self.prefix)
        index_dtype = self.kernel.index_dtype
        convert = f".to({index_dtype})" if index_dtype != "tl.int32" else ""
        return f"tl.arange(0, {self.prefix.upper()}BLOCK){size}{convert}"

    def get_pid(self):
        key = f"tl.program_id({self.index})"
        pid = self.pid_cache.get(key, key)
        if self.kernel.index_dtype != "tl.int32":
            return f"{pid}.to({self.kernel.index_dtype})"
        return pid

    def codegen_header(self, code):
        x = self.prefix
        if self.is_loop():
            code.writeline(f"{self.name} = {x}offset + {x}base")
        elif x == "r" and self.kernel.persistent_reduction:
            # no need to "roffset = "
            code.writeline(
                f"{self.name} = {self.ranges_code()}",
            )
        else:
            code.writelines(
                [
                    f"{x}offset = {self.get_pid()} * {x.upper()}BLOCK",
                    f"{self.name} = {x}offset + {self.ranges_code()}",
                ]
            )
        code.writeline(f"{x}mask = {self.name} < {x}numel")


class IterationRangesEntry(IterationRanges):
    def __init__(
        self,
        name: str,
        divisor: sympy.Expr,
        length: sympy.Expr,
        expr: sympy.Expr,
        parent: IterationRanges,
    ):
        super().__init__(
            name=name,
            numel=parent.numel / length,
            var_list=parent.var_list,
            var_ranges=parent.var_ranges,
            prefix=parent.prefix,
            divisor=divisor,
            length=length,
            kernel=parent.kernel,
        )
        self.parent = parent
        self.codegen = functools.lru_cache(None)(self._codegen)
        self.expr = expr

    def set_name(self, name):
        self.codegen = lambda: name
        self.codegen.cache_clear = lambda: None
        self.name = name

    def cache_clear(self):
        self.codegen.cache_clear()

    def writeline(self, line):
        if self.is_loop():
            V.kernel.indexing_code.writeline(line)
        else:
            # lift non-reduction stores outside loop
            V.kernel.body.writeline(line)

    def _codegen(self):
        self.writeline(f"{self.name} = " + texpr(V.kernel.rename_indexing(self.expr)))
        return self.name

    def precomputed_args(self):
        # for dynamic shapes, find parts of indexing expressions that have to be precomputed
        precomputed_args = []
        if isinstance(self.expr, sympy.Symbol):
            return precomputed_args
        assert isinstance(self.expr, (ir.FloorDiv, ir.ModularIndexing)), type(self.expr)
        for arg in self.expr.args[1:]:
            if not isinstance(arg, (sympy.Integer, sympy.Symbol)):
                symbols = arg.free_symbols
                if len(symbols) > 0 and all(s.name.startswith("s") for s in symbols):
                    precomputed_args.append(arg)
        return precomputed_args

    def symbol(self):
        return sympy_symbol(self.name)

    def __hash__(self):
        return hash(self.name)

    def __eq__(self, other):
        return self.name == other.name


class TritonKernel(Kernel):
    overrides = TritonOverrides
    sexpr = pexpr

    def __init__(
        self,
        *groups,
        index_dtype,
        mutations=None,
        pid_cache=None,
        reduction_hint=ReductionHint.DEFAULT,
    ):
        if pid_cache is None:
            pid_cache = {}
        super().__init__()
        self.numels = [V.graph.sizevars.simplify(s) for s in groups]
        self.mutations = mutations
        self.range_trees = []
        self.range_tree_nodes = {}
        self.iter_vars_count = itertools.count()
        self.inside_reduction = self.numels[-1] != 1
        self._load_mask = None
        self.body = IndentedBuffer()
        self.indexing_code = IndentedBuffer()
        self.suffix = IndentedBuffer()
        self.outside_loop_vars = set()
        self.reduction_hint = reduction_hint
        self.index_dtype = index_dtype

        self.persistent_reduction = self.should_use_persistent_reduction()
        self.initialize_range_tree(pid_cache)

        # define this in a closure to make cache local to object
        @functools.lru_cache(None)
        def simplify_indexing(index: sympy.Expr):
            index = V.graph.sizevars.simplify_with_ranges(index, self.var_ranges())
            for tree in self.range_trees:
                index = self.combine_contiguous_dims(index, tree)
            return index

        self.simplify_indexing = simplify_indexing

    def should_use_persistent_reduction(self):
        """
        Heuristic to set self.persistent_reduction and add guards
        if needed.
        """
        if not (self.inside_reduction and config.triton.persistent_reductions):
            return False
        threshold = {
            ReductionHint.INNER: 1024,
        }.get(self.reduction_hint, 64)
        last_numel = self.numels[-1]
        if dynamo_config.dynamic_shapes:
            if not isinstance(last_numel, (int, sympy.Integer)):
                # Not static
                return False
        hint = V.graph.sizevars.size_hint(last_numel)
        if hint > threshold:
            return False
        # will need to recompile if we cross a larger power of 2 boundary
        V.graph.sizevars.guard_leq(self.numels[-1], next_power_of_2(hint))
        return True

    def initialize_range_tree(self, pid_cache):
        names = ["xindex", "yindex", "zindex"][: len(self.numels) - 1] + ["rindex"]
        for i in range(len(self.numels)):
            self.range_trees.append(
                IterationRangesRoot(
                    names[i], self.numels[i], names[i][0], i, self, pid_cache
                )
            )
        for tree in self.range_trees:
            # reduction indexing goes inside a loop
            if not tree.is_loop():
                tree.codegen_header(self.body)
        if self.inside_reduction and self.range_trees[-1].is_loop():
            # workaround for this issue:
            # https://gist.github.com/jansel/6527126f781559095c5531f98a4235a7
            self.body.writeline(f"rbase = {self.range_trees[-1].ranges_code()}")

    def disable_reduction(self):
        @contextlib.contextmanager
        def ctx():
            if self.numels[-1] == 1:
                assert not self.inside_reduction
                yield
                return
            if not self.persistent_reduction:
                # calling codegen_body() will flush all the pending buffers
                # and write out a reduction loop
                self.codegen_body()
            self.inside_reduction = False
            try:
                yield
                if not self.persistent_reduction:
                    # flush out any code before opening the next loop
                    self.codegen_body()
            finally:
                self.inside_reduction = True

        return ctx()

    def set_ranges(self, *lengths):
        assert len(lengths) == len(self.range_trees)
        return [
            ranges.construct(length)
            for length, ranges in zip(lengths, self.range_trees)
        ]

    @staticmethod
    def _split_iteration_ranges(
        groups: List[sympy.Expr], lengths: List[List[sympy.Expr]]
    ):
        sv = V.graph.sizevars
        new_ranges = [[] for _ in groups]
        remaining = [sv.simplify(g) for g in groups]
        var_count = itertools.count()

        def add_range(i, expr):
            expr = sv.simplify(expr)
            if not sv.statically_known_multiple_of(remaining[i], expr):
                raise CantSplit()
            # guard on the last item out
            remaining[i] = ir.FloorDiv(remaining[i], expr)
            new_ranges[i].append(expr)
            return next(var_count)

        def make_combined(size, idx1, idx2):
            def getter(flat_vars):
                return size * flat_vars[idx1] + flat_vars[idx2]

            return getter

        return_getters_groups = []
        current_group = 0
        for length_group in lengths:
            return_getters = []
            for size in length_group:
                if sv.statically_known_equals(size, 1):
                    return_getters.append(lambda _: sympy.Integer(0))
                    continue

                while (
                    current_group < len(remaining)
                    and sv.size_hint(remaining[current_group]) == 1
                ):
                    # scroll to next group with remaining elements
                    current_group += 1

                if sv.size_hint(size) > sv.size_hint(remaining[current_group]):
                    # need to break size in two
                    if not sv.statically_known_multiple_of(
                        size, remaining[current_group]
                    ):
                        raise CantSplit()
                    size1 = remaining[current_group]
                    size2 = ir.FloorDiv(size, remaining[current_group])
                    return_getters.append(
                        make_combined(
                            size2,
                            add_range(current_group, size1),
                            add_range(current_group + 1, size2),
                        )
                    )
                else:
                    return_getters.append(
                        operator.itemgetter(add_range(current_group, size))
                    )
            return_getters_groups.append(return_getters)

        assert all(
            V.graph.sizevars.size_hint(s) == 1 for s in remaining
        ), f"failed to set ranges {remaining} {lengths}"

        return new_ranges, return_getters_groups

    @classmethod
    def is_compatible(cls, groups: List[sympy.Expr], lengths: List[List[sympy.Expr]]):
        try:
            cls._split_iteration_ranges(groups, lengths)
            return True
        except CantSplit:
            return False

    def split_and_set_ranges(self, lengths: List[List[sympy.Expr]]):
        """
        We may want to fuse `for i0 in s0*s1` into a tiled kernel with groups (s0, s1).

        To do this we need to split up the iteration space of i0 into something like:
            for i1 in s0:
              for i2 in s1:
                i0 = i1*s1 + i2
                ....

        This function matches and resplits lengths to the groups of
        this kernel to enable tiled + non-tiled fusions.
        """
        groups = [rt.numel for rt in self.range_trees]
        if not self.inside_reduction:
            groups[-1] = sympy.Integer(1)

        if len(lengths) == len(self.range_trees) and all(
            V.graph.sizevars.simplify(sympy_product(x) - g) == 0
            for x, g in zip(lengths, groups)
        ):
            return self.set_ranges(*lengths)

        new_ranges, return_getters_groups = self._split_iteration_ranges(
            groups, lengths
        )
        itervars = list(itertools.chain(*self.set_ranges(*new_ranges)))
        return [[fn(itervars) for fn in fns] for fns in return_getters_groups]

    def is_indirect_indexing(self, index: sympy.Expr):
        # tmpX  means indirect indexing
        return free_symbol_startswith(index, "tmp")

    def combine_contiguous_dims(self, index: sympy.Expr, tree: IterationRangesRoot):
        """
        More aggressive simplification to merge contiguous dims
        """
        if isinstance(index, (sympy.Integer, sympy.Symbol)):
            return index
        index_vars, sizes = tree.vars_and_sizes(index)
        if len(sizes) <= 1:
            return index
        new_sizes, reindex, prune = V.graph.sizevars._simplify_loops(
            index_vars, sizes, index_prevent_reordering([index], index_vars, sizes)
        )
        if new_sizes == sizes:
            return index
        new_index_vars = tree.construct(new_sizes)
        new_index = sympy_subs(index, dict(zip(index_vars, reindex(new_index_vars))))
        return new_index

    def indexing(
        self,
        index: sympy.Expr,
        *,
        copy_shape=None,
        dense_indexing=False,
        override_mask=None,
    ):
        """
        Compute the index and mask to pass to tl.load() or tl.store()
        """
        index = self.simplify_indexing(index)
        index = sympy_subs(index, V.graph.sizevars.precomputed_replacements)
        # if simple replacements didn't get rid of floor/ceil, try full subs
        if len(index.atoms(sympy.floor)) or len(index.atoms(sympy.ceiling)):
            index = index.subs(V.graph.sizevars.precomputed_replacements)
        # last resort, if no range vars are in the expr, hoist it
        # TODO instead of trying to blindly find complicated exprs, we should hoist the
        # inputs/outputs sizes and strides, but at the time indexing is generated
        # kernel inputs and outputs are not set yet, we'd need a deeper refactor
        # to do it this way

        if len(index.atoms(sympy.ceiling)):
            for a in index.atoms(sympy.ceiling):
                # for nested exprs, atoms yields top level first (?)
                # so if everything goes fine, lower level replacements will come up empty
                symbols = a.free_symbols
                if len(symbols) > 0 and all(
                    s.name.startswith("s") or s.name.startswith("ps") for s in symbols
                ):
                    replacements = {a: V.graph.sizevars.lookup_precomputed_size(a)}
                    index = sympy_subs(index, replacements)

        index_vars = index.free_symbols
        index_str = texpr(self.rename_indexing(self.codegen_indexing(index)))

        mask_vars: Set[str] = set()
        for var in index_vars:
            if override_mask:
                pass
            elif var.name.startswith("tmp"):
                # indirect indexing
                cse_var = self.cse.varname_map[var.name]
                mask_vars.update(cse_var.mask_vars)
            elif var.name.startswith(("s", "ps")):
                pass
            else:
                # var is one of xN, yN or rN
                assert var.name[0] in "xyr", var.name
                mask_vars.add(f"{var.name[0]}mask")

        need_dense = (
            config.triton.dense_indexing
            or dense_indexing
            or self._load_mask is not None
        ) and index != 0

        have_dense = True
        have_loop_vars = False
        dense_mask_vars = set()

        for tree in self.range_trees:
            if tree.prefix == "r" and not self.inside_reduction:
                continue
            if index_vars.intersection(tree.var_list):
                have_loop_vars = True
                have_dense = False
            dense_mask_vars.add(f"{tree.prefix}mask")

        expand_str = None

        if (need_dense and not have_dense) or isinstance(index, sympy.Integer):
            if copy_shape:
                index_str = f"{index_str} + tl.zeros({copy_shape}.shape, tl.int32)"
                expand_str = f"{copy_shape}.shape"
            else:
                index_str = f"{index_str} + tl.zeros({self.dense_size_str()}, tl.int32)"
                expand_str = self.dense_size_str()
            if isinstance(index, sympy.Integer):
                return index_str, set(), "None", expand_str
            else:
                mask_vars = dense_mask_vars
        elif not have_loop_vars and copy_shape:
            mask_vars = dense_mask_vars
            index_str = f"{index_str} + tl.zeros({copy_shape}.shape, tl.int32)"

        if override_mask:
            mask_vars = {override_mask}

        if self._load_mask:
            mask_vars.add(self._load_mask)

        self.filter_masks(mask_vars)

        mask_str = " & ".join(sorted(map(str, mask_vars))) if mask_vars else "None"
        return index_str, mask_vars, mask_str, expand_str

    def filter_masks(self, mask_vars):
        for tree in self.range_trees:
            # Masks are superfluous if we only have one element
            if V.graph.sizevars.statically_known_equals(tree.numel, 1):
                mask_vars.discard(f"{tree.prefix}mask")
                continue
            # Masks are superfluous if numel is a multiple of BLOCK
            # (We use the fact that BLOCK is required by triton to be a power of 2)
            if tree.prefix.upper() not in config.triton.max_block:
                continue
            max_block = config.triton.max_block[tree.prefix.upper()]
            # Optional optimization: if block divides numel exactly, we will
            # never need to do a masked load to handle stragglers at the end.
            # It's faster to avoid masking at all.  But it is sound to always
            # mask.
            if V.graph.sizevars.statically_known_multiple_of(tree.numel, max_block):
                mask_vars.discard(f"{tree.prefix}mask")

    def var_ranges(self):
        return dict(
            itertools.chain.from_iterable(
                tree.var_ranges.items() for tree in self.range_trees
            )
        )

    def codegen_indexing(self, expr: sympy.Expr):
        expr = V.graph.sizevars.simplify_with_ranges(expr, self.var_ranges())
        for sym in sorted(expr.free_symbols, key=str):
            if sym in self.range_tree_nodes:
                # if indexing expression is complicated, we precompute it on the host side
                # and send the result as a kernel argument
                replacements = {}
                for ps in self.range_tree_nodes[sym].precomputed_args():
                    replacements[ps] = V.graph.sizevars.lookup_precomputed_size(ps)
                if len(replacements) > 0:
                    self.range_tree_nodes[sym].expr = sympy_subs(
                        self.range_tree_nodes[sym].expr, replacements
                    )
                self.range_tree_nodes[sym].codegen()
        return expr

    @contextlib.contextmanager
    def mask_loads(self, mask):
        """Context manager to add an additional mask to tl.load/store"""
        prior = self._load_mask
        if prior:
            mask = self.cse.generate(self.compute, f"{mask} & {prior}")

        self._load_mask = mask
        try:
            # TODO(jansel): do we need a reshape here?
            yield mask
        finally:
            self._load_mask = prior

    def gen_assert_indirect_indexing(self, buffer, original_index, mask):
        if mask == "None":
            return
        body = self.current_node._body
        indirect_size = dict(zip(body.indirect_vars, body.indirect_max_sizes))
        indirect_name = body.indirect_new
        # Many indirect variables may be mapped to the same CSE'd variable
        # For example when you do x[y, y] for x = randn(3, 8)
        var_size = collections.defaultdict(set)
        for ind, size in indirect_size.items():
            var_size[indirect_name[ind]].add(V.kernel.rename_indexing(size))

        indirect_vars = [
            s for s in original_index.free_symbols if s.name.startswith("tmp")
        ]
        for var in indirect_vars:
            sizes = list(var_size[var])
            if all(isinstance(s, sympy.Integer) for s in sizes):
                size = min(sizes)
            else:
                # Should this go here or in TritonPrinter?
                def print_min(expr):
                    if len(expr) == 1:
                        return texpr(expr[0])
                    else:
                        return f"min({texpr(expr[0])}, {print_min(expr[1:])})"

                size = print_min(sizes)
            # The conditions need to be in parens because of Python's operator precedence.
            # It'd be less # error-prone to use and/or/not, which is suported by triton
            cond = f"((0 <= {var}) & ({var} < {size}))"
            cond_print = f"0 <= {var} < {size}"
            if not isinstance(original_index, sympy.Integer):
                var_mask = f"({mask})" if "&" in mask else mask
                var_mask = f" | ~{var_mask}"
            else:
                var_mask = ""
            line = f'tl.device_assert(({cond}){var_mask}, "index out of bounds: {cond_print}")'
            self.cse.generate(buffer, line, assignment=False)

    def load(self, name: str, index: sympy.Expr):
        var = self.args.input(name)
        indirect_indexing = self.is_indirect_indexing(index)
        original_index = index
        index, mask_vars, mask, expand_str = self.indexing(index)

        if "rmask" in mask and not self.persistent_reduction:
            # This eviction policy heuristic is untested.
            # ptillet suggested we should try only doing this for
            # the first N-1 loops and not for the final loop.
            ep = ", eviction_policy='evict_last'"
        else:
            ep = ""

        # "other" below is a workaround for https://github.com/openai/triton/issues/737
        # for bool, even though it's likely subject to the same bug, setting `other` leads
        # to LLVM errors so we are skipping it for now
        if ("tmp" in mask or "rmask" in mask) and V.graph.get_dtype(name) != torch.bool:
            other = ", other=0"
        else:
            other = ""

        append_broadcast = None
        if V.graph.is_unspec_arg(name):
            line = var
        else:
            if isinstance(original_index, sympy.Integer):
                line = f"tl.load({var} + ({original_index}))"
                append_broadcast = expand_str
            else:
                line = f"tl.load({var} + ({index}), {mask}{ep}{other})"
            if V.graph.get_dtype(name) in (torch.float16, torch.bfloat16):
                line += ".to(tl.float32)"

        if "tmp" in mask:
            # Masked loads must come after the mask is computed
            load_buffer = self.compute
        elif (
            self.inside_reduction
            and not self.persistent_reduction
            and "rmask" not in mask
            and not indirect_indexing
        ):
            # can lift a common load outside of reduction loop
            # One exception is when this is an indirect_load.
            load_buffer = self.body
        else:
            load_buffer = self.loads

        # Assert that the loaded indices will not read garbage
        if (
            indirect_indexing
            and config.triton.assert_indirect_indexing
            and torch.version.hip is None
        ):
            self.gen_assert_indirect_indexing(load_buffer, original_index, mask)

        result_var = self.cse.generate(load_buffer, line)
        result_var.mask_vars = mask_vars

        if append_broadcast:
            line = f"tl.broadcast_to({result_var}, {append_broadcast})"
            result_var = self.cse.generate(load_buffer, line)

        if not self.inside_reduction or "rmask" not in mask:
            self.outside_loop_vars.add(result_var)

        return result_var

    def store(self, name, index, value, mode=None):
        var = self.args.output(name)
        indirect_indexing = self.is_indirect_indexing(index)
        original_index = index
        index, mask_vars, mask, expand_str = self.indexing(index, dense_indexing=True)

        if (
            indirect_indexing
            and config.triton.assert_indirect_indexing
            and torch.version.hip is None
        ):
            self.gen_assert_indirect_indexing(self.stores, original_index, mask)

        if mode is None:
            line = f"tl.store({var} + ({index}), {value}, {mask})"
        elif mode == "atomic_add":
            line = f"tl.atomic_add({var} + ({index}), {value}, {mask})"
        else:
            raise NotImplementedError(f"store mode={mode}")
        self.stores.writeline(DeferredLine(name, line))
        if not self.inside_reduction:
            self.outside_loop_vars.add(value)

    def reduction(self, name, dtype, src_dtype, reduction_type, index, value):
        assert self.inside_reduction
        default = triton_constant(ir.Reduction.default_value(reduction_type, src_dtype))
        masks = {f"{tree.prefix}mask" for tree in self.range_trees}
        self.filter_masks(masks)
        masks = sorted(masks)
        if self._load_mask:
            masks.append(self._load_mask)
        sizes = [":" for _ in self.range_trees]
        sizes[-1] = "None"
        reduction_range_prefix = self.range_trees[-1].prefix
        reduction_sizes = ["None" for _ in self.range_trees]
        reduction_sizes[-1] = ":"

        if reduction_type == "any":
            reduction_type = "max"

        def final_reduction(value):
            use_helper = reduction_type in {"argmax", "argmin", "max", "min", "prod"}
            module = "triton_helpers" if use_helper else "tl"
            return f"{module}.{reduction_type}({value}, {dim})[{', '.join(sizes)}]"

        def final_argreduce(buffer, result_var, value, index):
            buffer.splice(
                f"""\
                _, {result_var}_tmp = triton_helpers.{root_op}_with_index({value}, {index}, {dim})
                {result_var} = {result_var}_tmp[{', '.join(sizes)}]
                """
            )

        dim = len(self.range_trees) - 1
        result_var = self.cse.newvar()
        result_var.mask_vars = {var for var in masks if var[0] != "r"}
        cond = " & ".join(masks)

        if self.persistent_reduction:
            masked_value = self.cse.generate(
                self.compute, f"tl.where({cond}, {value}, {default})"
            )
            if reduction_type in {"argmax", "argmin"}:
                accumulator_index = self.cse.generate(
                    self.compute,
                    f"tl.broadcast_to({reduction_range_prefix}index, {masked_value}.shape)",
                )
                result_var = self.cse.newvar()
                root_op = {"argmax": "max", "argmin": "min"}[reduction_type]
                final_argreduce(
                    self.compute, result_var, masked_value, accumulator_index
                )
            else:
                result_var = self.cse.generate(
                    self.compute, final_reduction(masked_value)
                )
        elif (src_dtype, reduction_type, value) not in self.cse.reduction_cache:
            self.cse.reduction_cache[(src_dtype, reduction_type, value)] = result_var
            accumulator = f"_{result_var}"
            # NOTE: We should be using tl.full here, but this also does type
            # promotion e.g. bool to int32, which is sometimes necessary if
            # similar promotion happened elsewhere in the pre-reduction
            # operation. We should identify any such cases and fix them.
            default_value = f" + {default}" if default != 0 else ""
            self.body.writeline(
                f"{accumulator} = tl.zeros({self.dense_size_str()}, {triton_compute_type(src_dtype)}){default_value}"
            )

            if reduction_type in {"argmax", "argmin"}:
                accumulator_index = f"_{result_var}_index"
                long_max = torch.iinfo(torch.int64).max
                self.body.writeline(
                    f"{accumulator_index} = tl.full({self.dense_size_str()}, {long_max}, tl.int64)"
                )
                root_op = {"argmax": "max", "argmin": "min"}[reduction_type]

                self.compute.splice(
                    f"""\
                {accumulator}_next, {accumulator_index}_next = triton_helpers.{root_op}imum_with_index(
                    {accumulator}, {accumulator_index}, {value}, {reduction_range_prefix}index
                )
                {accumulator} = tl.where({cond}, {accumulator}_next, {accumulator})
                {accumulator_index} = tl.where({cond}, {accumulator_index}_next, {accumulator_index})
                """
                )
                idx_dtype = self.index_dtype
                final_argreduce(self.suffix, result_var, accumulator, accumulator_index)
            else:
                updated = value
                if reduction_type == "min":
                    updated = f"triton_helpers.minimum({accumulator}, {value})"
                elif reduction_type == "max":
                    updated = f"triton_helpers.maximum({accumulator}, {value})"
                elif reduction_type == "sum":
                    updated = f"{accumulator} + {value}"
                elif reduction_type == "prod":
                    updated = f"{accumulator} * {value}"
                elif reduction_type == "xor_sum":
                    updated = f"{accumulator} ^ {value}"
                else:
                    raise NotImplementedError(f"reduction_type {reduction_type}")

                self.compute.writeline(
                    f"{accumulator} = tl.where({cond}, {updated}, {accumulator})"
                )
                self.suffix.writeline(f"{result_var} = {final_reduction(accumulator)}")
        else:
            var_name = self.cse.reduction_cache[(src_dtype, reduction_type, value)]
            self.suffix.writeline(f"{result_var} = {var_name}")
            result_var.mask_vars = var_name.mask_vars
        self.inside_reduction = False
        index, mask_vars, mask, _ = self.indexing(index)
        assert "rmask" not in index
        self.inside_reduction = True
        self.outside_loop_vars.add(result_var)
        self.cse.store_cache[name] = result_var
        if name not in V.graph.removed_buffers:
            var = self.args.output(name)
            self.suffix.writeline(
                DeferredLine(name, f"tl.store({var} + {index}, {result_var}, {mask})")
            )

    def codegen_body(self):
        """
        Concat output code from index_code, loads, compute, stores,
        suffix into self.body.

        For pointwise kernels, this is called just once at the end.

        For reduction kernels, this generates a loop over the reduction
        axis.
        """
        if not (
            self.indexing_code
            or self.loads
            or self.stores
            or self.compute
            or self.suffix
        ):
            return

        if self.inside_reduction and not self.persistent_reduction:
            self.body.writeline("for roffset in range(0, rnumel, RBLOCK):")
            with self.body.indent():
                # last range tree is always reduction
                self.range_trees[-1].codegen_header(self.body)
                self.body.splice(self.indexing_code)
                self.body.splice(self.loads)
                self.body.splice(self.compute)
                self.body.splice(self.stores)

            # invalidate any caches that came from inside the reduction loop
            self.cse.invalidate(self.outside_loop_vars)
            self.range_trees[-1].cache_clear()
        else:
            self.body.splice(self.indexing_code)
            self.body.splice(self.loads)
            self.body.splice(self.compute)
            self.body.splice(self.stores)
        self.body.splice(self.suffix)
        self.indexing_code.clear()
        self.loads.clear()
        self.compute.clear()
        self.stores.clear()
        self.suffix.clear()

    def codegen_kernel_benchmark(self):
        result = IndentedBuffer()
        argdefs, call_args, signature = self.args.python_argdefs()

        result.writelines(["", "", "def get_args():"])
        with result.indent():
            name_cnt = itertools.count()
            var_names = []
            for arg_name in call_args:
                var_name = f"arg_{next(name_cnt)}"
                buf = V.graph.get_buffer(arg_name)
                if buf:
                    result.writeline(
                        f"{var_name} = rand_strided({tuple(buf.get_size())}, {tuple(buf.get_stride())}, device='{buf.get_device()}', dtype={buf.get_dtype()})"  # noqa: B950 line too long
                    )
                elif arg_name in V.graph.constants:
                    # note that random seed is put in V.graph.constants
                    const_tensor = V.graph.constants[arg_name]
                    result.writeline(
                        f"{var_name} = rand_strided({tuple(const_tensor.size())}, {tuple(const_tensor.stride())}, device='{const_tensor.device}', dtype={const_tensor.dtype})"  # noqa: B950 line too long
                    )
                else:
                    raise KeyError(
                        f"Don't find the buffer or const tensor for {arg_name}"
                    )
                var_names.append(var_name)
            result.writeline(f"return {', '.join(var_names)},")

        result.writelines(["\n", "\n", "def call(args):"])
        grid = []
        extra_args = []
        extra_args_str = None
        index = V.graph.scheduler.current_device.index
        with result.indent():
            result.writeline(f"with torch.cuda._DeviceGuard({index}):")
            with result.indent():
                result.writeline(
                    f"torch.cuda.set_device({index})"
                )  # no-op to ensure context
                for tree in self.range_trees:
                    expr = pexpr(tree.numel)
                    if tree.prefix != "r" or self.inside_reduction:
                        extra_args.append(expr)
                    if tree.prefix != "r":
                        grid.append(expr)

                stream_name = f"stream{index}"
                result.writeline(f"{stream_name} = get_cuda_stream({index})")
                extra_args_str = ", ".join(map(str, extra_args)) + ", "
                result.writeline(
                    f"KERNEL_NAME.run(*args, {extra_args_str}grid=grid({', '.join(grid)}), stream={stream_name})"
                )

        # benchmark all configs
        result.writelines(["\n", "\n", "def benchmark_all_configs(args):"])
        with result.indent():
            result.writeline(f"with torch.cuda._DeviceGuard({index}):")
            with result.indent():
                result.writeline(
                    f"torch.cuda.set_device({index})"
                )  # no-op to ensure context
                result.writeline(
                    f"return KERNEL_NAME.benchmark_all_configs(*args, {extra_args_str}grid=grid({', '.join(grid)}))"
                )

        ninplace_args = len(unique(self.args.inplace_buffers.values()))
        result.writelines(["\n", "\n", "if __name__ == '__main__':"])
        with result.indent():
            result.writeline("from torch._inductor.utils import get_num_bytes")
            result.writeline("from triton.testing import do_bench")
            result.writeline("")

            result.writeline("args = get_args()")
            result.writeline(
                "ms = do_bench(lambda: call(args), rep=40, fast_flush=True)"
            )
            result.writeline(
                f"num_gb = get_num_bytes(*args, num_in_out_args={ninplace_args}) / 1e9"
            )
            result.writeline("gb_per_s = num_gb / (ms / 1e3)")
            result.writeline(
                'print(f"{ms:.3f}ms    {num_gb:.3f}GB    {gb_per_s:.2f}GB/s")'
            )

        return result

    def codegen_kernel(self, name=None):
        from triton import next_power_of_2

        code = IndentedBuffer()

        size_hints = [
            next_power_of_2(V.graph.sizevars.size_hint(numel)) for numel in self.numels
        ]
        if self.persistent_reduction:
            assert self.inside_reduction
            heuristics = "persistent_reduction"
        elif self.inside_reduction:
            heuristics = "reduction"
        else:
            size_hints.pop()
            heuristics = "pointwise"

        if name is None:
            code.splice(
                f"""
                    import triton
                    import triton.language as tl
                    from torch._inductor.ir import ReductionHint
                    from torch._inductor.ir import TileHint
                    from torch._inductor.triton_heuristics import {heuristics}
                    from torch._inductor.utils import instance_descriptor
                    from torch._inductor import triton_helpers
                """
            )
            if config.benchmark_kernel:
                code.splice(
                    """
                        from torch._dynamo.testing import rand_strided
                        from torch._C import _cuda_getCurrentRawStream as get_cuda_stream
                        import torch
                        from torch._inductor.triton_heuristics import grid
                    """
                )

        argdefs, _, signature = self.args.python_argdefs()
        # maps actual expression to SizeArg if its in sizevars replacements
        for i, arg in enumerate(signature):
            if (
                isinstance(arg, SizeArg)
                and arg.expr in V.graph.sizevars.inv_precomputed_replacements
            ):
                signature[i] = SizeArg(
                    arg.name, V.graph.sizevars.inv_precomputed_replacements[arg.expr]
                )

        mutated_args = set()
        for mutation in self.mutations:
            if mutation in self.args.input_buffers:
                mutated_args.add(self.args.input_buffers[mutation])
            if mutation in self.args.inplace_buffers:
                mutated_args.add(self.args.inplace_buffers[mutation].inner_name)
            if mutation in self.args.output_buffers:
                mutated_args.add(self.args.output_buffers[mutation])
        mutated_args = sorted(mutated_args)

        triton_meta = {
            "signature": dict(enumerate(map(signature_of, signature))),
            "device": V.graph.scheduler.current_device.index,
            "constants": {},
            "mutated_arg_names": mutated_args,
        }

        for tree in self.range_trees:
            if tree.prefix != "r" or self.inside_reduction:
                sizearg = SizeArg(f"{tree.prefix}numel", tree.numel)
                signature.append(sizearg)
                triton_meta["signature"][len(argdefs)] = signature_of(sizearg)
                argdefs.append(f"{tree.prefix}numel")
                # constexpr version causes issues, see
                # https://github.com/pytorch/torchdynamo/pull/1362
                # triton_meta["constants"][len(argdefs)] = V.graph.sizevars.size_hint(
                #     tree.numel
                # )
                # argdefs.append(f"{tree.prefix}numel: tl.constexpr")
        triton_meta["configs"] = [config_of(signature)]

        for tree in self.range_trees:
            if tree.prefix != "r" or (
                self.inside_reduction and not self.persistent_reduction
            ):
                argdefs.append(f"{tree.prefix.upper()}BLOCK : tl.constexpr")

        if self.inside_reduction:
            reduction_hint = self.reduction_hint
            heuristics_line = f"""
                @{heuristics}(
                    size_hints={size_hints!r},
                    reduction_hint={reduction_hint},
                    filename=__file__,
                    meta={triton_meta!r}
                )
                @triton.jit
            """
        else:
            tile_hint = ""
            if len(size_hints) == 2:
                if len(signature) == 4:  # input, output and 2 args
                    tile_hint = "tile_hint=TileHint.SQUARE,"
                else:
                    tile_hint = "tile_hint=TileHint.DEFAULT,"
            heuristics_line = f"""
                @{heuristics}(size_hints={size_hints!r}, {tile_hint}filename=__file__, meta={triton_meta!r})
                @triton.jit
            """
        code.splice(heuristics_line)
        code.writeline(f"def {name or 'KERNEL_NAME'}({', '.join(argdefs)}):")
        self.codegen_body()
        with code.indent():
            self.codegen_static_numels(code)
            for old, new in self.args.aliases():
                code.writeline(f"{old} = {new}")
            code.splice(self.body)

        if config.benchmark_kernel:
            code.splice(self.codegen_kernel_benchmark())

        if name is not None:
            return code.getvalue()

        return code.getvalue()

    def codegen_static_numels(self, code):
        """
        We get a small speedup from hard coding numels if they are static.

        This code stomps on the passed-in values by writing an constant to the top of the kernel.

        In a kernel like:
        def KERNEL_NAME(in_ptr0, in_ptr1, out_ptr2, xnumel, rnumel, XBLOCK : tl.constexpr, RBLOCK : tl.constexpr):

        We would add
        xnumel = 4096
        rnumel = 768

        After the signature, before the kernel code, if we decided to make these static. As its hardcoded, it becomes
        a better signal to triton on how to unroll and do some static indexing. So, it's not so much that downstream
        knows that its a static numel, as that you just plop a constant into the kernel.
        """
        for tree in self.range_trees:
            if tree.prefix != "r" or self.inside_reduction:
                postfix = (
                    "# dynamic_shapes=False" if not dynamo_config.dynamic_shapes else ""
                )
                simplified_tree_numel = V.graph.sizevars.simplify(tree.numel)
                if isinstance(simplified_tree_numel, (sympy.Integer, int)):
                    code.writeline(
                        f"{tree.prefix}numel = {int(simplified_tree_numel)} {postfix}"
                    )

            if tree.prefix == "r" and self.persistent_reduction:
                simplified_tree_numel = V.graph.sizevars.simplify(tree.numel)
                if dynamo_config.dynamic_shapes:
                    if isinstance(simplified_tree_numel, (sympy.Integer, int)):
                        val = int(simplified_tree_numel)
                    else:
                        continue
                else:
                    val = int(simplified_tree_numel)
                val = next_power_of_2(val)
                code.writeline(f"RBLOCK: tl.constexpr = {val}")

    def indexing_size_str(self, i=None, x=None):
        sizes = ["None"] * (len(self.range_trees) - int(self.numels[-1] == 1))
        if i is not None:
            sizes[i] = ":"
        return f"[{', '.join(sizes)}]"

    def dense_size_str(self):
        sizes = []
        for tree in self.range_trees:
            if tree.prefix != "r" or self.inside_reduction:
                sizes.append(f"{tree.prefix.upper()}BLOCK")
            elif tree.prefix == "r" and tree.numel != 1:
                sizes.append("1")
        return f"[{', '.join(sizes)}]"

    def call_kernel(self, code, name: str):
        _, call_args, _ = self.args.python_argdefs()
        # dynamo wraps unspec variable as 0d CPU tensor, need convert to scalar
        for i in range(len(call_args)):
            if V.graph.is_unspec_arg(call_args[i]):
                call_args[i] = call_args[i] + ".item()"
        grid = []
        # TODO(jansel): if there are constants, we shouldn't bother passing them as args
        for tree in self.range_trees:
            if isinstance(tree.numel, (sympy.Integer, sympy.Symbol)):
                expr = pexpr(tree.numel)
            else:
                expr = f"{name}_{tree.prefix}numel"
                code.writeline(f"{expr} = {pexpr(tree.numel)}")
            if tree.prefix != "r" or self.inside_reduction:
                call_args.append(expr)
            if tree.prefix != "r":
                grid.append(expr)

        if V.graph.cpp_wrapper:
            V.graph.wrapper_code.generate_kernel_call(
                name, call_args, V.graph.scheduler.current_device.index
            )
        else:
            # TODO: refactor generate_kernel_call
            call_args_str = ", ".join(call_args)
            stream_name = code.write_get_cuda_stream(
                V.graph.scheduler.current_device.index
            )
            code.writeline(
                f"{name}.run({call_args_str}, grid=grid({', '.join(grid)}), stream={stream_name})"
            )

    def create_cse_var(self, *args, **kwargs):
        return TritonCSEVariable(*args, **kwargs)


class TritonScheduling:
    def __init__(self, scheduler):
        self.scheduler = scheduler

    def group_fn(self, sizes):
        return tuple(V.graph.sizevars.simplify(sympy_product(s)) for s in sizes)

    def can_fuse(self, node1, node2):
        """
        Hook called by Scheduler to determine if the Triton backend
        can fuse node1 and node2.  These nodes might already be
        FusedSchedulerNodes.
        """
        if isinstance(node1, scheduler.ForeachKernelSchedulerNode) and isinstance(
            node2, scheduler.ForeachKernelSchedulerNode
        ):
            # If node 1 writes to all of the reads of node 2, then we can fuse,
            # we are guaranteed at this point that ForeachKernels only process valid lists of buffers.
            return True

        _, (numel1, rnumel1) = node1.group
        _, (numel2, rnumel2) = node2.group

        if node1.is_reduction() and node2.is_reduction():
            return numel1 == numel2 and rnumel1 == rnumel2

        if not node1.is_reduction() and not node2.is_reduction():
            if not (numel1 == numel2 and rnumel1 == rnumel2):
                return False

            if node1.is_template():
                return True  # skip checks for compatible tiling

            # check for a bad combined tiling
            tiling1 = self.select_tiling(node1.get_nodes(), numel1, rnumel1)
            tiling2 = self.select_tiling(node2.get_nodes(), numel1, rnumel1)
            tiling3 = self.select_tiling(
                node1.get_nodes() + node2.get_nodes(), numel1, rnumel1
            )
            if config.triton.tiling_prevents_pointwise_fusion:
                if len(tiling1) > 2:
                    if len(tiling2) > 2:
                        return tiling1 == tiling2 == tiling3
                    else:
                        return tiling1 == tiling3
                elif len(tiling2) > 2:
                    return tiling2 == tiling3

            return True

        if not node1.is_reduction() and node2.is_reduction():
            assert rnumel1 == 1 and rnumel2 != 1
            if numel1 == numel2 * rnumel2:
                if not all(
                    TritonKernel.is_compatible((numel2, rnumel2), n.get_ranges())
                    for n in node1.get_nodes()
                ):
                    return False
                if (
                    config.triton.tiling_prevents_reduction_fusion
                    and not node1.is_template()
                ):
                    return self.select_tiling(node1.get_nodes(), numel1) in (
                        (numel1, 1),
                        (numel2, rnumel2, 1),
                    )
                return True

            return numel1 == numel2

        assert node1.is_reduction() and not node2.is_reduction()
        # swap args to hit the case above
        return self.can_fuse_horizontal(node2, node1)

    can_fuse_vertical = can_fuse
    can_fuse_horizontal = can_fuse

    def codegen_nodes(self, nodes):
        """
        Given a set of pre-fused nodes, generate a Triton kernel.
        """
        _, (numel, rnumel) = max(nodes, key=lambda x: int(x.is_reduction())).group
        node_schedule = []
        current_loop_writes = set()
        is_current_reductions = set()
        done = set()

        def fits_in_main_body(n):
            _, (node_numel, node_rnumel) = n.group
            return (node_numel == numel and node_rnumel == rnumel) or (
                node_numel == numel * rnumel and node_rnumel == 1
            )

        def fits_outside_reduction(n):
            _, (node_numel, node_rnumel) = n.group
            return node_numel == numel and node_rnumel == 1 and rnumel != 1

        @contextlib.contextmanager
        def end_current_reduction_loop():
            if current_loop_writes:
                # flush out any other runnable nodes to reduce number of loops
                for other_node in nodes[index + 1 :]:
                    if (
                        node not in done
                        and fits_in_main_body(other_node)
                        and not (
                            current_loop_writes & other_node.recursive_predecessors
                        )
                    ):
                        done.add(node)
                        current_loop_writes.add(node.get_name())
                        is_current_reductions.add(node.is_reduction())
                        node_schedule.append(node)

            if node_schedule and node_schedule[-1] is EnableReduction:
                node_schedule.pop()
            else:
                node_schedule.append(DisableReduction)
            yield
            node_schedule.append(EnableReduction)
            current_loop_writes.clear()
            is_current_reductions.clear()

        for index, node in enumerate(nodes):
            if node in done:
                continue
            done.add(node)

            def requires_closing_previous_reduction(node, node_schedule):
                if rnumel == 1:
                    return False
                if not current_loop_writes & node.recursive_predecessors:
                    return False
                assert node_schedule and not isinstance(
                    node_schedule[-1], (EnableReduction, DisableReduction)
                )
                return True in is_current_reductions

            if fits_in_main_body(node):
                if requires_closing_previous_reduction(node, node_schedule):
                    with end_current_reduction_loop():
                        pass  # need to start a new reduction loop
                current_loop_writes.add(node.get_name())
                is_current_reductions.add(node.is_reduction())
                node_schedule.append(node)
            elif fits_outside_reduction(node):
                with end_current_reduction_loop():
                    node_schedule.append(node)
            else:
                raise NotImplementedError(
                    f"unexpected group: ({numel}, {rnumel}) != {node.group[1]}"
                )

        if schedule_log.isEnabledFor(logging.DEBUG):
            schedule_log.debug("Schedule:\n %s", node_schedule)
        return self.codegen_node_schedule(node_schedule, numel, rnumel)

    @staticmethod
    def reduction_hint(node):
        assert node.is_reduction()
        if all(
            dep.is_contiguous()
            for dep in itertools.chain(node.read_writes.reads, node.read_writes.writes)
        ):
            return ReductionHint.INNER
        else:
            return node.node.data.reduction_hint

    @staticmethod
    def can_use_32bit_indexing(numel: sympy.Expr, buffers: Iterable[ir.Buffer]) -> bool:
        int_max = torch.iinfo(torch.int32).max
        size_hint = V.graph.sizevars.size_hint
        if size_hint(numel) > int_max:
            return False

        buf_sizes = [buf.get_layout().storage_size() for buf in buffers]
        if any(size_hint(size) > int_max for size in buf_sizes):
            return False

        # Only install guards for 32-bit indexing as there is no correctness
        # issue with using 64-bit for everything
        V.graph.sizevars.guard_leq(numel, int_max)
        for size in buf_sizes:
            V.graph.sizevars.guard_leq(size, int_max)
        return True

    @staticmethod
    def select_index_dtype(node_schedule, numel, reduction_numel):
        # Gather all used buffer names
        buffer_names = set()
        for node in node_schedule:
            if not isinstance(node, scheduler.BaseSchedulerNode):
                continue

            buffer_names.update(node.get_names())
            buffer_names.update(node.used_buffer_names())

        # Get buffers objects
        def _get_buffer(name: str) -> ir.Buffer:
            if name in V.graph.name_to_buffer:
                return V.graph.name_to_buffer[name]
            elif name in V.graph.graph_inputs:
                return V.graph.graph_inputs[name]
            elif name in V.graph.constants:
                data = V.graph.constants[name]
                return ir.ConstantBuffer(
                    name,
                    ir.FixedLayout(
                        data.device, data.dtype, *V.graph.static_sizes_strides(data)
                    ),
                )
            raise RuntimeError(f"Failed to find buffer matching name {name}")

        buffers = [_get_buffer(name) for name in buffer_names]

        # In theory we can separately check xnumel and rnumel are <= int_max
        # but some indexers do use the full linear index so we need to be
        # conservative here.
        total_numel = numel * reduction_numel

        if TritonScheduling.can_use_32bit_indexing(total_numel, buffers):
            return "tl.int32"
        return "tl.int64"

    def codegen_node_schedule(self, node_schedule, numel, reduction_numel):
        tiled_groups = self.select_tiling(node_schedule, numel, reduction_numel)
        reductions = list(
            filter(
                lambda n: n not in (EnableReduction, DisableReduction)
                and n.is_reduction(),
                node_schedule,
            )
        )
        if len(reductions) > 0:
            hints = [self.reduction_hint(n) for n in reductions]
            if hints.count(hints[0]) == len(hints):
                reduction_hint_val = hints[0]
            else:
                reduction_hint_val = ReductionHint.DEFAULT
        else:
            reduction_hint_val = ReductionHint.DEFAULT

        mutations = set()
        for node in node_schedule:
            if hasattr(node, "get_mutations"):
                mutations.update(node.get_mutations())

        index_dtype = self.select_index_dtype(node_schedule, numel, reduction_numel)

        with TritonKernel(
            *tiled_groups,
            reduction_hint=reduction_hint_val,
            mutations=mutations,
            index_dtype=index_dtype,
        ) as kernel:
            stack = contextlib.ExitStack()
            for node in node_schedule:
                if node not in (EnableReduction, DisableReduction):
                    node.mark_run()
            for node in node_schedule:
                if node is DisableReduction:
                    stack.enter_context(kernel.disable_reduction())
                elif node is EnableReduction:
                    stack.close()
                else:
                    # TODO - mostly works but needs a couple fixes
                    if not dynamo_config.dynamic_shapes:
                        # TODO - use split ranges ?
                        indexing_dtype_strength_reduction(node._body)
                    index_vars = kernel.split_and_set_ranges(node.get_ranges())
                    node.codegen(index_vars)

        src_code = kernel.codegen_kernel()
        kernel_name = self.define_kernel(src_code, node_schedule)

        kernel.call_kernel(V.graph.wrapper_code, kernel_name)
        self.scheduler.free_buffers()

    def define_kernel(self, src_code, node_schedule):
        wrapper = V.graph.wrapper_code
        if src_code in wrapper.src_to_kernel:
            kernel_name = wrapper.src_to_kernel[src_code]
        else:
            fused_name = (
                get_fused_kernel_name(node_schedule)
                if config.triton.descriptive_names
                else ""
            )
            kernel_category = get_kernel_category_by_source_code(src_code)[:3]
            kernel_name = "_".join(
                ["triton", kernel_category, fused_name, wrapper.next_kernel_suffix()]
            )
            # use the original src_code as the key
            wrapper.src_to_kernel[src_code] = kernel_name
            subs_name = kernel_name if config.triton.unique_kernel_names else "triton_"
            src_code = src_code.replace("KERNEL_NAME", subs_name)

            # TODO(voz): Ostensibly, we should not need this. But there are cases where C++ codegen does
            # not use BracesBuffer, so we have no good indicator of a C++ buffer atm.
            src_code = src_code.replace("#pragma CMT", "#")

            basename, _, kernel_path = get_code_path(src_code, "py", extra="")
            wrapper.kernel_to_hash[kernel_name] = basename

            compile_wrapper = IndentedBuffer()
            compile_wrapper.writeline(f"async_compile.triton({subs_name!r}, '''")
            compile_wrapper.splice(src_code, strip=True)
            compile_wrapper.writeline("''')")

            metadata_comment = f"# kernel path: {kernel_path}"
            metadata_comment += "\n" + get_kernel_metadata(node_schedule)
            wrapper.define_kernel(
                kernel_name, compile_wrapper.getvalue(), metadata_comment
            )
        return kernel_name

    def codegen_template(self, template_node, epilogue_nodes):
        """
        Codegen a triton template
        """
        _, (numel, rnumel) = template_node.group
        assert rnumel == 1
        kernel, render = template_node.node.make_kernel_render(template_node.node)
        with kernel:
            for node in [template_node, *epilogue_nodes]:
                node.mark_run()
            render()  # warmup run to get the args right
            for node in epilogue_nodes:
                node.codegen(kernel.split_and_set_ranges(node.get_ranges()))

        src_code = render()
        kernel_name = self.define_kernel(src_code, [template_node, *epilogue_nodes])
        kernel.call_kernel(V.graph.wrapper_code, kernel_name)
        self.scheduler.free_buffers()

    def codegen_sync(self):
        V.graph.wrapper_code.writeline("torch.cuda.synchronize()")

    def codegen_foreach(self, foreach_node):
        """ """
        if isinstance(foreach_node.node, ir.ListElemBuffer):
            return

        node_schedule = foreach_node.get_nodes()
        kernels = ForeachKernel.create_kernels(foreach_node)

        for kernel in kernels:
            with kernel:
                for node in node_schedule:
                    node.mark_run()
                    node.codegen()
                src_code = kernel.codegen_kernel()
            kernel_name = self.define_kernel(src_code, [foreach_node])
            kernel.call_kernel(V.graph.wrapper_code, kernel_name)

        self.scheduler.free_buffers()

    @staticmethod
    @functools.lru_cache(32)
    def candidate_tilings(node):
        ranges, reduction_ranges = node.get_ranges()
        if len(ranges) <= 1:
            return ()

        rw = node.pointwise_read_writes()
        assert len(rw.range_vars) == len(ranges)

        deps = [
            dep
            for dep in itertools.chain(rw.reads, rw.writes)
            if dep.name not in V.graph.removed_buffers
        ]
        write_names = {dep.name for dep in rw.writes}

        tilings = []

        for dep in deps:
            strides = V.graph.sizevars.stride_hints(dep.index, rw.range_vars)
            assert len(strides) == len(ranges)
            try:
                split = strides.index(1) + 1
                if split == len(ranges):
                    continue
                if all(s == 0 for s in strides[split:]):
                    # if this is a broadcasted tensor and all dimensions after split are broadcast,
                    # this is not a real split
                    continue

            except ValueError:
                continue
            tiled_groups = (
                V.graph.sizevars.simplify(sympy_product(ranges[:split])),
                V.graph.sizevars.simplify(sympy_product(ranges[split:])),
            )
            # score by number of elements
            score = V.graph.sizevars.size_hint(
                sympy_product(
                    size for size, stride in zip(ranges, strides) if stride != 0
                )
            )
            if dep.name in write_names:
                # ngimel said contiguous writes is more important than reads
                score *= 2
            if CandidateTiling.is_good_size(tiled_groups[0]):
                score *= 2
            if CandidateTiling.is_good_size(tiled_groups[1]):
                score *= 2

            if (
                V.graph.sizevars.size_hint(
                    score - sympy_product(itertools.chain(ranges, reduction_ranges))
                )
                >= 0
            ):
                tilings.append(CandidateTiling(tiled_groups, score, dep.name))
        return tilings

    @classmethod
    def select_tiling(cls, node_schedule, numel, reduction_numel=sympy.Integer(1)):
        """
        Heuristics to decide how to tile kernels.
        Currently, we tile based on stride-1 dimensions.

        Returns:
            `(tile1, tile2, reduction_numel)` s.t. `tile1 * tile2 == numel`

        """
        if reduction_numel != 1 or config.triton.max_tiles <= 1:
            # TODO(jansel): should we tile reductions?
            return (numel, reduction_numel)

        seen_names = set()
        candidate_tiles = collections.Counter()
        for node in EnableReduction.filter(node_schedule):
            for tiling in cls.candidate_tilings(node):
                if tiling.name in seen_names:
                    continue
                seen_names.add(tiling.name)
                candidate_tiles[tiling.tiling] += tiling.score

        ranked_tilings = [tiling for tiling, score in candidate_tiles.most_common()]

        if config.triton.max_tiles >= 3:
            # Consider adding a third dimension of tiling, but only
            # when a1 is a multiple of b1; otherwise, you have a lot
            # of stragglers which is annoying to generate code for.
            #
            # NB: More than three max tiles is not enabled by default.

            # Add one 3D tiling choice
            for i in range(1, len(ranked_tilings)):
                a0, a1 = ranked_tilings[0]
                b0, b1 = ranked_tilings[i]
                if V.graph.sizevars.size_hint(a1 - b1) == 0:
                    continue
                if V.graph.sizevars.size_hint(a1 - b1) < 0:
                    # swap so a0 is bigger
                    a0, a1 = ranked_tilings[i]
                    b0, b1 = ranked_tilings[0]
                assert V.graph.sizevars.size_hint(a1 - b1) > 0
                if V.graph.sizevars.statically_known_multiple_of(a1, b1):
                    tiling = (a0, ir.FloorDiv(a1, b1), b1)
                    ranked_tilings = [tiling] + ranked_tilings
                    break  # only 1 choice for now

        for tiled_groups in ranked_tilings:
            new_groups = (*tiled_groups, reduction_numel)
            if all(
                TritonKernel.is_compatible(new_groups, node.get_ranges())
                for node in node_schedule
                if isinstance(node, scheduler.SchedulerNode)
            ):
                return new_groups

        return (numel, reduction_numel)

    def flush(self):
        pass


@dataclasses.dataclass
class CandidateTiling:
    tiling: List[sympy.Expr]
    score: int  # higher is better
    name: str = None

    @staticmethod
    def is_good_size(s):
        """Somewhat arbitrary heuristic used to boost scores for some sizes"""
        s = V.graph.sizevars.size_hint(s)
        return s >= 32 and (s % 32 == 0)


class DisableReduction:
    """
    Marker to invoke `kernel.disable_reduction()`.  This closes a
    reduction loop and allows for pointwise ops to occur on the output
    of a reduction.
    """


class EnableReduction:
    """
    Marker to end a DisableReduction block.
    """

    @staticmethod
    def filter(node_schedule):
        """
        Get the nodes from node_schedule skipping those in a
        DisableReduction block.
        """
        disabled = False
        for node in node_schedule:
            if node in (EnableReduction, DisableReduction):
                # Don't tile stuff outside the main reduction loop
                disabled = node is DisableReduction
            elif disabled:
                pass
            else:
                yield node


class CantSplit(Exception):
    pass<|MERGE_RESOLUTION|>--- conflicted
+++ resolved
@@ -76,276 +76,6 @@
                 self.mask_vars.update(arg.mask_vars)
 
 
-<<<<<<< HEAD
-=======
-class TritonOverrides(OpOverrides):
-    """Map element-wise ops to Triton"""
-
-    @staticmethod
-    def to_dtype(x, dtype: torch.dtype):
-        if dtype == torch.bool:
-            return f"({x} != 0)"
-        elif dtype == torch.uint8:
-            # to work around llvm uint conversion semantics
-            # that produces 0's for negative values
-            return f"{x}.to(tl.int8).to(tl.uint8)"
-        return f"{x}.to({triton_compute_type(dtype)})"
-
-    @staticmethod
-    def constant(value, dtype):
-        type_ = torch._prims_common.dtype_to_type(dtype)
-        return triton_constant(type_(value))
-
-    @staticmethod
-    def abs(x):
-        return f"tl.abs({x})"
-
-    @staticmethod
-    def libdevice_abs(x):
-        return f"tl.math.abs({x})"
-
-    @staticmethod
-    def exp(x):
-        return f"tl.exp({x})"
-
-    @staticmethod
-    def libdevice_exp(x):
-        return f"tl.math.exp({x})"
-
-    @staticmethod
-    def exp2(x):
-        return f"tl.math.exp2({x})"
-
-    @staticmethod
-    def expm1(x):
-        return f"tl.math.expm1({x})"
-
-    @staticmethod
-    def sqrt(x):
-        return f"tl.sqrt({x})"
-
-    @staticmethod
-    def libdevice_sqrt(x):
-        return f"tl.math.sqrt({x})"
-
-    @staticmethod
-    def relu(x):
-        return ops.maximum("0", x)
-
-    @staticmethod
-    def minimum(a, b):
-        return f"triton_helpers.minimum({a}, {b})"
-
-    @staticmethod
-    def maximum(a, b):
-        return f"triton_helpers.maximum({a}, {b})"
-
-    @staticmethod
-    def where(a, b, c):
-        return f"tl.where({a}, {b}, {c})"
-
-    @staticmethod
-    def cos(x):
-        return f"tl.cos({x})"
-
-    @staticmethod
-    def libdevice_cos(x):
-        return f"tl.math.cos({x})"
-
-    @staticmethod
-    def sin(x):
-        return f"tl.sin({x})"
-
-    @staticmethod
-    def libdevice_sin(x):
-        return f"tl.math.sin({x})"
-
-    @staticmethod
-    def index_expr(expr, dtype):
-        return V.kernel.indexing(expr)[0]
-
-    @staticmethod
-    def masked(mask, body, other):
-        with V.kernel.mask_loads(mask) as new_mask:
-            result = body()
-        return ops.where(new_mask, result, triton_constant(other))
-
-    @staticmethod
-    def lgamma(x):
-        return f"tl.math.lgamma({x})"
-
-    @staticmethod
-    def erf(x):
-        return f"tl.math.erf({x})"
-
-    @staticmethod
-    def cosh(x):
-        return f"tl.math.cosh({x})"
-
-    @staticmethod
-    def sinh(x):
-        return f"tl.math.sinh({x})"
-
-    @staticmethod
-    def acos(x):
-        return f"tl.math.acos({x})"
-
-    @staticmethod
-    def acosh(x):
-        return f"tl.math.acosh({x})"
-
-    @staticmethod
-    def asin(x):
-        return f"tl.math.asin({x})"
-
-    @staticmethod
-    def asinh(x):
-        return f"tl.math.asinh({x})"
-
-    @staticmethod
-    def atan2(x, y):
-        return f"tl.math.atan2({x}, {y})"
-
-    @staticmethod
-    def atan(x):
-        return f"tl.math.atan({x})"
-
-    @staticmethod
-    def atanh(x):
-        return f"tl.math.atanh({x})"
-
-    @staticmethod
-    def copysign(x, y):
-        return f"tl.math.copysign({x}, {y})"
-
-    @staticmethod
-    def erfc(x):
-        return f"tl.math.erfc({x})"
-
-    @staticmethod
-    def hypot(x, y):
-        return f"tl.math.hypot({x}, {y})"
-
-    @staticmethod
-    def log10(x):
-        return f"tl.math.log10({x})"
-
-    @staticmethod
-    def nextafter(x, y):
-        return f"tl.math.nextafter({x}, {y})"
-
-    @staticmethod
-    def logical_and(a, b):
-        return f"{a} & {b}"
-
-    @staticmethod
-    def logical_or(a, b):
-        return f"{a} | {b}"
-
-    @staticmethod
-    def rand(seed, offset, _):  # _ here to keep the contract identical to CPU rand op
-        offset = f"({offset}).to(tl.uint32)"
-        return f"tl.rand({seed}, {offset})"
-
-    @staticmethod
-    def randn(seed, offset, _):  # _ here to keep the contract identical to CPU randn op
-        offset = f"({offset}).to(tl.uint32)"
-        return f"tl.randn({seed}, {offset})"
-
-    # TODO: work out how to use randint4x
-    @staticmethod
-    def randint(
-        seed, offset, _
-    ):  # _ here to keep the contract identical to CPU randint op
-        offset = f"({offset}).to(tl.uint32)"
-        return f"tl.randint({seed}, {offset}).to(tl.int32)"
-
-    @staticmethod
-    def rsqrt(x):
-        return f"tl.math.rsqrt({x})"
-
-    @staticmethod
-    def log1p(x):
-        return f"tl.math.log1p({x})"
-
-    @staticmethod
-    def tan(x):
-        return f"tl.math.tan({x})"
-
-    @staticmethod
-    def tanh(x):
-        return f"tl.math.tanh({x})"
-
-    @staticmethod
-    def sigmoid(x):
-        return f"tl.sigmoid({x})"
-
-    @staticmethod
-    def libdevice_sigmoid(x):
-        return f"1/(1 + tl.math.exp(-({x})))"
-
-    @staticmethod
-    def signbit(x):
-        # XX: This is wrong for the value -0.0 in floating point
-        return f"tl.math.signbit({x}) if ({x}).dtype is tl.float32 else {x} < 0"
-
-    @staticmethod
-    def fmod(a, b):
-        return f"tl.math.fmod({a}, {b})"
-
-    @staticmethod
-    def pow(a, b):
-        return f"tl.math.pow({a}, {b})"
-
-    @staticmethod
-    def log(x):
-        return f"tl.log({x})"
-
-    @staticmethod
-    def libdevice_log(x):
-        return f"tl.math.log({x})"
-
-    @staticmethod
-    def isinf(x):
-        return f"tl.math.isinf({x})"
-
-    @staticmethod
-    def isnan(x):
-        return f"tl.math.isnan({x})"
-
-    @staticmethod
-    def round(x):
-        return f"tl.math.nearbyint({x})"
-
-    @staticmethod
-    def floor(x):
-        return f"tl.math.floor({x})"
-
-    @staticmethod
-    def floordiv(a, b):
-        # See the comment in lowering.div_mode. a and b are integer type.
-        # Similar to div_floor_kernel_cuda in pytorch core.
-        # Notice that // in triton behaves as truncdiv instead of floordiv
-        quot = f"{a} // {b}"
-        rem = f"{a} % {b}"
-        return f"tl.where(({a} < 0) != ({b} < 0), tl.where({rem} != 0, {quot} - 1, {quot}), {quot})"
-
-    @staticmethod
-    def trunc(x):
-        return f"tl.math.trunc({x})"
-
-    @staticmethod
-    def truncdiv(a, b):
-        # See the comment in lowering.div_mode. a and b are integer type.
-        # Notice that // in triton behaves as truncdiv instead of floordiv
-        return f"{a} // {b}"
-
-    @staticmethod
-    def ceil(x):
-        return f"tl.math.ceil({x})"
-
-
->>>>>>> 151d76cc
 @dataclasses.dataclass
 class IterationRanges:
     """
