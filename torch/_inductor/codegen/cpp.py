--- conflicted
+++ resolved
@@ -3649,22 +3649,8 @@
         for _node in nodes:
             assert isinstance(_node, SchedulerNode)
             assert isinstance(_node._body, LoopBody)
-<<<<<<< HEAD
             body: LoopBody = _node._body
             if not body.is_memory_copy():
-=======
-            node: SchedulerNode = _node
-
-            def is_memory_copy_scheduler_node(node: SchedulerNode):
-                op_counts = node.read_writes.op_counts
-                return (
-                    len(op_counts) == 2 and "load" in op_counts and "store" in op_counts
-                )
-
-            should_legalize = not is_memory_copy_scheduler_node(node)
-            if should_legalize:
-                body: LoopBody = node._body
->>>>>>> e72ed471
                 self.legalize_lowp_fp_dtype_loopbody(body)
 
     def codegen_functions(self, fn_list, var_sizes_list):
