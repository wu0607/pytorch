# mypy: allow-untyped-defs
import contextlib
import dataclasses
import functools
import itertools
import logging
import math
import re
import sys
from copy import copy, deepcopy
from enum import Enum
from typing import cast, Dict, List, Optional, Sequence, Set, Tuple, Union

import sympy

import torch
import torch.fx
from torch._inductor import dependencies
from torch._prims_common import is_float_dtype
from torch.fx.experimental.symbolic_shapes import has_free_symbols
from torch.utils import _pytree as pytree
from torch.utils._sympy.functions import CeilDiv, FloorDiv, ModularIndexing
from torch.utils._sympy.symbol import free_symbol_is_type, symbol_is_type, SymT

from ..._dynamo.utils import counters
from .. import codecache, config, cpp_builder, cpu_vec_isa, ir, metrics
from ..codegen.wrapper import WrapperCodeGen
from ..scheduler import (
    BaseSchedulerNode,
    BaseScheduling,
    ForeachKernelSchedulerNode,
    FusedSchedulerNode,
    Scheduler,
    SchedulerNode,
)
from ..utils import (
    cache_on_self,
    get_bounds_index_expr,
    get_fused_kernel_name,
    has_free_symbols,
    is_welford_reduction,
    parallel_num_threads,
    Placeholder,
    sympy_index_symbol,
    sympy_index_symbol_with_prefix,
    sympy_product,
    sympy_subs,
)
from ..virtualized import NullKernelHandler, ops, OpsValue, V
from .common import (
    BackendFeature,
    BracesBuffer,
    CppWrapperKernelArgs,
    CSE,
    CSEVariable,
    DataTypePropagation,
    DeferredLine,
    DTYPE_TO_COMPUTATION_DTYPE,
    IndentedBuffer,
    Kernel,
    KernelArgs,
    OpOverrides,
    OptimizationContext,
)
from .cpp_utils import (
    cexpr,
    cexpr_index,
    CppCSEVariable,
    DTYPE_TO_CPP,
    INDEX_TYPE,
    LocalBufferContext,
    promote_args,
    unify_mask_base_type,
    value_to_cpp,
)


_IS_WINDOWS = sys.platform == "win32"


def get_export_declaration():
    return "__declspec(dllexport)" if _IS_WINDOWS else ""


schedule_log = torch._logging.getArtifactLogger(__name__, "schedule")

NATIVE_OMP_RTYPES = {"+", "*", "^", "||", "min", "max"}
RTYPE_TO_CPP = {
    "sum": "+",
    "prod": "*",
    "xor_sum": "^",
    "min": "min",
    "max": "max",
    "argmin": "argmin",
    "argmax": "argmax",
    "any": "||",
    "welford_reduce": "welford",
    "welford_combine": "welford",
}
VECTORIZABLE_RTYPES = {
    "max",
    "min",
    "sum",
    "prod",
    "xor_sum",
    "welford_reduce",
    "welford_combine",
    "argmin",
    "argmax",
    "any",
}

PYTHON_TO_CPP = {
    "Tensor": "at::Tensor",
    "int": "long",
    "float": "double",
    "bool": "bool",
    "str": "std::string",
    "ScalarType": "c10::ScalarType",
    "MemoryFormat": "at::MemoryFormat",
    "Layout": "at::Layout",
    "Device": "at::Device",
    "number": "at::Scalar",
}

CONTAINER_PYTHON_TO_CPP = {
    "List": "std::vector",
    "Optional": "std::optional",
}

DTYPE_LOWP_FP = [
    torch.bfloat16,
    torch.float16,
]


def reduction_init(reduction_type, dtype):
    if dtype in DTYPE_LOWP_FP:
        # Since load promotes all half-precision inputs to float, the initial
        # constant for reduction must be promoted as well
        dtype = torch.float32
    if reduction_type in ("xor_sum", "sum", "any"):
        return 0
    if reduction_type == "prod":
        return 1
    if reduction_type in ("max", "argmax", "min", "argmin"):
        cdtype = DTYPE_TO_CPP[dtype]
        min_var = (
            f"-std::numeric_limits<{cdtype}>::infinity()"
            if is_float_dtype(dtype)
            else f"std::numeric_limits<{cdtype}>::min()"
        )
        max_var = (
            f"std::numeric_limits<{cdtype}>::infinity()"
            if is_float_dtype(dtype)
            else f"std::numeric_limits<{cdtype}>::max()"
        )
        init_var = min_var if reduction_type in ("max", "argmax") else max_var
        return (
            init_var
            if reduction_type in ("max", "min")
            else f"IndexValue<{cdtype}>{{0, {init_var}}}"
        )
    if is_welford_reduction(reduction_type):
        return f"Welford<{DTYPE_TO_CPP[dtype]}>()"
    raise AssertionError(reduction_type)


def reduction_acc_type(reduction_type, dtype):
    scalar_type = DTYPE_TO_CPP[DTYPE_TO_COMPUTATION_DTYPE[dtype]]
    if is_welford_reduction(reduction_type):
        return f"Welford<{scalar_type}>"
    if reduction_type in {"argmin", "argmax"}:
        return f"IndexValue<{scalar_type}>"
    return scalar_type


def reduction_combine(
    reduction_type,
    var,
    next_value,
    index: Optional[sympy.Symbol] = None,
    src_dtype=None,
):
    is_bool = src_dtype == torch.bool
    if reduction_type == "sum":
        conjunction = "|" if is_bool else "+"
        return f"{var} {conjunction} {next_value}"
    if reduction_type == "prod":
        return f"{var} * {next_value}"
    if reduction_type == "xor_sum":
        return f"{var} ^ {next_value}"
    if reduction_type == "any":
        return f"{var} || {next_value}"
    if reduction_type in ("min", "max"):
        return f"{reduction_type}_propagate_nan({var}, {next_value})"
    if reduction_type == "welford_reduce":
        return f"welford_combine({var}, {next_value})"
    if reduction_type == "welford_combine":
        if isinstance(next_value, tuple):
            mean, m2, weight = next_value
        else:
            mean, m2, weight = reduction_project(reduction_type, next_value)
        return f"welford_combine({var}, {{{mean}, {m2}, {weight}}})"
    if reduction_type in ("argmin", "argmax"):
        if index is not None:
            return f"{reduction_type}_combine({var}, {next_value}, {index})"
        else:
            return f"{reduction_type}_combine({var}, {next_value})"
    raise AssertionError(reduction_type)


def reduction_project(reduction_type, acc):
    if is_welford_reduction(reduction_type):
        return f"{acc}.mean", f"{acc}.m2", f"{acc}.weight"
    elif reduction_type in {"argmin", "argmax"}:
        return f"{acc}.index"
    return acc


@functools.lru_cache
def stride_at(index: sympy.Expr, var: sympy.Symbol):
    if not index.has(var):
        # see test_torchinductor_dynamic_shapes.py::test_full_boolean_dynamic_shapes_cpu
        # which has tmp0 = ops.index_expr(s0 >= 1024, torch.bool) and fails below calculation.
        # in this case, there is no dependencies between index and var.
        return sympy.Integer(0)
    replacement = {var: var + 1}
    new_index = sympy_subs(index, replacement)  # type: ignore[arg-type]
    return sympy.simplify(new_index - index)


@functools.lru_cache
def simplify_index_in_vec_range(index: sympy.Expr, var: sympy.Expr, vec_length: int):
    """
    Simplifies the index expression within the range of a vectorized loop.
    Given a vectorized loop variable `var` in the range of a loop with `vec_length`,
    this function transforms the `index` into an equivalent form. It handles
    simplifications for cases where `var` can be expressed as `vec_length * a + b`,
    where `b` ranges from 0 to `vec_length - 1`. The function reduces occurrences
    of `FloorDiv` and `ModularIndexing` in the `index` with best-effort optimizations.

    NOTE:
    The simplified index expression is intended for analysis purposes only, not
    for code generation. It replaces `FloorDiv` and `ModularIndexing` with free variables
    which are not dependent on the loop variable `var` in the vectorized range. Check
    https://github.com/pytorch/pytorch/pull/117221#discussion_r1449746217 for more details.

    Examples:
    1. If `var` is `x3` and `vec_length` is 16, and `x3 = 16*a + b`, then
       `FloorDiv(x3, div)` or `ModularIndexing(x3, div, mod)` becomes a free variable
       when `div` is divisible by 16.
    2. `ModularIndexing(x3, 1, mod)` can be simplified to `x3 + c` where `c` is a free
       variable when `mod` is divisible by 16.
    """

    div_freevar_id = 0
    mod_freevar_id = 0

    def visit_indexing_div(divisor):
        nonlocal div_freevar_id
        result = FloorDiv(var, divisor)
        if sympy.gcd(divisor, vec_length) == vec_length:
            result = sympy.Symbol(f"{var}_div_c{div_freevar_id}")
            div_freevar_id += 1
        return result

    def visit_modular_indexing(divisor, modulus):
        nonlocal mod_freevar_id
        result = ModularIndexing(var, divisor, modulus)
        if sympy.gcd(divisor, vec_length) == vec_length:
            result = sympy.Symbol(f"{var}_mod_c{mod_freevar_id}")
            mod_freevar_id += 1
        elif divisor == 1 and sympy.gcd(modulus, vec_length) == vec_length:
            result = var + sympy.Symbol(f"{var}_mod_c{mod_freevar_id}")
            mod_freevar_id += 1
        return result

    original_index = index

    div = sympy.Wild("divisor", integer=True)
    if index.has(FloorDiv):
        index = index.replace(FloorDiv(var, div), visit_indexing_div)

    mod = sympy.Wild("modulus", integer=True)
    if index.has(ModularIndexing):
        index = index.replace(ModularIndexing(var, div, mod), visit_modular_indexing)

    index = sympy.simplify(index)
    if index != original_index:
        return simplify_index_in_vec_range(index, var, vec_length)

    return index


@functools.lru_cache
def stride_at_vec_range(index: sympy.Expr, var: sympy.Symbol, vec_length: int):
    index_vec_simplified = simplify_index_in_vec_range(index, var, vec_length)
    return stride_at(index_vec_simplified, var)


class OuterLoopFusedSchedulerNode(FusedSchedulerNode):
    @classmethod
    def fuse(  # type: ignore[override]
        cls, node1: BaseSchedulerNode, node2: BaseSchedulerNode, outer_loop_fusion_depth
    ):
        assert node1.scheduler is node2.scheduler
        assert all(
            type(node)
            in (
                OuterLoopFusedSchedulerNode,
                SchedulerNode,
                FusedSchedulerNode,
            )
            for node in (node1, node2)
        )
        if any(type(node) is OuterLoopFusedSchedulerNode for node in (node1, node2)):
            return cls(
                node1.scheduler,
                (
                    list(node1.get_outer_nodes())
                    if type(node1) is OuterLoopFusedSchedulerNode
                    else [
                        node1,
                    ]
                )
                + (
                    list(node2.get_outer_nodes())
                    if type(node2) is OuterLoopFusedSchedulerNode
                    else [
                        node2,
                    ]
                ),
                outer_loop_fusion_depth,
            )
        else:
            return cls(node1.scheduler, [node1, node2], outer_loop_fusion_depth)  # type: ignore[list-item]

    def __init__(
        self,
        scheduler: "Scheduler",
        outer_fused_nodes: List[Union[FusedSchedulerNode, SchedulerNode]],
        outer_loop_fusion_depth,
    ):
        self.outer_fused_nodes: List[
            Union[FusedSchedulerNode, SchedulerNode]
        ] = outer_fused_nodes
        self.outer_loop_fusion_depth = outer_loop_fusion_depth
        flatten_snodes = []
        for _node in self.outer_fused_nodes:
            assert isinstance(_node, (SchedulerNode, FusedSchedulerNode))
            flatten_snodes.extend(list(_node.get_nodes()))
        super().__init__(scheduler, flatten_snodes)  # type: ignore[arg-type]

    def get_outer_nodes(self):
        return self.outer_fused_nodes

    def check_outer_fusion_loop_level_attr(
        self, cpp_kernel_proxy_list, outer_loop_fusion_depth
    ):
        # This function ensures that the same tiling split is applied at each loop level within the outer loop fusion depth.
        # In the fusion stage, we only examine nodes with same vars and reduce.
        # However, for nodes with same vars and reduce, the loops may still have different tile splits.
        # For example (test_expr_vec_non_contiguous in test_cpu_repro.py):
        #   * buf0 tiling along the 2nd loop level, buf1 tiling along the 3rd loop level.
        # If the check failed, we should fall back to standard loop codegen.
        def _inner(
            left_loop_level: LoopLevel,
            right_loop_level: LoopLevel,
            loop_fusion_depth: int,
        ) -> bool:
            # Check if same loop level attr
            outer_loops_attr_compare_list = [
                "var",
                "size",
                "offset",
                "steps",
            ]
            if not (
                all(
                    getattr(left_loop_level, attr_compare)
                    == getattr(right_loop_level, attr_compare)
                    for attr_compare in outer_loops_attr_compare_list
                )
            ):
                return False

            assert loop_fusion_depth >= 1
            if (loop_fusion_depth := loop_fusion_depth - 1) > 0:
                # If the next loop level is expected to undergo outer loop fusion,
                # there should be no kernel present at the current loop level.
                assert (
                    left_loop_level.kernel is None and right_loop_level.kernel is None
                )
                # Check next loop level attr
                if any(
                    # Assume no main/tail loop split at any outer loop fusion depth
                    # Given no clear performance benefit for this complex case
                    len(loop_level.inner) != 1
                    for loop_level in [left_loop_level, right_loop_level]
                ) or not _inner(
                    left_loop_level.inner[0],
                    right_loop_level.inner[0],
                    loop_fusion_depth,
                ):
                    return False

            return True

        for idx in range(len(cpp_kernel_proxy_list) - 1):
            left_loop_nest = cpp_kernel_proxy_list[idx].loop_nest
            right_loop_nest = cpp_kernel_proxy_list[idx + 1].loop_nest
            if any(
                # Assume no main/tail loop split at any outer loop fusion depth
                len(loop_nest.root) != 1
                for loop_nest in [left_loop_nest, right_loop_nest]
            ) or not _inner(
                left_loop_nest.root[0], right_loop_nest.root[0], outer_loop_fusion_depth
            ):
                return False

        return True

    def merge_outer_fusion_kernels(
        self,
        cpp_kernel_proxy_list,
    ):
        loop_nest_list: List[LoopNestWithSplit] = [
            kernel.loop_nest for kernel in cpp_kernel_proxy_list
        ]
        kernel_group = cpp_kernel_proxy_list[0].kernel_group

        def _merge_outer_fusion_loop_levels(
            loop_level_nested_list: List[List["LoopLevel"]],
            outer_loop_fusion_depth,
        ):
            assert outer_loop_fusion_depth >= 1
            # Assume no main/tail loop split at any outer loop fusion depth
            assert all(
                len(loop_level_list) == 1 for loop_level_list in loop_level_nested_list
            )
            if (outer_loop_fusion_depth := outer_loop_fusion_depth - 1) >= 1:
                # Further merge the next loop level
                next_loop_level_nested_list = [
                    loop_level_list[0].inner
                    for loop_level_list in loop_level_nested_list
                ]
                _merge_outer_fusion_loop_levels(
                    next_loop_level_nested_list,
                    outer_loop_fusion_depth,
                )
            else:
                outer_loop_fused_kernel = OuterLoopFusedKernel(kernel_group)
                loop_level_of_first_kernel = loop_level_nested_list[0][0]
                for kernel_idx in range(len(loop_level_nested_list)):
                    outer_loop_fused_kernel.inner.append(
                        deepcopy(loop_level_nested_list[kernel_idx][0]),
                    )
                loop_level_of_first_kernel.inner = []
                loop_level_of_first_kernel.kernel = outer_loop_fused_kernel

        # Merge the List[LoopNestWithSplit] from cpp_kernel_proxy_list
        # into cpp_kernel_proxy_list[0].loop_nest
        _merge_outer_fusion_loop_levels(
            [_loop_nest.root for _loop_nest in loop_nest_list],  # type: ignore[misc]
            self.outer_loop_fusion_depth,
        )
        return cpp_kernel_proxy_list[0]


class RecordOptimizationContext:
    def __init__(self, func_name: str = ""):
        self.func_name = func_name
        self.current_node: Optional[torch.fx.Node] = None
        self.opt_ctx: Optional[OptimizationContext] = None

    def __enter__(self):
        assert V.interpreter
        assert V.interpreter.current_node

        self.current_node = V.interpreter.current_node
        assert self.current_node is not None
        if OptimizationContext.key in self.current_node.meta:
            self.opt_ctx = self.current_node.meta[OptimizationContext.key]
        else:
            self.opt_ctx = OptimizationContext()
        assert self.opt_ctx is not None
        self.opt_ctx.ops_name = self.func_name
        return self

    def __exit__(self, exc_type, exc_val, exc_tb):
        assert self.current_node
        assert self.opt_ctx
        self.current_node.meta[OptimizationContext.key] = self.opt_ctx

    def get_opt_ctx(self):
        return self.opt_ctx

    def get_fx_node(self):
        assert self.current_node
        return self.current_node


class CppOverrides(OpOverrides):
    """Map element-wise ops to C++"""

    @staticmethod
    def add(a, b):
        return f"decltype({a})({a} + {b})"

    @staticmethod
    def sub(a, b):
        return f"decltype({a})({a} - {b})"

    @staticmethod
    def mul(a, b):
        return f"decltype({a})({a} * {b})"

    @staticmethod
    def to_dtype(x, dtype, src_dtype=None, use_compute_types=True):
        assert isinstance(x, CppCSEVariable)
        if src_dtype is None:
            src_dtype = x.dtype
        expr = V.kernel.get_to_dtype_expr(x, dtype, src_dtype)
        csevar = V.kernel.cse.generate(V.kernel.compute, expr)
        csevar.update_on_args("to_dtype", (x, dtype), {"src_dtype": src_dtype})
        if dtype in [torch.bfloat16, torch.float16] and src_dtype == torch.float:
            """
            https://github.com/pytorch/pytorch/issues/115260
            For FusedSchedulerNode[node1, node2], the node2 loads what node1 stores and the buffer is
            in low-precision floating point data type. When the output of node1 also serves as the output of the
            kernel, the result of nodes would be different from the case when output of node1 is not the output
            of the kernel (where we don't need to insert `to_dtype` for legalization). To address the problem, on
            storing the lowp node1 output, we also add the inverse dtype conversion to high precision data type
            to the cse cache.

            Example (pseudo code):
                node1_output = ...
                node1_output_lowp = to_dtype(node1_output, dtype=torch.bfloat16)
                store(buf, node1_output_lowp)
                node2_input_lowp = load(buf)
                node2_input = to_dtype(node2_input_lowp, dtype=torch.float)

            Without cse cache trick:
                node1_output = ...
                node1_output_lowp = to_dtype(node1_output, dtype=torch.bfloat16)
                store(buf, node1_output_lowp)
                node2_input_lowp = node_output_lowp # hit store cache
                node2_input = to_dtype(node2_input_lowp, dtype=torch.float)

            With cse cache trick:
                node1_output = ...
                node1_output_lowp = to_dtype(node1_output, dtype=torch.bfloat16)
                # also add `to_dtype(node1_input_lowp, dtype=torch.float)` -> `node1_output` to cse cache
                store(buf, node1_output_lowp)
                node2_input_lowp = node_output_lowp # hit store cache
                node2_input = node1_output # hit cse cache
            """
            V.kernel.cache_dtype_convert(x, src_dtype, csevar, dtype)
        return csevar

    @staticmethod
    def to_dtype_bitcast(x, dtype, src_dtype):
        assert dtype in DTYPE_TO_CPP, f"{dtype} missing from {__name__}.DTYPE_TO_CPP"
        if src_dtype in (torch.float16, torch.bfloat16):
            # c10::bit_cast requires the source and target have the bitwidth.
            # Because the input tensor's dtype could be promoted, e.g. from float16 to
            # float, we have to cast the tensor to its original source dtype before
            # invoking bit_cast. We also need to convert the bit-casted tensor
            # back to float to make sure we keep using higher precision values
            # for the rest of the computation.
            cast_x = f"c10::convert<{DTYPE_TO_CPP[src_dtype]}>({x})"
            cast_x = f"c10::bit_cast<{DTYPE_TO_CPP[dtype]}>({cast_x})"
            return f"c10::convert<{DTYPE_TO_CPP[torch.float32]}>({cast_x})"
        else:
            return f"c10::bit_cast<{DTYPE_TO_CPP[dtype]}>({x})"

    @staticmethod
    def abs(x):
        return f"std::abs({x})"

    @staticmethod
    def sin(x):
        return f"std::sin({x})"

    @staticmethod
    def cos(x):
        return f"std::cos({x})"

    @staticmethod
    def neg(x):
        return f"decltype({x})(-{x})"

    @staticmethod
    def exp(x):
        # return f"Sleef_expf_u10({x})"
        return f"std::exp({x})"

    @staticmethod
    def exp2(x):
        return f"std::exp2({x})"

    @staticmethod
    def expm1(x):
        return f"std::expm1({x})"

    @staticmethod
    def erf(x):
        return f"std::erf({x})"

    @staticmethod
    def erfc(x):
        return f"std::erfc({x})"

    @staticmethod
    def erfinv(x):
        return f"calc_erfinv({x})"

    @staticmethod
    def sqrt(x):
        return f"std::sqrt({x})"

    @staticmethod
    def rsqrt(x):
        return f"1 / std::sqrt({x})"

    @staticmethod
    def log1p(x):
        bug = config.cpp.inject_log1p_bug_TESTING_ONLY
        if bug == "accuracy":
            return f"{x} + decltype({x})(1)"
        elif bug is None:
            return f"std::log1p({x})"
        else:
            raise AssertionError(
                f"unrecognized config cpp.inject_log1p_bug_TESTING_ONLY = {bug!r}"
            )

    @staticmethod
    def tan(x):
        return f"std::tan({x})"

    @staticmethod
    def tanh(x):
        return f"std::tanh({x})"

    @staticmethod
    def signbit(x):
        return f"std::signbit({x})"

    @staticmethod
    def pow(a, b):
        return f"std::pow({a}, {b})"

    @staticmethod
    def log(x):
        return f"std::log({x})"

    @staticmethod
    def round(x):
        return f"std::nearbyint({x})"

    @staticmethod
    def floor(x):
        return f"std::floor({x})"

    @staticmethod
    def floordiv(a, b):
        # a and b are integer type
        quot = f"{a} / {b}"
        rem = f"{a} % {b}"
        return f"(({a} < 0) != ({b} < 0) ? ({rem} != 0 ? {quot} - 1 : {quot}) : {quot})"

    @staticmethod
    def ceil(x):
        return f"std::ceil({x})"

    @staticmethod
    def trunc(x):
        return f"std::trunc({x})"

    @staticmethod
    def truncdiv(a, b):
        # a and b are integer type
        return f"{a} / {b}"

    @staticmethod
    def fmod(a, b):
        return f"std::fmod({a}, {b})"

    @staticmethod
    def isinf(x):
        return f"std::isinf({x})"

    @staticmethod
    def isnan(x):
        return f"std::isnan({x})"

    @staticmethod
    def lgamma(x):
        return f"std::lgamma({x})"

    @staticmethod
    def acos(x):
        return f"std::acos({x})"

    @staticmethod
    def acosh(x):
        return f"std::acosh({x})"

    @staticmethod
    def cosh(x):
        return f"std::cosh({x})"

    @staticmethod
    def sinh(x):
        return f"std::sinh({x})"

    @staticmethod
    def asin(x):
        return f"std::asin({x})"

    @staticmethod
    def asinh(x):
        return f"std::asinh({x})"

    @staticmethod
    def atan2(x, y):
        return f"std::atan2({x}, {y})"

    @staticmethod
    def atan(x):
        return f"std::atan({x})"

    @staticmethod
    def atanh(x):
        return f"std::atanh({x})"

    @staticmethod
    def copysign(x, y):
        return f"std::copysign({x}, {y})"

    @staticmethod
    def frexp(x):
        cache_keys = f"frexp({x})[0]", f"frexp({x})[1]"
        if all(cache_key in V.kernel.cse.cache for cache_key in cache_keys):
            return tuple(V.kernel.cse.cache[cache_key] for cache_key in cache_keys)

        code = BracesBuffer()
        exponent = V.kernel.cse.newvar()
        mantissa = V.kernel.cse.newvar()
        code.writeline(f"int32_t {exponent};")
        code.writeline(f"auto {mantissa} = std::frexp({x}, &{exponent});")
        V.kernel.compute.splice(code)
        cse_vars = (mantissa, exponent)
        for cache_key, cse_var in zip(cache_keys, cse_vars):
            V.kernel.cse.cache[cache_key] = cse_var
        return mantissa, exponent

    @staticmethod
    def hypot(x, y):
        return f"std::hypot({x}, {y})"

    @staticmethod
    def log10(x):
        return f"std::log10({x})"

    @staticmethod
    def log2(x):
        return f"std::log2({x})"

    @staticmethod
    def nextafter(x, y):
        return f"std::nextafter({x}, {y})"

    @staticmethod
    def relu(x):
        bug = config.cpp.inject_relu_bug_TESTING_ONLY
        if bug == "compile_error":
            return "compile error!"
        elif bug == "runtime_error":
            return f"{x}; throw 1"
        elif bug == "accuracy":
            return f"{x} + decltype({x})(1)"
        elif bug is None:
            return f"std::max({x}, decltype({x})(0))"
        else:
            raise AssertionError(
                f"unrecognized config cpp.inject_relu_bug_TESTING_ONLY = {bug!r}"
            )

    @staticmethod
    def minimum(a, b):
        return f"min_propagate_nan({a}, {b})"

    @staticmethod
    def maximum(a, b):
        return f"max_propagate_nan({a}, {b})"

    @staticmethod
    def where(a, b, c):
        return f"{a} ? {b} : {c}"

    @staticmethod
    def mod(a, b):
        return f"mod({a}, {b})"

    @staticmethod
    def constant(val, dtype):
        if dtype in DTYPE_LOWP_FP:
            # Since load promotes all half-precision inputs to float, constants
            # must be promoted as well
            dtype = torch.float32
        return value_to_cpp(val, DTYPE_TO_CPP[dtype])

    @staticmethod
    def index_expr(expr, dtype):
        idx_str = cexpr(V.kernel.rename_indexing(expr))
        var = V.kernel.cse.generate(
            V.kernel.compute, idx_str, bounds=get_bounds_index_expr(expr)
        )
        return ops.to_dtype(var, dtype)

    @staticmethod
    def masked(mask, body, other):
        code = BracesBuffer()

        # Write masked operation into a lambda
        body_var = V.kernel.cse.newvar()
        code.writeline(f"auto {body_var} = [&]")
        with V.kernel.swap_buffers(code), code.indent():
            result = body()
            code.writeline(f"return {result};")
        code.writeline(";")
        V.kernel.compute.splice(code)

        # Use the lambda's return type as the type of other
        other_code = value_to_cpp(other, f"decltype({body_var}())")
        return f"{mask} ? {body_var}() : {other_code}"

    @staticmethod
    def logical_and(a, b):
        return f"{a} && {b}"

    @staticmethod
    def logical_not(a):
        return f"!{a}"

    @staticmethod
    def logical_or(a, b):
        return f"{a} || {b}"

    @staticmethod
    def logical_xor(a, b):
        return f"{a} != {b}"

    @staticmethod
    def bitwise_and(a, b):
        return f"decltype({a})({a} & {b})"

    @staticmethod
    def bitwise_not(a):
        return f"decltype({a})(~{a})"

    @staticmethod
    def bitwise_or(a, b):
        return f"decltype({a})({a} | {b})"

    @staticmethod
    def bitwise_xor(a, b):
        return f"decltype({a})({a} ^ {b})"

    @staticmethod
    def bitwise_left_shift(a, b):
        return f"decltype({a})({a} << {b})"

    @staticmethod
    def bitwise_right_shift(a, b):
        return f"decltype({a})({a} >> {b})"

    @staticmethod
    def rand(seed: sympy.Expr, offset: sympy.Expr):
        return f"normalized_rand_cpu({seed}, {offset})"

    @staticmethod
    def randn(seed: sympy.Expr, offset: sympy.Expr):
        return f"randn_cpu({seed}, {offset})"

    @staticmethod
    def randint64(seed: sympy.Expr, offset: sympy.Expr, low, high):
        return f"randint64_cpu({seed}, {offset}, {low}, {high})"

    @staticmethod
    def sigmoid(x):
        return f"decltype({x})(1) / (decltype({x})(1) + std::exp(-{x}))"

    @staticmethod
    def sign(x):
        code = BracesBuffer()
        scalar_zero = f"decltype({x})(0)"
        scalar_one = f"decltype({x})(1)"
        code.writeline("[&]()")
        with code.indent():
            code.writeline(f"auto left = {x} > 0 ? {scalar_one} : {scalar_zero};")
            code.writeline(f"auto right = {x} < 0 ? {scalar_one} : {scalar_zero};")
            code.writeline("return left - right;")
        code.writeline("()")
        return code


CppOverrides._initialize_pointwise_overrides("cpp")


class CppVecOverrides(CppOverrides):
    """Map element-wise ops to aten vectorization C++"""

    def __new__(cls, *args, **kargs):
        self = super().__new__(cls)

        def wrap(func):
            # `CppVecKernel` generates both scalar ops and vector ops according to
            # whether the inputs are scalars or vectors while all ops in `CppVecOverrides`
            # (except for some ops explained below) assume the inputs are vectors. We wrap the ops in
            # `CppVecOverrides` to broadcast scalar inputs to vectors if needed or fallback to
            # `CppOverrides` when all inputs are scalars.
            #
            # Notes on ops handled separately in their own functions:
            # `ops.masked`:
            #     needs recursive handling of masked body.
            # `ops.index_expr`:
            #     needs to further analyze the dependency of the index expression on
            #     the tiling itervar.
            def wrapper(*args, **kwargs):
                scalars = [
                    arg
                    for arg in args
                    if isinstance(arg, (int, sympy.Expr))
                    or (isinstance(arg, CppCSEVariable) and not arg.is_vec)
                ]
                vectors = [
                    arg
                    for arg in args
                    if isinstance(arg, CppCSEVariable) and arg.is_vec
                ]
                new_args = list(args)
                if scalars and vectors:
                    new_args = []
                    for arg in args:
                        if isinstance(arg, (int, sympy.Expr)):
                            if isinstance(arg, sympy.Expr) and not arg.is_number:
                                arg = ops.index_expr(arg, torch.int64)
                            else:
                                arg = ops.constant(arg, torch.int64)
                            arg = arg.value if isinstance(arg, OpsValue) else arg
                        new_args.append(arg)

                # DType Promotion
                if vectors:
                    # We have saw several data type mismatch issues related with index_expr in
                    # the lowering phase of torch.int8. torch.int32, torch.int64.
                    # 1. int32 and int64 in test_torchinductor.py::test_max_pool2d_with_indices_backward3_cpu
                    # 2. int8 and int32 in test_torchinductor.py::test_max_pool2d5_cpu
                    # 3. int32 and fp32 in test_torchinductor_dynamic_shapes.py::test_avg_pool2d8_dynamic_shapes_cpu
                    if len(new_args) == 2:
                        new_args = promote_args(new_args)
                    elif func == CppVecOverrides.where:
                        new_args[1:] = promote_args(new_args[1:])

                # Broadcast scalar args to vector
                if scalars and vectors:
                    assert isinstance(V.kernel, CppVecKernel)
                    new_args = [
                        V.kernel.broadcast(new_arg)
                        if isinstance(new_arg, CppCSEVariable) and not new_arg.is_vec
                        else new_arg
                        for new_arg in new_args
                    ]

                if vectors:
                    return func(*new_args, **kwargs)
                else:
                    # fallback to scalar ops
                    scalar_ops = super(CppVecOverrides, self)
                    scalar_func = getattr(
                        scalar_ops, func.__name__, scalar_ops.__getattr__(func.__name__)  # type: ignore[attr-defined]
                    )
                    assert scalar_func is not None
                    return scalar_func(*args, **kwargs)

            return wrapper

        for name, method in vars(CppVecOverrides).items():
            if getattr(method, "__class__", None) == staticmethod and name not in [
                "masked",
                "index_expr",
            ]:
                setattr(self, name, wrap(method.__func__))
        return self

    @staticmethod
    def add(a, b):
        return f"{a} + {b}"

    @staticmethod
    def sub(a, b):
        return f"{a} - {b}"

    @staticmethod
    def mul(a, b):
        return f"{a} * {b}"

    @staticmethod
    def truediv(a, b):
        return f"{a} / {b}"

    @staticmethod
    def abs(x):
        return f"{x}.abs()"

    @staticmethod
    def sin(x):
        return f"{x}.sin()"

    @staticmethod
    def cos(x):
        return f"{x}.cos()"

    @staticmethod
    def exp(x):
        return f"{x}.exp()"

    @staticmethod
    def exp2(x):
        return f"{x}.exp2()"

    @staticmethod
    def expm1(x):
        # decompose for a better performance
        vec_one = f"decltype({x})(1)"
        return f"{x}.exp() - {vec_one}"

    @staticmethod
    def erf(x):
        return f"{x}.erf()"

    @staticmethod
    def erfc(x):
        return f"{x}.erfc()"

    @staticmethod
    def erfinv(x):
        return f"{x}.erfinv()"

    @staticmethod
    def sqrt(x):
        return f"{x}.sqrt()"

    @staticmethod
    def eq(x, y):
        assert isinstance(V.kernel, CppVecKernel)
        assert isinstance(x, CppCSEVariable)
        assert x.dtype is not None
        return f"{V.kernel._get_mask_type(x.dtype)}({x} == {y})"

    @staticmethod
    def ne(x, y):
        assert isinstance(V.kernel, CppVecKernel)
        assert isinstance(x, CppCSEVariable)
        if x.dtype == torch.bool:
            assert y.dtype == torch.bool
            x_cast, y_cast = unify_mask_base_type(V.kernel.compute, (x, y))
            return f"{x_cast} != {y_cast}"
        else:
            assert x.dtype is not None
            return f"{V.kernel._get_mask_type(x.dtype)}({x} != {y})"

    @staticmethod
    def lt(x, y):
        assert isinstance(V.kernel, CppVecKernel)
        assert isinstance(x, CppCSEVariable)
        assert x.dtype is not None
        return f"{V.kernel._get_mask_type(x.dtype)}({x} < {y})"

    @staticmethod
    def gt(x, y):
        assert isinstance(V.kernel, CppVecKernel)
        assert isinstance(x, CppCSEVariable)
        assert x.dtype is not None
        return f"{V.kernel._get_mask_type(x.dtype)}({x} > {y})"

    @staticmethod
    def le(x, y):
        assert isinstance(V.kernel, CppVecKernel)
        assert isinstance(x, CppCSEVariable)
        assert x.dtype is not None
        return f"{V.kernel._get_mask_type(x.dtype)}({x} <= {y})"

    @staticmethod
    def ge(x, y):
        assert isinstance(V.kernel, CppVecKernel)
        assert isinstance(x, CppCSEVariable)
        assert x.dtype is not None
        return f"{V.kernel._get_mask_type(x.dtype)}({x} >= {y})"

    @staticmethod
    def and_(x, y):
        return f"{x} & {y}"

    @staticmethod
    def rsqrt(x):
        return f"{x}.rsqrt()"

    @staticmethod
    def pow(a, b):
        return f"{a}.pow({b})"

    @staticmethod
    def log(x):
        return f"{x}.log()"

    @staticmethod
    def round(x):
        return f"{x}.round()"

    @staticmethod
    def floor(x):
        return f"{x}.floor()"

    @staticmethod
    def ceil(x):
        return f"{x}.ceil()"

    @staticmethod
    def trunc(x):
        return f"{x}.trunc()"

    @staticmethod
    def fmod(a, b):
        return f"{a}.fmod({b})"

    @staticmethod
    def lgamma(x):
        return f"{x}.lgamma()"

    @staticmethod
    def logical_and(a, b):
        return f"{a} & {b}"

    @staticmethod
    def logical_not(a):
        return f"~{a}"

    @staticmethod
    def logical_or(a, b):
        return f"{a} | {b}"

    @staticmethod
    def logical_xor(a, b):
        return f"{a} ^ {b}"

    @staticmethod
    def bitwise_and(a, b):
        return f"{a} & {b}"

    @staticmethod
    def bitwise_not(a):
        return f"~{a}"

    @staticmethod
    def bitwise_or(a, b):
        return f"{a} | {b}"

    @staticmethod
    def bitwise_xor(a, b):
        return f"{a} ^ {b}"

    @staticmethod
    def bitwise_left_shift(a, b):
        return f"{a} << {b}"

    @staticmethod
    def bitwise_right_shift(a, b):
        return f"{a} >> {b}"

    @staticmethod
    def tan(a):
        return f"{a}.tan()"

    @staticmethod
    def tanh(a):
        vec_one = f"decltype({a})(1)"
        vec_two = f"decltype({a})(2)"
        vec_minus_two = f"decltype({a})(-2)"
        return f"{vec_two} / ({vec_one} + ({vec_minus_two} * {a}).exp()) - {vec_one}"

    @staticmethod
    def reciprocal(a):
        return f"{a}.reciprocal()"

    @staticmethod
    def atan(x):
        return f"{x}.atan()"

    @staticmethod
    def acos(x):
        return f"{x}.acos()"

    @staticmethod
    def asin(x):
        return f"{x}.asin()"

    @staticmethod
    def cosh(x):
        return f"{x}.cosh()"

    @staticmethod
    def sinh(x):
        return f"{x}.sinh()"

    @staticmethod
    def log10(x):
        return f"{x}.log10()"

    @staticmethod
    def log2(x):
        return f"{x}.log2()"

    @staticmethod
    def nextafter(x, y):
        return f"{x}.nextafter({y})"

    @staticmethod
    def copysign(a, b):
        return f"{a}.copysign({b})"

    @staticmethod
    def atan2(a, b):
        return f"{a}.atan2({b})"

    @staticmethod
    def hypot(a, b):
        return f"{a}.hypot({b})"

    @staticmethod
    def atanh(x):
        # For real x, atanh(x) = 1/2 * log((1+x)/(1-x))
        vec_one = f"decltype({x})(1)"
        vec_one_half = f"decltype({x})(0.5)"
        return f"{vec_one_half} * (({vec_one} + {x})/({vec_one} - {x})).log()"

    @staticmethod
    def asinh(x):
        # For real x, asinh(x) = log(x + sqrt(1 + x**2))
        vec_one = f"decltype({x})(1)"
        return f"({x} + ({vec_one} + {x}*{x}).sqrt()).log()"

    @staticmethod
    def acosh(x):
        return f"{x}.acosh()"

    @staticmethod
    def relu(x):
        bug = config.cpp.inject_relu_bug_TESTING_ONLY
        if bug == "compile_error":
            return "compile error!"
        elif bug == "runtime_error":
            return f"{x}; throw 1"
        elif bug == "accuracy":
            return f"{x} + decltype({x})(1)"
        elif bug is None:
            return f"at::vec::clamp_min({x}, decltype({x})(0))"
        else:
            raise AssertionError(
                f"unrecognized config cpp.inject_relu_bug_TESTING_ONLY = {bug!r}"
            )

    # TODO: this seems to be dead
    @staticmethod
    def sigmoid(x):
        return f"decltype({x})(1)/(decltype({x})(1) + {x}.neg().exp())"

    @staticmethod
    def neg(x):
        return f"{x}.neg()"

    @staticmethod
    def floordiv(a, b):
        # a and b are integer type
        _t = f"decltype({a})"
        quot = f"{a} / {b}"
        has_rem = f"({a} % {b} != {_t}(0))"
        is_neg = f"(({a} < {_t}(0)) != ({b} < {_t}(0)))"
        return f"{_t}::blendv({quot}, {quot} - {_t}(1), {has_rem} & {is_neg})"

    @staticmethod
    def truncdiv(a, b):
        # a and b are integer type
        return f"{a} / {b}"

    @staticmethod
    def minimum(a, b):
        if a.dtype == torch.bool:
            assert b.dtype == torch.bool
            a_cast, b_cast = unify_mask_base_type(V.kernel.compute, (a, b))
            return f"{a_cast} & {b_cast}"
        else:
            return f"at::vec::minimum({a}, {b})"

    @staticmethod
    def maximum(a, b):
        if a.dtype == torch.bool:
            assert b.dtype == torch.bool
            a_cast, b_cast = unify_mask_base_type(V.kernel.compute, (a, b))
            return f"{a_cast} | {b_cast}"
        else:
            return f"at::vec::maximum({a}, {b})"

    @staticmethod
    def square(a):
        return f"{a} * {a}"

    @staticmethod
    def where(a, b, c):
        assert isinstance(V.kernel, CppVecKernel)
        if b.dtype == torch.bool:
            assert c.dtype == torch.bool
            blendv_a, blendv_b, blendv_c = unify_mask_base_type(
                V.kernel.compute, (a, b, c)
            )
            return f"decltype({blendv_b})::blendv({blendv_c}, {blendv_b}, {blendv_a})"
        else:
            return f"decltype({b})::blendv({c}, {b}, {V.kernel._get_mask_cast(a, b.dtype)})"

    @staticmethod
    def sign(x):
        code = BracesBuffer()
        vec_zero = f"decltype({x})(0)"
        vec_one = f"decltype({x})(1)"
        blendv_l = f"decltype({x})::blendv({vec_zero}, {vec_one}, {vec_zero} < {x})"
        blendv_r = f"decltype({x})::blendv({vec_zero}, {vec_one}, {x} < {vec_zero})"
        code.writeline("[&]()")
        with code.indent():
            code.writeline(f"auto left = {blendv_l};")
            code.writeline(f"auto right = {blendv_r};")
            code.writeline("return left - right;")
        code.writeline("()")
        return code

    @staticmethod
    def to_dtype(x, dtype, src_dtype=None, use_compute_dtypes=True):
        assert dtype in [
            torch.bool,
            torch.float64,
            torch.float,
            torch.bfloat16,
            torch.float16,
            torch.uint8,
            torch.int8,
            torch.int32,
            torch.int64,
        ], f"{__name__} does not support {dtype}"
        assert isinstance(x, CppCSEVariable)
        src_dtype = x.dtype
        expr = V.kernel.get_to_dtype_expr(x, dtype, src_dtype)
        csevar = V.kernel.cse.generate(V.kernel.compute, expr)
        csevar.update_on_args("to_dtype", (x, dtype), {"src_dtype": src_dtype})
        if dtype in [torch.bfloat16, torch.float16] and src_dtype == torch.float:
            V.kernel.cache_dtype_convert(x, src_dtype, csevar, dtype)
        return csevar

    @staticmethod
    def log1p(x):
        bug = config.cpp.inject_log1p_bug_TESTING_ONLY
        if bug == "accuracy":
            return f"{x} + decltype({x})(1)"
        elif bug is None:
            return f"{x}.log1p()"
        else:
            raise AssertionError(
                f"unrecognized config cpp.inject_log1p_bug_TESTING_ONLY = {bug!r}"
            )

    @staticmethod
    def masked(mask, body, other):
        assert isinstance(V.kernel, CppVecKernel)
        code = BracesBuffer()
        var = V.kernel.cse.newvar()
        with V.kernel.masked(mask) as new_mask:
            code.writeline(f"auto {var} = [&]")
            with V.kernel.swap_buffers(code), code.indent():
                result = body()
                code.writeline(f"return {result};")
        code.writeline(";")
        V.kernel.compute.splice(code)

        dtype = result.dtype
        body_code = f"{var}()"
        body_code_vec = (
            body_code
            if result.is_vec
            else f"{V.kernel._get_vec_type(dtype)}({body_code})"
        )
        other_code = value_to_cpp(other, DTYPE_TO_CPP[dtype])
        # loading bool as VecMask<float, N>
        other_code_vec = (
            f"{V.kernel._get_mask_type()}::from({other_code})"
            if dtype == torch.bool
            else f"{V.kernel._get_vec_type(dtype)}({other_code})"
        )
        assert isinstance(new_mask, CppCSEVariable), new_mask
        if new_mask.is_vec:
            code = BracesBuffer()
            code.writeline("[&]")
            with V.kernel.swap_buffers(code), code.indent():
                code.writeline(f"if ({new_mask}.all_zero())")
                with code.indent():
                    code.writeline(f"return {other_code_vec};")
                code.writeline("else")
                with code.indent():
                    # Create cse variable to reuse kernel.overrides.where
                    body_vec_var = V.kernel.cse.generate(
                        V.kernel.compute,
                        body_code_vec,
                    )
                    other_vec_var = V.kernel.cse.generate(
                        V.kernel.compute,
                        other_code_vec,
                    )
                    assert isinstance(body_vec_var, CppCSEVariable), body_vec_var
                    assert isinstance(other_vec_var, CppCSEVariable), other_vec_var
                    body_vec_var.dtype = dtype
                    other_vec_var.dtype = dtype
                    code.writeline(
                        f"return {V.kernel.overrides.where(new_mask, body_vec_var, other_vec_var)};"
                    )
            code.writeline("()")
            csevar = V.kernel.cse.generate(
                V.kernel.compute,
                code,
            )
        elif result.is_vec:
            csevar = V.kernel.cse.generate(
                V.kernel.compute, f"{mask} ? {body_code_vec} : {other_code_vec}"
            )
        else:
            csevar = V.kernel.cse.generate(
                V.kernel.compute, f"{mask} ? {body_code} : {other_code}"
            )
        # `result` is explicitly added to the args for correct propagation
        # of relevant itervars and vectorization status.
        csevar.update_on_args("masked", (mask, body, other, result), {})
        return csevar

    @staticmethod
    def index_expr(expr, dtype):
        assert isinstance(V.kernel, CppVecKernel)
        index = V.kernel.rename_indexing(expr)
        tiling_var = V.kernel.itervars[V.kernel.tiling_idx]
        stride = V.kernel._try_get_const_stride(index, tiling_var)
        if stride == 0:
            return CppOverrides.index_expr(expr, dtype)
        elif stride is not None:
            idx = V.kernel.cse.generate(
                V.kernel.compute, cexpr(index), bounds=get_bounds_index_expr(expr)
            )
            value = ops.to_dtype(idx, dtype)
            if isinstance(value, OpsValue):
                value = value.value
            csevar = V.kernel.arange(value, stride)
        else:
            csevar = V.kernel._load_or_store_non_contiguous(  # type: ignore[assignment]
                None, index, dtype, V.kernel.compute
            )
        csevar.update_on_args("index_expr", (expr, dtype), {})
        return csevar


CppVecOverrides._initialize_pointwise_overrides("cppvec")


class CppTile2DOverrides(CppVecOverrides):
    @staticmethod
    def index_expr(expr, dtype):
        assert isinstance(V.kernel, CppTile2DKernel)
        expr = V.kernel.transform_indexing(expr)
        return CppVecOverrides.index_expr(expr, dtype)


class CppKernel(Kernel):
    overrides = CppOverrides  # type: ignore[assignment]
    sexpr = cexpr
    newvar_prefix = "auto "
    suffix = ";"

    def __init__(self, args, num_threads):
        super().__init__(args)
        self.call_ranges: Optional[Tuple[sympy.Expr, ...]] = None
        self.ranges: List[sympy.Expr] = []
        self.itervars: List[sympy.Symbol] = []
        self.reduction_depth = None
        self.reduction_prefix = IndentedBuffer()
        self.reduction_suffix = IndentedBuffer()
        self.parallel_reduction_prefix = IndentedBuffer()
        self.parallel_reduction_suffix = IndentedBuffer()
        self.local_reduction_init = IndentedBuffer()
        self.local_reduction_stores = IndentedBuffer()
        self.is_reduction = False
        self.non_parallel_reduction_prefix = IndentedBuffer()
        self.reduction_cse = CSE(self.newvar_prefix, self.suffix, name_prefix="tmp_acc")
        self.weight_recps_cse = CSE(
            self.newvar_prefix, self.suffix, name_prefix="wrecps"
        )
        self.preloads = IndentedBuffer()
        self.poststores = IndentedBuffer()
        self.num_threads = num_threads  # num_threads the kernel specialized for
        self.reduction_omp_dec: Dict[Tuple[str, str], str] = {}

    def _gen_parallel_reduction_buffers(
        self,
        acc,
        acc_type,
        reduction_type,
        dtype,
        reduction_combine_fn=reduction_combine,
        reduction_init_fn=reduction_init,
        welford_weight_reciprocal_vec_fn=None,
    ):
        if config.cpp.dynamic_threads and not self.parallel_reduction_prefix:
            self.parallel_reduction_prefix.writeline(
                "int max_threads = omp_get_max_threads();"
            )
        acc_local = f"{acc}_local"
        num_threads = (
            "max_threads" if config.cpp.dynamic_threads else parallel_num_threads()
        )
        acc_per_thread = f"{acc}_arr[{num_threads}]"
        acc_local_in_array = acc_per_thread.replace(f"[{num_threads}]", "[tid]")
        self.local_reduction_init.writeline(
            f"{acc_type} {acc_local} = {reduction_init_fn(reduction_type, dtype)};"
        )
        self.parallel_reduction_prefix.writeline(f"{acc_type} {acc_per_thread};")
        self.parallel_reduction_prefix.writelines(
            [
                f"for (int tid = 0; tid < {num_threads}; tid++)",
                "{",
                f"    {acc_local_in_array} = {reduction_init_fn(reduction_type, dtype)};",
                "}",
            ],
        )
        self.local_reduction_stores.writelines(
            [
                f"{acc_local_in_array} = {acc_local};",
            ]
        )
        self.parallel_reduction_suffix.writelines(
            [
                f"for (int tid = 0; tid < {num_threads}; tid++)",
                "{",
                f"    {acc} = {reduction_combine_fn(reduction_type, acc, acc_local_in_array, src_dtype=dtype)};",
                "}",
            ],
        )

    def get_reduction_var_pattern(self, line: str):
        return re.search("tmp_acc[0-9]+", line)

    def update_stores_with_parallel_reduction(self):
        for i, line in enumerate(self.stores._lines):
            if isinstance(line, str):
                m = self.get_reduction_var_pattern(line)
                if m:
                    var_name = m.group(0)
                    self.stores._lines[i] = line.replace(var_name, f"{var_name}_local")

    @contextlib.contextmanager
    def masked(self, mask):
        """Context manager to add an additional mask to loads and stores."""
        prior = self._load_mask
        if prior:
            mask = ops.and_(mask, prior)
            if isinstance(mask, OpsValue):
                mask = mask.value
                assert isinstance(mask, CppCSEVariable)
                # see NOTE [dtype of CppCSEVariable]
                # mask's dtype should be bool
                mask.dtype = torch.bool

        self._load_mask = mask
        try:
            yield mask
        finally:
            self._load_mask = prior

    def scale_index_with_offset(
        self, index: sympy.Expr, scale=1, itervar_idx=-1, offset=0
    ):
        var = self.itervars[itervar_idx]
        replacement = {var: var * scale + offset}
        new_index = sympy_subs(index, replacement)
        return new_index

    def index_to_str(self, index: sympy.Expr) -> str:
        """
        Convert an index expr to a string that can be used in cpp code.
        e.g. a sympy expression "s2" may actually appear as "ks1" in the cpp kernel.
        """
        return cexpr(self.rename_indexing(index))

    def index_indirect_depends_on(self, index: sympy.Expr, itervar: sympy.Symbol):
        """
        Check if an index has free symbol CppCSEVariable that depends on `itervar`.
        """
        return any(
            self.cse.varname_map[s.name].depends_on(itervar)  # type: ignore[attr-defined]
            for s in index.free_symbols
            if s.name in self.cse.varname_map  # type: ignore[attr-defined]
            and isinstance(self.cse.varname_map[s.name], CppCSEVariable)  # type: ignore[attr-defined]
        )

    def index_depends_on(self, index: sympy.Expr, itervar: sympy.Symbol):
        return itervar in index.free_symbols or self.index_indirect_depends_on(
            index, itervar
        )

    def var_ranges(self):
        return dict(zip(self.itervars, self.ranges))

    def check_bounds(
        self,
        expr: sympy.Expr,
        size: sympy.Expr,
        lower: bool,
        upper: bool,
    ):
        if not (lower or upper):
            return

        indirect = free_symbol_is_type(expr, SymT.TMP)
        if indirect:
            # indexing in compute
            csevar = ops.index_expr(expr, torch.int64).value
            buffer = V.kernel.compute
        else:
            # indexing in loads
            prior_compute = V.kernel.compute
            try:
                V.kernel.compute = self.loads
                csevar = ops.index_expr(expr, torch.int64).value
            finally:
                V.kernel.compute = prior_compute
            buffer = self.loads

        size_str = V.kernel.sexpr(self.rename_indexing(size)) if upper else None

        line = self.indirect_assert(
            csevar, "0" if lower else None, size_str, self._load_mask
        )
        self.cse.generate(buffer, line, assignment=False)

    def load(self, name: str, index: sympy.Expr):
        var = self.args.input(name)
        index = self.rename_indexing(index)
        line = f"{var}[{cexpr_index(index)}]"
        if V.graph.get_dtype(name) in [torch.float16]:
            line = f"static_cast<float>({line})"
        csevar = self.cse.generate(self.loads, line)
        csevar.update_on_args("load", (self, name, index), {})
        return csevar

    def store(self, name, index, value, mode=None):
        assert "buf" in name
        var = self.args.output(name)
        index = self.rename_indexing(index)
        if mode is None:
            line = f"{var}[{cexpr_index(index)}] = {value};"
        elif mode == "atomic_add":
            if not config.cpp.dynamic_threads and self.num_threads == 1:
                line = f"{var}[{cexpr_index(index)}] += {value};"
            else:
                dtype = V.graph.get_dtype(name)
                # mirroring static_cast<float>(...) in load:
                value = f"static_cast<{DTYPE_TO_CPP[dtype]}>({value})"
                line = f"atomic_add(&{var}[{cexpr_index(index)}], {value});"
        else:
            raise NotImplementedError(f"store mode={mode}")
        self.stores.writeline(DeferredLine(name, line))

    def reduction(self, dtype, src_dtype, reduction_type, value):
        argmax_or_argmin = reduction_type in {"argmax", "argmin"}
        reduction_key = src_dtype, reduction_type, value
        if reduction_key in self.reduction_cse.reduction_cache:
            return self.reduction_cse.reduction_cache[reduction_key]

        acc = self.reduction_cse.generate(
            self.loads, f"reduction {reduction_key}", write=False
        )
        self.is_reduction = True
        init_dtype = src_dtype if argmax_or_argmin else dtype
        acc_type = reduction_acc_type(reduction_type, init_dtype)
        self.reduction_prefix.writeline(
            f"{acc_type} {acc} = {reduction_init(reduction_type, init_dtype)};"
        )
        assert self.reduction_depth is not None
        index = self.itervars[self.reduction_depth]
        for i in range(self.reduction_depth + 1, len(self.itervars)):
            index = index * self.ranges[i] + self.itervars[i]
        self.stores.writeline(
            f"{acc} = {reduction_combine(reduction_type, acc, value, index)};"
        )
        self._gen_parallel_reduction_buffers(acc, acc_type, reduction_type, init_dtype)
        result = reduction_project(reduction_type, acc)
        self.reduction_cse.reduction_cache[reduction_key] = result
        return result

    def store_reduction(self, name, index, value):
        index = self.rename_indexing(index)
        var = self.args.output(name)
        self.reduction_suffix.writeline(
            DeferredLine(name, f"{var}[{cexpr_index(index)}] = {value};")
        )

    def set_ranges(self, lengths, reduction_lengths):
        if self.call_ranges:
            assert self.call_ranges == tuple(lengths) + tuple(
                reduction_lengths
            ), f"{self.call_ranges} == {tuple(lengths)} + {tuple(reduction_lengths)}"
            assert self.reduction_depth == len(lengths)
        else:
            self.call_ranges = tuple(lengths) + tuple(reduction_lengths)
            self.ranges = [self.rename_indexing(x) for x in self.call_ranges]
            self.itervars = [
                sympy_index_symbol_with_prefix(SymT.XBLOCK, n)
                for n in range(len(self.ranges))
            ]
            self.reduction_depth = len(lengths)
        return (
            self.itervars[: self.reduction_depth],
            self.itervars[self.reduction_depth :],
        )

    def size_hint(self):
        return V.graph.sizevars.size_hint(
            sympy_product(self.call_ranges), fallback=8192
        )

    def codegen_loops_impl(self, loop_nest, code, worksharing):
        threads = parallel_num_threads()
        assert self.call_ranges is not None
        kernels = loop_nest.get_kernels()
        has_outer_loop_kernel = any(
            isinstance(kernel, OuterLoopFusedKernel) for kernel in kernels
        )
        if has_outer_loop_kernel:
            assert len(kernels) == 1
            assert isinstance(kernels[0], OuterLoopFusedKernel)
            par_depth = kernels[0].decide_parallel_depth(
                loop_nest.max_parallel_depth(), threads
            )
        else:
            par_depth = self.decide_parallel_depth(
                loop_nest.max_parallel_depth(), threads
            )

        with contextlib.ExitStack() as stack:
            if par_depth:
                if loop_nest.is_reduction_only():
                    # need to close the worksharing scope to define reduction vars outside it
                    worksharing.close()
                else:
                    worksharing.parallel(threads)
                loop_nest.mark_parallel(par_depth)
            elif threads > 1:
                if worksharing.single():
                    stack.enter_context(code.indent())

            def gen_loop_kernel(loop: LoopLevel):
                def is_parallel_reduction(loop):
                    root = loop.get_root()
                    return root.is_reduction and root.parallel

                kernels = loop.get_kernels()
                assert len(kernels) == 1
                if not isinstance(
                    kernels[0], OuterLoopFusedKernel
                ) and is_parallel_reduction(loop):
                    kernels[0].update_stores_with_parallel_reduction()
                gen_kernel(kernels[0])

            def gen_kernel(kernel):
                if isinstance(kernel, OuterLoopFusedKernel):
                    for loop in kernel.inner:
                        if loop.inner:
                            gen_loops(loop.inner, loop.is_reduction)
                        else:
                            with contextlib.ExitStack() as stack:
                                # If there is any kernel existing at the final outer loop fusion level,
                                # the kernel code should be placed within its respective indent to prevent
                                # the duplication of variable definitions.
                                stack.enter_context(code.indent())
                                gen_loop_kernel(loop)
                else:
                    with contextlib.ExitStack() as stack:
                        assert kernel
                        if hasattr(kernel, "codegen_inner_loops"):
                            code.splice(kernel.preloads)
                            kernel.codegen_inner_loops(code)
                            stack.enter_context(code.indent())
                        code.splice(kernel.loads)
                        code.splice(kernel.compute)
                        code.splice(kernel.stores)
                    if hasattr(kernel, "codegen_inner_loops"):
                        code.splice(kernel.poststores)

            def get_reduction_code_buffer(loops, buffer="prefix"):
                assert buffer in ("prefix", "suffix", "local")
                for loop in loops:
                    for kernel in loop.get_kernels():
                        if buffer == "local":
                            return (
                                kernel.local_reduction_init,
                                kernel.local_reduction_stores,
                            )
                        elif buffer == "suffix":
                            suffix = kernel.reduction_suffix
                            if loop.parallel:
                                suffix = kernel.parallel_reduction_suffix + suffix
                            return suffix
                        else:
                            prefix = kernel.reduction_prefix
                            if loop.parallel:
                                prefix = prefix + kernel.parallel_reduction_prefix
                            else:
                                prefix = prefix + kernel.non_parallel_reduction_prefix
                            return prefix

            def gen_loops(loops: List[LoopLevel], in_reduction=False):
                with contextlib.ExitStack() as stack_outer:
                    local_reduction_init = local_reduction_stores = None
                    if loops:
                        loop = loops[0]
                        if loop.is_reduction and not in_reduction:
                            reduction_prefix = get_reduction_code_buffer(loops)
                            if reduction_prefix:
                                stack_outer.enter_context(code.indent())
                            code.splice(reduction_prefix)
                        if loop_nest.is_reduction_only() and loop.parallel:
                            (
                                local_reduction_init,
                                local_reduction_stores,
                            ) = get_reduction_code_buffer(loops, "local")
                            worksharing.parallel(threads)
                            if local_reduction_init:
                                assert local_reduction_stores
                                code.splice(local_reduction_init)

                    for loop in loops:
                        gen_loop(loop)

                    if loops:
                        loop = loops[0]
                        if loop_nest.is_reduction_only() and loop.parallel:
                            if local_reduction_stores:
                                code.splice(local_reduction_stores)
                            worksharing.close()
                        if loop.is_reduction and not in_reduction:
                            code.splice(get_reduction_code_buffer(loops, "suffix"))

            def gen_loop(loop: LoopLevel):
                with contextlib.ExitStack() as stack:
                    loop_lines = loop.lines()
                    if loop_lines is None:
                        return
                    code.writelines(loop_lines)
                    stack.enter_context(code.indent())
                    # generate inner loops or loop body
                    if loop.inner:
                        gen_loops(loop.inner, loop.is_reduction)
                    else:
                        gen_loop_kernel(loop)

            stack.enter_context(code.indent())
            if loop_nest.root:
                if (
                    has_outer_loop_kernel
                    and isinstance(V.local_buffer_context, LocalBufferContext)
                    and V.local_buffer_context.local_buffers
                ):
                    # Allocate local buffer
                    local_buffers = V.local_buffer_context.local_buffers
                    for local_buffer in local_buffers.values():
                        # For dynamic size, rename s to ks
                        local_buf_size = sympy_product(
                            [
                                self.rename_indexing(size_val)
                                for size_val in local_buffer.get_layout().size
                            ]
                        )
                        local_buf_dtype = DTYPE_TO_CPP[local_buffer.get_layout().dtype]
                        allocate = f"std::make_unique<{local_buf_dtype} []>({cexpr(local_buf_size)})"
                        local_buffer_name = local_buffer.get_name()
                        code.splice(
                            f"std::unique_ptr<{local_buf_dtype} []> buf_{local_buffer_name} = {allocate};"
                        )
                        code.splice(
                            f"{local_buf_dtype}* {local_buffer_name} = buf_{local_buffer_name}.get();"
                        )
                gen_loops(loop_nest.root)
            else:
                gen_kernel(loop_nest.kernel)

    def codegen_loops(self, code, worksharing):
        loop_nest = LoopNestWithSplit.build(self)
        self.codegen_loops_impl(loop_nest, code, worksharing)

    @property
    def assert_function(self) -> str:
        if V.graph.aot_mode:
            # TODO: Using AOTI_TORCH_CHECK is causing performance drop for some models
            # compared with JIT Inductor which uses TORCH_CHECK
            return "AOTI_TORCH_CHECK"
        else:
            return "TORCH_CHECK"

    def decide_parallel_depth(self, max_parallel_depth, threads):
        assert self.call_ranges is not None
        ranges = self.call_ranges[:max_parallel_depth]
        seq = self.size_hint()
        par = 1
        depth = 0
        for expr in ranges:
            hint = V.graph.sizevars.size_hint(expr, fallback=8192)
            if par >= 2 * threads or par == threads:
                break
            if seq // threads < config.cpp.min_chunk_size:
                # not enough work
                break
            depth += 1
            par *= hint
            seq /= hint
        # if we assume thread number is dynamic, make sure we
        # have at least one parallel scope and let OMP runtime
        # to manage the serial vs. parallel.
        if config.cpp.dynamic_threads and depth == 0 and len(ranges) > 0:
            depth = 1
        return depth

    @contextlib.contextmanager
    def write_to_suffix(self):
        prior = (self.loads, self.compute, self.stores, self.cse)
        self.loads = IndentedBuffer()
        self.compute = IndentedBuffer()
        self.stores = IndentedBuffer()
        self.cse = self.cse.clone()
        yield
        self.reduction_suffix.splice(self.loads)
        self.reduction_suffix.splice(self.compute)
        self.reduction_suffix.splice(self.stores)
        (self.loads, self.compute, self.stores, self.cse) = prior

    def create_cse_var(self, *args, **kwargs):
        return CppCSEVariable(*args, **kwargs)

    def get_to_dtype_expr(self, src, dtype, src_dtype):
        return f"c10::convert<{DTYPE_TO_CPP[dtype]}>({src})"

    def cache_dtype_convert(self, dst, dst_dtype, src, src_dtype):
        expr = self.get_to_dtype_expr(src, dst_dtype, src_dtype)
        self.cse.cache[expr] = dst


class CppVecKernel(CppKernel):
    overrides = CppVecOverrides  # type: ignore[assignment]

    def __init__(
        self,
        args,
        num_threads,
        tiling_factor=0,
        tiling_idx=-1,
<<<<<<< HEAD
=======
        tiling_dtype=torch.float,
        tail_size=None,
>>>>>>> e7b870c8
    ):
        super().__init__(args, num_threads)
        self.vec_isa = cpu_vec_isa.pick_vec_isa()
        assert self.vec_isa
        assert tiling_factor != 0, "Expect pass in Non-Zero tiling_factor explicitly"
        self.tiling_factor = tiling_factor
        self.tiling_idx = tiling_idx
        self.tail_size = tail_size
        self.num_elems = tail_size if tail_size else tiling_factor

    def _try_get_const_stride(self, index: sympy.Expr, itervar: sympy.Symbol):
        if self.index_indirect_depends_on(index, itervar):
            return None
        for indirect_var in (
            self.cse.varname_map[s.name]  # type: ignore[attr-defined]
            for s in index.free_symbols
            if symbol_is_type(s, SymT.TMP)
        ):
            assert isinstance(indirect_var, CppCSEVariable)
            if indirect_var.is_vec:
                return None
        stride = stride_at_vec_range(index, itervar, self.tiling_factor)
        return stride if stride.is_number else None

    def _get_num_vectors(self, dtype: torch.dtype) -> int:
        num_vectors = math.ceil(
            self.tiling_factor * dtype.itemsize * 8 / self.vec_isa.bit_width()
        )
        assert num_vectors >= 1
        return num_vectors

    def _get_vec_type(self, dtype: torch.dtype) -> str:
        num_vectors = self._get_num_vectors(dtype)
        if num_vectors == 1:
            return f"at::vec::Vectorized<{DTYPE_TO_CPP[dtype]}>"
        else:
            return f"at::vec::VectorizedN<{DTYPE_TO_CPP[dtype]},{num_vectors}>"

    def _get_mask_type(self, dtype: torch.dtype = torch.float) -> str:
        if dtype == torch.bool:
            return ""
        num_vectors = self._get_num_vectors(dtype)
        return f"at::vec::VecMask<{DTYPE_TO_CPP[dtype]},{num_vectors}>"

    def _get_mask_cast(self, mask: CppCSEVariable, dtype: torch.dtype) -> str:
        assert mask.dtype == torch.bool, repr(mask)
        num_vectors = self._get_num_vectors(dtype)
        return f"{mask}.template cast<{DTYPE_TO_CPP[dtype]},{num_vectors}>()"

    def get_reduction_var_pattern(self, line: str):
        return re.search("tmp_acc[0-9]+_vec", line)

    def _get_vec_load_line(
        self,
        var: str,
        index: sympy.Expr,
        dtype: torch.dtype,
        load_mask: Optional[CppCSEVariable] = None,
    ):
        """
        Get a load line str that loads a vector from `var` at `index` of type `dtype`.
        If `load_mask` is not None, we do a masked load accordingly.
        Notes on the `dtype`:
        1. We always load `self.tiling_factor` number of elements regardless of the `dtype`.
           It means we load half of the vector lanes for 16-bit data types and quarter of the
           vector lanes for 8-bit data types.
        2. `torch.bool` and `torch.uint8` could mean masks and we load them as float mask vectors.
        """
        cpp_type = DTYPE_TO_CPP[dtype]
        num_vectors = self._get_num_vectors(dtype)
        load_mask_str = None
        if load_mask:
            if not load_mask.is_vec:
                # TODO: avoid hard-code torch.float
                load_mask_str = f"{self._get_mask_type(torch.float)}::from({load_mask})"
            else:
                load_mask_str = f"{self._get_mask_cast(load_mask, torch.float)}"
        loadbuf = f"{var} + {cexpr_index(index)}" if index != 0 else var
        if dtype == torch.bool:
            # TODO: should we consider load mask here?
            line = f"{self._get_mask_type()}::from({loadbuf})"
        else:
            line = (
                f"{load_mask_str}.template loadu<{cpp_type},{num_vectors}>({loadbuf})"
                if load_mask_str
                else f"{self._get_vec_type(dtype)}::loadu({loadbuf}, {self.num_elems})"
            )
        return line

    def _load_or_store_non_contiguous(
        self,
        var: Optional[str],
        index: sympy.Expr,
        dtype: torch.dtype,
        buffer: Optional[IndentedBuffer] = None,
        store_value: Optional[Union[str, CppCSEVariable]] = None,
    ) -> Optional[CppCSEVariable]:
        """
        Load or store a vector in a non-contiguous way. The vector is initialized from an array that is
        filled in an inner loop over the tiling factor.
        :param var: buffer to load from or store to, i.e. `var[transformed(index)]`. If None, we load the index
                    as index expression, i.e. `transformed(index)`.
        :param index: index into the `var` or the index expression by its own if `var` is None.
                      The `index` could contain indirect indexing or the tiling itervar. When used in
                      the inner loop, the index is transformed as follows:
                      1. the index is linearized along the tiling dim.
                      2. the indirect indexing vector variables are transformed into arrays over the tiling dim.
        :param dtype: data type of `var` or `index` if `var` is None.
        :param buffer: the code buffer to write the generated code to. If None, we write to `self.loads`.
        :param store_value: the value to store. If None, we load the vector.
        :return: a CppCSEVariable that represents the loaded vector or None if it is a store.
        """
        assert not store_value or var is not None, "store var must be provided"

        if buffer is None:
            buffer = self.loads

        def get_result_size(dtype: torch.dtype) -> int:
            if dtype.itemsize < 4:
                return self.num_elems * (4 // dtype.itemsize)
            else:
                return self.num_elems

        def vec_to_array(vec_var: CppCSEVariable) -> CppCSEVariable:
            assert vec_var.is_vec
            code = BracesBuffer()
            code.writeline("[&]")
            with code.indent():
                vec_dtype = vec_var.dtype
                assert vec_dtype is not None
                if vec_dtype == torch.bool:
                    vec_dtype = torch.float
                result_size = get_result_size(vec_dtype)
                code.writeline(
                    f"__at_align__ std::array<{DTYPE_TO_CPP[vec_dtype]}, {result_size}> tmpbuf;"
                )
                line = f"{vec_var}.store(tmpbuf.data(), {result_size});"
                code.writeline(line)
                code.writeline("return tmpbuf;")
            code.writeline("()")
            csevar = self.cse.generate(buffer, code)
            assert isinstance(csevar, CppCSEVariable)
            return csevar

        code = BracesBuffer()
        code.writeline("[&]")
        with code.indent():
            result_size = get_result_size(dtype)
            result_declare = (
                f"__at_align__ std::array<{DTYPE_TO_CPP[dtype]}, {result_size}> tmpbuf;"
            )
            code.writeline(result_declare)
            if store_value:
                code.writeline(f"{store_value}.store(tmpbuf.data(), {result_size});")
            itervar_inner = sympy_index_symbol(
                f"{self.itervars[self.tiling_idx]}_inner"
            )
            replacements = {}
            for indirect_var in (
                self.cse.varname_map[s.name]  # type: ignore[attr-defined]
                for s in index.free_symbols
                if symbol_is_type(s, SymT.TMP)
            ):
                assert isinstance(indirect_var, CppCSEVariable)
                if indirect_var.is_vec:
                    array_var = vec_to_array(indirect_var)
                    replacements[indirect_var] = f"{array_var}[{itervar_inner}]"
            index = self.scale_index_with_offset(
                index, itervar_idx=self.tiling_idx, offset=itervar_inner
            )
            load_mask = None
            if self._load_mask is not None:
                assert not store_value, "unexpected store with load mask"
                assert isinstance(self._load_mask, CppCSEVariable), self._load_mask
                if self._load_mask.is_vec:
                    load_mask = f"{self._load_mask}.is_masked({itervar_inner})"
                else:
                    load_mask = f"{self._load_mask} != 0"
            if cpp_builder.is_gcc():
                code.writeline(f"#pragma GCC unroll {self.num_elems}")
            else:
                code.writeline(f"#pragma unroll {self.num_elems}")
            code.writeline(
                f"for (long {itervar_inner} = 0; "
                + f"{itervar_inner} < {self.num_elems}; "
                + f"{itervar_inner}++)"
            )
            with code.indent(), contextlib.ExitStack() as stack:
                index_c = cexpr_index(index)
                for indirect_var in replacements:
                    index_c = re.sub(
                        r"\b" + f"{indirect_var}" + r"\b",
                        replacements[indirect_var],
                        index_c,
                    )
                rhs = f"{var}[{index_c}]" if var is not None else f"{index_c}"
                if load_mask:
                    code.writeline(f"if ({load_mask})")
                    stack.enter_context(code.indent())
                if store_value:
                    code.writeline(f"{rhs} = tmpbuf[{itervar_inner}];")
                else:
                    code.writeline(f"tmpbuf[{itervar_inner}] = {rhs};")
            if not store_value:
                load_line = self._get_vec_load_line("tmpbuf.data()", 0, dtype)  # type: ignore[arg-type]
                code.writeline(f"return {load_line};")
        code.writeline("()")
        if store_value:
            code.writeline(";")
            buffer.splice(code)
            return None
        else:
            csevar = self.cse.generate(buffer, code)
            assert isinstance(csevar, CppCSEVariable)
            csevar.is_vec = True
            return csevar

    def load(self, name: str, index: sympy.Expr):
        var = self.args.input(name)
        index = self.rename_indexing(index)
        dtype = V.graph.get_dtype(name)
        tiling_var = self.itervars[self.tiling_idx]
        stride = self._try_get_const_stride(index, tiling_var)
        if stride == 0:
            # load scalar and lazily broadcast it on demand
            return super().load(name, index)
        elif stride == 1:
            # load contiguously
            line = self._get_vec_load_line(var, index, dtype, self._load_mask)
            csevar = self.cse.generate(self.loads, line)  # type: ignore[assignment]
        else:
            csevar = self._load_or_store_non_contiguous(var, index, dtype)  # type: ignore[assignment]
        assert isinstance(csevar, CppCSEVariable)
        csevar.update_on_args("load", (self, name, index), {})
        csevar.is_vec = True
        return csevar

    def _get_store_line(
        self,
        value: Union[str, CppCSEVariable],
        var: str,
        index: sympy.Expr,
        dtype: torch.dtype,
    ):
        """
        Get a store line buffer that stores `value` into `var` at `index` of `dtype`. It handles
        both contiguous and non-contiguous store cases.
        :param value: Vectorized type templaterized on `dtype`.
        :param var: buffer to store into.
        :index: index into the `var`.
        """
        # when value's type is str (e.g., welford reduction), caller should make sure
        # it is a vector
        assert isinstance(value, str) or (
            isinstance(value, CppCSEVariable) and value.is_vec
        ), value
        tiling_var = self.itervars[self.tiling_idx]
        var_expr = f"{var} + {cexpr_index(index)}"
        stride = self._try_get_const_stride(index, tiling_var)
        code = IndentedBuffer()
        if stride == 1:
            if dtype == torch.float and self.tail_size is None:
                code.writeline(f"{value}.store({var_expr});")
            else:
                code.writeline(f"{value}.store({var_expr}, {self.num_elems});")
        else:
            self._load_or_store_non_contiguous(
                var, index, dtype, buffer=code, store_value=value
            )
        return code

    def store(self, name, index, value, mode=None):
        assert "buf" in name
        assert mode is None
        assert isinstance(value, CppCSEVariable), value
        if not value.is_vec:
            # this happens when we store a scalar into a vectorized buffer like "fill"
            value = self.broadcast(value)
        var = self.args.output(name)
        index = self.rename_indexing(index)
        code = self._get_store_line(value, var, index, V.graph.get_dtype(name))
        self.stores.splice(code.map(lambda x: DeferredLine(name, x)))

    def reduction(self, dtype, src_dtype, reduction_type, value):
        assert reduction_type in VECTORIZABLE_RTYPES
        argmax_or_argmin = reduction_type in {"argmax", "argmin"}
        horizontal_reduction = self.tiling_idx >= self.reduction_depth
        init_dtype = src_dtype if argmax_or_argmin else dtype
        assert isinstance(value, CppCSEVariable), value

        if not value.is_vec:
            value = self.broadcast(value)

        reduction_key = src_dtype, reduction_type, value
        if reduction_key in self.reduction_cse.reduction_cache:
            return self.reduction_cse.reduction_cache[reduction_key]

        vec_ns = "at::vec"
        vec = f"{vec_ns}::Vectorized<{DTYPE_TO_CPP[dtype]}>"
        acc_type = reduction_acc_type(reduction_type, init_dtype)
        acc_type_vec = self.reduction_acc_type_vec(reduction_type, init_dtype)

        acc = self.reduction_cse.generate(
            self.loads, f"reduction {reduction_key}", write=False
        )
        acc_vec = f"{acc}_vec"
        self.is_reduction = True
        self.reduction_prefix.writeline(
            f"{acc_type} {acc} = {reduction_init(reduction_type, init_dtype)};"
        )
        self.reduction_prefix.writeline(
            f"{acc_type_vec} {acc_vec} = {self.reduction_init_vec(reduction_type, init_dtype)};"
        )
        if reduction_type == "welford_reduce":
            # save the reciprocal of weights for welford reduce
            assert self.reduction_depth is not None
            # use masked acc_vec for tail vec kernel
            self.reduction_prefix.writeline(
                f"{acc_type_vec} masked_{acc_vec} = {self.reduction_init_vec(reduction_type, dtype)};"
            )
            reduction_size = functools.reduce(
                lambda x, y: x * y, self.ranges[self.reduction_depth :]
            )
            reduction_factor = (
                self.tiling_factor if self.tiling_idx >= self.reduction_depth else 1
            )
            self.weight_recp_vec_range = FloorDiv(reduction_size, reduction_factor)
            if self.weight_recp_vec_range not in self.weight_recps_cse.reduction_cache:
                self.weight_recps_val = self.weight_recps_cse.generate(
                    self.compute, f"reduction {self.weight_recp_vec_range}", write=False
                )
                self.weight_recps_cse.reduction_cache[
                    self.weight_recp_vec_range
                ] = self.weight_recps_val
                self.non_parallel_reduction_prefix.writeline(
                    self.welford_weight_reciprocal_vec(dtype)
                )
                # generate weight_recps for parallel reduction
                num_threads = (
                    "max_threads"
                    if config.cpp.dynamic_threads
                    else parallel_num_threads()
                )
                self.local_reduction_init.writeline(
                    self.welford_weight_reciprocal_vec(dtype, num_threads)
                )
            else:
                self.weight_recps_val = self.weight_recps_cse.reduction_cache[
                    self.weight_recp_vec_range
                ]
            # use masked acc_vec for tail vec kernel
            acc_vec_ = f"masked_{acc_vec}" if self.tail_size else acc_vec
            self.stores.writeline(
                f"{acc_vec_} = {self.reduction_combine_vec(reduction_type, acc_vec_, value, True)};"
            )
        else:
            assert self.reduction_depth is not None
            index = self.itervars[self.reduction_depth]
            for i in range(self.reduction_depth + 1, len(self.itervars)):
                index = index * self.ranges[i] + self.itervars[i]
            combine = self.reduction_combine_vec(
                reduction_type,
                acc_vec,
                value,
                index=index,
                horizontal_reduction=horizontal_reduction,
                src_dtype=src_dtype,
            )
            self.stores.writeline(f"{acc_vec} = {combine};")
        self._gen_parallel_reduction_buffers(
            acc,
            acc_type,
            reduction_type,
            init_dtype,
        )
        self._gen_parallel_reduction_buffers(
            acc_vec,
            acc_type_vec,
            reduction_type,
            init_dtype,
            reduction_combine_fn=self.reduction_combine_vec,
            reduction_init_fn=self.reduction_init_vec,
        )
        if reduction_type == "welford_reduce":
            # use masked acc_vec for tail vec kernel
            self._gen_parallel_reduction_buffers(
                f"masked_{acc_vec}",
                acc_type_vec,
                reduction_type,
                dtype,
                reduction_combine_fn=self.reduction_combine_vec,
                reduction_init_fn=self.reduction_init_vec,
            )
        tmpvar: Union[str, CSEVariable]
        is_bool = dtype == torch.bool
        if horizontal_reduction:
            # Horizontal reduction
            if is_welford_reduction(reduction_type):
                assert self._get_num_vectors(dtype) in [
                    1,
                    2,
                ], "Welford reduction does not support VectorizedN (N>2)"
                next_value = f"welford_vec_reduce_all({acc_vec})"
                masked_next_value = f"welford_vec_reduce_all(masked_{acc_vec})"
                self.reduction_suffix.writeline(
                    f"{acc} = {reduction_combine(reduction_type, acc, masked_next_value)};"
                )
            elif argmax_or_argmin:
                next_value = f"{reduction_type}_vec_reduce_all({acc_vec})"
            elif is_bool:
                if reduction_type in (
                    "any",
                    "sum",
                    "max",
                ):
                    next_value = f"!{acc_vec}.all_zero()"
                else:
                    assert reduction_type == "min"
                    next_value = f"{acc_vec}.all_masked()"
            else:
                reduce_all_body = (
                    "{ return "
                    + self.reduction_combine_vec(reduction_type, "x", "y")
                    + "; }"
                )
                is_bool = dtype == torch.bool
                # we are using at::vec::VecMask<float, N> for bool
                vec_dtype = "float" if is_bool else DTYPE_TO_CPP[dtype]
                vec = f"at::vec::Vectorized<{vec_dtype}>"
                vec_reduce_all_func = f"at::vec::vec_reduce_all<{vec_dtype}>"
                next_value = f"{vec_reduce_all_func}([]({vec}& x, {vec}& y) {reduce_all_body}, {acc_vec})"

            self.reduction_suffix.writeline(
                f"{acc} = {reduction_combine(reduction_type, acc, next_value, src_dtype=src_dtype)};"
            )
            tmpvar = acc
        else:
            tmpvar = acc_vec
            if is_welford_reduction(reduction_type):
                masked_tmpvar = f"masked_{tmpvar}"
                self.reduction_suffix.writeline(
                    f"{tmpvar} = {reduction_combine(reduction_type, tmpvar, masked_tmpvar)};"
                )

        result = reduction_project(reduction_type, tmpvar)
        self.reduction_cse.reduction_cache[reduction_key] = result
        return result

    def store_reduction(self, name, index, value):
        index = self.rename_indexing(index)
        var = self.args.output(name)
        out_dtype = V.graph.get_dtype(name)
        dtype = (
            (out_dtype if out_dtype == torch.double else torch.float)
            if out_dtype.is_floating_point
            else torch.int64
        )
        code = IndentedBuffer()
        if self.tiling_idx >= self.reduction_depth:
            # Horizontal reduction
            code.writeline(
                f"{var}[{cexpr_index(index)}] = static_cast<{DTYPE_TO_CPP[out_dtype]}>({value});"
            )
        else:
            # Vertical reduction
            if out_dtype != dtype:
                converted_value = f"{DTYPE_TO_CPP[out_dtype]}_{value}"
                code.writeline(
                    f"auto {converted_value} = at::vec::convert<{DTYPE_TO_CPP[out_dtype]}>({value});"
                )
                value = converted_value
            code.splice(self._get_store_line(value, var, index, out_dtype))
        self.reduction_suffix.splice(code.map(lambda x: DeferredLine(name, x)))

    def broadcast(self, scalar_var: CppCSEVariable) -> CppCSEVariable:
        assert not scalar_var.is_vec
        if scalar_var.dtype == torch.bool:
            vec_var = self.cse.generate(
                self.compute, f"{self._get_mask_type()}::from({scalar_var.name})"
            )
        else:
            assert scalar_var.dtype is not None
            vec_var = self.cse.generate(
                self.compute,
                f"{self._get_vec_type(scalar_var.dtype)}({scalar_var.name})",
            )
        assert isinstance(vec_var, CppCSEVariable)
        vec_var.dtype = scalar_var.dtype
        vec_var.dependent_itervars = scalar_var.dependent_itervars
        vec_var.is_vec = True
        return vec_var

    def arange(self, index: CppCSEVariable, stride: sympy.Symbol) -> CppCSEVariable:
        assert not index.is_vec
        assert index.dtype is not None
        csevar = self.cse.generate(
            self.compute,
            f"{self._get_vec_type(index.dtype)}::arange({index}, {stride})",
        )
        assert isinstance(csevar, CppCSEVariable)
        csevar.dtype = index.dtype
        csevar.is_vec = True
        return csevar

    def reduction_init_vec(self, reduction_type, dtype):
        scalar_type = DTYPE_TO_COMPUTATION_DTYPE[dtype]
        vec_type = self._get_vec_type(scalar_type)

        if is_welford_reduction(reduction_type):
            return f"Welford<{vec_type}>()"

        if reduction_type in {"argmin", "argmax"}:
            cdtype = DTYPE_TO_CPP[scalar_type]
            acc_type = self.reduction_acc_type_vec(reduction_type, dtype)
            if reduction_type == "argmin":
                val = (
                    f"std::numeric_limits<{cdtype}>::infinity()"
                    if is_float_dtype(dtype)
                    else f"std::numeric_limits<{cdtype}>::max()"
                )
            else:
                val = (
                    f"-std::numeric_limits<{cdtype}>::infinity()"
                    if is_float_dtype(dtype)
                    else f"std::numeric_limits<{cdtype}>::min()"
                )
            return f"{acc_type}({val})"

        if reduction_type == "any":
            return f"{self._get_mask_type()}::from(0)"

        scalar_init = reduction_init(reduction_type, dtype)
        vec_init = f"{vec_type}({scalar_init})"
        if dtype == torch.bool:
            assert reduction_type in ("min", "max", "sum")
            return f"{self._get_mask_type()}::from({scalar_init})"
        return vec_init

    def reduction_acc_type_vec(self, reduction_type, dtype):
        scalar_type = DTYPE_TO_COMPUTATION_DTYPE[dtype]
        vec_type = self._get_vec_type(scalar_type)
        if is_welford_reduction(reduction_type):
            return f"Welford<{vec_type}>"
        if reduction_type in {"argmin", "argmax"}:
            n_src = self._get_num_vectors(scalar_type)
            n_idx = self._get_num_vectors(torch.int64)
            return f"IndexValueVec<{DTYPE_TO_CPP[scalar_type]}, {n_src}, {n_idx}>"
        if dtype == torch.bool:
            assert reduction_type in ("min", "max", "any", "sum")
            return f"{self._get_mask_type()}"
        return vec_type

    def welford_weight_reciprocal_vec(self, dtype, num_threads=None):
        vec_num_range_thread = (
            CeilDiv(self.weight_recp_vec_range, num_threads)
            if num_threads
            else self.weight_recp_vec_range
        )
        vec_num_range_thread_expr = cexpr_index(vec_num_range_thread)
        return (
            f"static WeightRecp<{self._get_vec_type(dtype)}> {self.weight_recps_val}"
            f"("
            f"{vec_num_range_thread_expr}"
            f");"
        )

    def reduction_combine_vec(
        self,
        reduction_type,
        var,
        next_value,
        use_weight_recps=False,
        index: Optional[sympy.Symbol] = None,
        horizontal_reduction: Optional[bool] = None,
        src_dtype: Optional[torch.dtype] = torch.float32,
    ):
        is_bool = src_dtype == torch.bool
        if reduction_type == "max":
            if self.tail_size:
                return f"max_masked_reduce({var}, {next_value}, {self.tail_size})"
            else:
                return (
                    f"{var} | {next_value}"
                    if is_bool
                    else f"at::vec::maximum({var}, {next_value})"
                )
        elif reduction_type == "min":
            if self.tail_size:
                return f"min_masked_reduce({var}, {next_value}, {self.tail_size})"
            else:
                return (
                    f"{var} & {next_value}"
                    if is_bool
                    else f"at::vec::minimum({var}, {next_value})"
                )
        elif reduction_type == "sum":
            if self.tail_size:
                return f"sum_masked_reduce({var}, {next_value}, {self.tail_size})"
            else:
                conjunction = "|" if is_bool else "+"
                return f"{var} {conjunction} {next_value}"
        elif reduction_type == "prod":
            if self.tail_size:
                return f"prod_masked_reduce({var}, {next_value}, {self.tail_size})"
            else:
                return f"{var} * {next_value}"
        elif reduction_type == "xor_sum":
            if self.tail_size:
                return f"xor_sum_masked_reduce({var}, {next_value}, {self.tail_size})"
            else:
                return f"{var} ^ {next_value}"
        elif reduction_type == "welford_reduce":
            if use_weight_recps:
                if self.tail_size:
                    return f"welford_combine({var}, {next_value}, {self.tail_size}, &{self.weight_recps_val})"
                else:
                    return f"welford_combine({var}, {next_value}, &{self.weight_recps_val})"
            else:
                if self.tail_size:
                    return f"welford_combine({var}, {next_value}, {self.tail_size})"
                else:
                    return f"welford_combine({var}, {next_value})"
        elif reduction_type == "welford_combine":
            if isinstance(next_value, tuple):
                # When reading a value from Inductor IR we have a tuple of variable names
                mean, m2, weight = next_value
            else:
                # When combining intermediate accumulators we have a Welford<T> struct
                mean, m2, weight = reduction_project(reduction_type, next_value)
            if self.tail_size:
                return f"welford_combine({var}, {{{mean}, {m2}, {weight}}}, {self.tail_size})"
            else:
                return f"welford_combine({var}, {{{mean}, {m2}, {weight}}})"
        elif reduction_type in ("argmin", "argmax"):
            assert src_dtype is not None
            cdtype = DTYPE_TO_CPP[src_dtype]
            n_src = self._get_num_vectors(src_dtype)
            n_idx = self._get_num_vectors(torch.int64)
            t_extra = ""
            arg_extra = ""
            if index is not None:
                assert horizontal_reduction is not None
                t_extra = f", {str(horizontal_reduction).lower()}"
                arg_extra = f", {index}"
            if self.tail_size:
                return (
                    f"{reduction_type}_combine_vec<{cdtype}, {n_src}, {n_idx}{t_extra}>"
                    f"({var}, {next_value}{arg_extra}, {self.tail_size})"
                )
            else:
                return f"{reduction_type}_combine_vec<{cdtype}, {n_src}, {n_idx}{t_extra}>({var}, {next_value}{arg_extra})"
        elif reduction_type == "any":
            return f"{var} | {next_value}"
        else:
            raise NotImplementedError

    def indirect_assert(self, var, lower, upper, mask=None):
        assert isinstance(var, CppCSEVariable)
        assert var.dtype is not None
        if not var.is_vec:
            if isinstance(mask, CppCSEVariable) and mask.is_vec:
                mask = f"({mask}).all_masked()"
            return super().indirect_assert(var, lower, upper, mask)
        lower_scalar = lower
        upper_scalar = upper
        if lower:
            lower = f"{self._get_vec_type(var.dtype)}({lower})"
        if upper:
            upper = f"{self._get_vec_type(var.dtype)}({upper})"
        if lower and upper:
            cond = f"({lower} <= {var}) & ({var} < {upper})"
            cond_print = f"{lower_scalar} <= {var} < {upper_scalar}"
        elif lower:
            cond = f"{lower} <= {var}"
            cond_print = f"{lower_scalar} <= {var}"
        else:
            assert upper
            cond = f"{var} < {upper}"
            cond_print = f"{var} < {upper_scalar}"
        cond = f"{self._get_mask_type(var.dtype)}({cond})"
        if mask:
            if not mask.is_vec:
                mask = f"{self._get_mask_type(var.dtype)}({mask})"
            # We need not check when the mask is False
            cond = f"({cond}) | ~({mask})"
        cond = f"({cond}).all_masked()"
        return f'{self.assert_function}({cond}, "index out of bounds: {cond_print}")'

    def get_to_dtype_expr(self, src, dtype, src_dtype):
        assert isinstance(src, CppCSEVariable)
        if not src.is_vec:
            return super().get_to_dtype_expr(src, dtype, src_dtype)
        src_cpp_type = DTYPE_TO_CPP[src_dtype]
        src_num_vectors = self._get_num_vectors(src_dtype)
        dst_cpp_type = DTYPE_TO_CPP[dtype]
        dst_num_vectors = self._get_num_vectors(dtype)
        expr = f"({src})"
        if src_dtype != torch.bool and dtype == torch.bool:
            expr = f"{self._get_mask_type(src_dtype)}::from<{src_cpp_type},{src_num_vectors}>({src})"
        elif src_dtype == torch.bool and dtype != torch.bool:
            expr = f"{src}.to<{dst_cpp_type},{dst_num_vectors}>()"
        elif src_dtype != dtype:
            if src_num_vectors == dst_num_vectors == 1:
                expr = f"at::vec::convert<{dst_cpp_type}>({src})"
            else:
                expr = f"at::vec::convert<{dst_cpp_type},{dst_num_vectors},{src_cpp_type},{src_num_vectors}>({src})"
        return expr


class CppTile2DKernel(CppVecKernel):
    """
    A vector kernel that handles the 2d tiles with the tile size defined in `tiling_factor` on
    the inner-most loop level and one of the outer loop level (`outer_tiling_idx`). When the data
    tile is accessed in a contiguous way from the outer loop axis, a transposition is applied on the
    tile to make the access contiguous from the inner-most loop axis. Then, the same vectorization
    logic from its parent `CppVecKernel` is leveraged for load/store/compute. The transposed tile load
    and store are generated into kernel.preloads and kernel.poststores buffers.

    The loop structure looks like below:
    for ...
      for i_outer ...
        for ...
          for inner_most ...
            // generated by CppTile2DKernel
            float tmp0[16*16]; at::vec::transpose_mxn<...>(tmp0, in_ptr0 + ..., ...); // into kernel.preloads
            float tmp1[16*16]; // into kernel.preloads
            for i_inner ... { // the kernel inner loop
              vectorized loads/compute/stores (e.g., load tmp0, store tmp1) // into kernel.loads/compute/stores
            }
            at::vec::transpose_mxn(out_ptr0 + ..., tmp1, ...) // into kernel.poststores
          for inner_most ... (tail)
            // generated by CppVecKernel
            ...
      for i_outer ... (tail)
        for ...
          for ...
            // generated by CppKernel
            ...
    """

    overrides = CppTile2DOverrides  # type: ignore[assignment]

    def __init__(self, args, num_threads, tiling_factor, tiling_indices):
        super().__init__(args, num_threads, tiling_factor, tiling_indices[1])
        self.tiling_indices = tiling_indices

    def inner_itervar(self):
        return sympy_index_symbol(f"{self.itervars[self.outer_idx]}_inner")

    def need_vec_transpose(self, index):
        outer_var = self.itervars[self.outer_idx]
        inner_var = self.itervars[self.tiling_idx]
        outer_stride = stride_at_vec_range(index, outer_var, self.tiling_factor)
        inner_stride = stride_at_vec_range(index, inner_var, self.tiling_factor)
        return (
            self._load_mask is None  # TODO: support transposition with mask
            and outer_stride == 1
            and index.has(inner_var)
            and not inner_stride.has(inner_var)
            and not inner_stride.has(outer_var)
        )

    def gen_transposed_tile_load_store(self, name, var, index, is_store):
        # transposed tile load/store outside the kernel inner loop
        dtype = V.graph.get_dtype(name)
        factor = self.tiling_factor
        src = f"{var} + {cexpr_index(index)}"
        dst = "__place_holder__"
        ld_src = f"{cexpr_index(stride_at_vec_range(index, self.itervars[self.tiling_idx], self.tiling_factor))}"
        ld_dst = f"{factor}"
        if is_store:
            src, dst = dst, src
            ld_src, ld_dst = ld_dst, ld_src

        need_define = True
        load_or_store = f"at::vec::transpose_mxn<{DTYPE_TO_CPP[dtype]},{factor},{factor}>({src}, {ld_src}, {dst}, {ld_dst});"
        if is_store:
            tile_var = self.cse.newvar()
        elif load_or_store not in self.cse.cache:
            tile_var = self.cse.generate(self.preloads, load_or_store, write=False)
        else:
            need_define = False
            tile_var = self.cse.cache[load_or_store]

        if need_define:
            define_line = f"alignas({factor}) {DTYPE_TO_CPP[dtype]} {tile_var}[{factor}*{factor}];"
            self.preloads.writeline(define_line)

        load_or_store = load_or_store.replace("__place_holder__", str(tile_var))
        if is_store:
            self.poststores.writeline(DeferredLine(name, load_or_store))
        else:
            self.preloads.writeline(load_or_store)

        return tile_var

    def load(self, name: str, index: sympy.Expr):
        var = self.args.input(name)
        index = self.rename_indexing(index)

        inner = self.inner_itervar()
        if self.need_vec_transpose(index):
            tile_var = self.gen_transposed_tile_load_store(
                name, var, index, is_store=False
            )
            # vector load inside the kernel inner loop
            loadbuf = f"{tile_var} + {cexpr_index(inner * self.tiling_factor)}"
            dtype = V.graph.get_dtype(name)
            line = self._get_vec_load_line(loadbuf, 0, dtype)  # type: ignore[arg-type]
            csevar = self.cse.generate(self.loads, line)
            csevar.update_on_args("load", (self, name, index), {})
            assert isinstance(csevar, CppCSEVariable)
            csevar.is_vec = True
            return csevar
        else:
            new_index = self.transform_indexing(index)
            return super().load(name, new_index)

    def store(self, name, index, value, mode=None):
        assert "buf" in name
        var = self.args.output(name)

        inner = self.inner_itervar()
        index = self.rename_indexing(index)
        assert mode is None
        if self.need_vec_transpose(index):
            tile_var = self.gen_transposed_tile_load_store(
                name, var, index, is_store=True
            )
            # vector store inside the kernel inner loop
            storebuf = f"{tile_var} + {cexpr_index(inner * self.tiling_factor)}"
            if V.graph.get_dtype(name) in DTYPE_LOWP_FP:
                line = f"{value}.store({storebuf}, {self.tiling_factor});"
            elif V.graph.get_dtype(name) in (torch.uint8, torch.int8):
                line = f"{value}.store({storebuf}, {self.tiling_factor});"
            else:
                line = f"{value}.store({storebuf});"
            self.stores.writeline(DeferredLine(name, line))
        else:
            new_index = self.transform_indexing(index)
            super().store(name, new_index, value, mode)

    def codegen_inner_loops(self, code):
        inner = self.inner_itervar()
        code.writeline(
            f"for (long {inner} = 0; {inner} < {self.tiling_factor}; {inner}++)"
        )

    def set_ranges(self, group, reduction_group):
        vars = super().set_ranges(group, reduction_group)
        # do vertical reduction as the tail loop
        self.outer_idx, self.tiling_idx = (
            self.tiling_indices
            if self.tiling_indices[1] < self.reduction_depth
            else reversed(self.tiling_indices)
        )
        return vars

    def transform_indexing(self, index: sympy.Expr) -> sympy.Expr:
        return self.scale_index_with_offset(
            index,
            itervar_idx=self.outer_idx,
            offset=self.inner_itervar(),
        )


class CppVecKernelChecker(CppVecKernel):
    def __init__(self, args, num_threads, tiling_factor, tiling_idx=-1):
        super().__init__(args, num_threads, tiling_factor, tiling_idx)

        # Since this kernel is only for checker but does not generate any
        # code, so we need to decrease the kernel count.
        metrics.generated_kernel_count -= 1

        # Used to record the graph wrapper code as the wrapper_code status could be
        # changed during graph run.
        self._orig_wrapper_code = None

        self.simd_vec = True

        self.simd_masked_vec = True

        self.fast_vec_list = []
        for k, v in CppVecOverrides.__dict__.items():
            if isinstance(v, staticmethod):
                self.fast_vec_list.append(k)
        self.exit_stack = contextlib.ExitStack()

        # Cache all the load result
        self.supported_dtypes: List[torch.dtype] = [
            torch.float64,
            torch.float,
            torch.bfloat16,
            torch.float16,
            torch.bool,
            torch.uint8,
            torch.int8,
            torch.int32,
            torch.int64,
        ]

        # TODO: remove it after all data types support masked vectorization.
        self.supported_dtypes_for_masked_vec: List[torch.dtype] = [
            torch.float,
            torch.bfloat16,
            torch.float16,
        ]

    def disable_vec(self, msg=None):
        if schedule_log.isEnabledFor(logging.DEBUG):
            schedule_log.debug("Disabled vectorization: %s", msg)
        self.simd_vec = False
        self.simd_masked_vec = False

    def disable_masked_vec(self, msg=None):
        if schedule_log.isEnabledFor(logging.DEBUG):
            schedule_log.debug("Disabled masked vectorization: %s", msg)
        self.simd_masked_vec = False

    def load(self, name: str, index: sympy.Expr):
        with RecordOptimizationContext(__name__) as node_ctx:
            load_dtype = V.graph.get_dtype(name)
            opt_ctx: OptimizationContext = node_ctx.get_opt_ctx()
            assert opt_ctx

            opt_ctx.dtype = load_dtype
            var = self.cse.newvar()

            if load_dtype not in self.supported_dtypes_for_masked_vec:
                self.disable_masked_vec(
                    f"{load_dtype} not supported by masked vectorization"
                )

            if has_free_symbols(self.ranges):
                self.disable_masked_vec("Symbolic ranges not supported by masked load")

            if len(self.itervars) == 0:
                self.disable_vec("not a loop")
                return var

            if load_dtype not in self.supported_dtypes and (
                index.has(self.itervars[self.tiling_idx])
                or free_symbol_is_type(index, SymT.TMP)
            ):
                self.disable_vec(f"{load_dtype} not supported by load")
                return var

            return var

    def store(self, name, index, value, mode=None):
        with RecordOptimizationContext(__name__) as node_ctx:
            store_dtype = V.graph.get_dtype(name)

            if store_dtype not in self.supported_dtypes_for_masked_vec:
                self.disable_masked_vec(
                    f"{store_dtype} not supported by masked vectorization"
                )

            if has_free_symbols(self.ranges):
                self.disable_masked_vec("Symbolic ranges not supported by masked store")

            if len(self.itervars) == 0:
                self.disable_vec("not a loop")
                return self.simd_vec

            opt_ctx: OptimizationContext = node_ctx.get_opt_ctx()
            assert opt_ctx
            opt_ctx.dtype = store_dtype

            if store_dtype not in self.supported_dtypes:
                self.disable_vec(f"{store_dtype} not supported by store")
                return self.simd_vec

            assert "buf" in name
            index = self.rename_indexing(index)

            if mode:
                self.disable_vec(f"store mode: {mode}")
                return self.simd_vec

            return self.simd_vec

    def reduction(self, dtype, src_dtype, reduction_type, value):
        if has_free_symbols(self.ranges):
            self.disable_masked_vec("Symbolic ranges not supported by masked reduction")

        if reduction_type not in VECTORIZABLE_RTYPES:
            self.disable_vec(
                f"reduction: dtype {dtype}, src_dtype {src_dtype}, reduction_type {reduction_type}"
            )
        if is_welford_reduction(reduction_type):
            return tuple([self.simd_vec] * 3)
        return self.simd_vec

    def check_bounds(
        self, expr: sympy.Expr, size: sympy.Expr, lower: bool, upper: bool
    ):
        return self.simd_vec

    def store_reduction(self, name, index, value):
        return self.simd_vec

    def __exit__(self, exc_type, exc_val, exc_tb):
        # Restore the wrapper_code
        V.graph.wrapper_code = self._orig_wrapper_code  # type: ignore[assignment]
        self.exit_stack.__exit__(exc_type, exc_val, exc_tb)

    def __enter__(self):
        # Record the graph wrapper code. The wrapper_code status could be
        # changed during graph run. Regarding this checker, we also need to
        # run the graph but we don't expect to change any status that would
        # impact the code generation. Hence, we record the graph wrapper code
        # and replace it with a dummy wrapper_code and then restore to the
        # original one as long as the checker is finished.
        self._orig_wrapper_code = V.graph.wrapper_code
        V.graph.wrapper_code = WrapperCodeGen()

        parent_handler = V.MockHandler()

        class VecCheckerProxy:
            @staticmethod
            def __getattr__(name):  # type: ignore[misc]
                def inner(*args, **kwargs):
                    if name not in self.fast_vec_list:
                        self.disable_vec(f"op: {name}")

                    parent_val = getattr(parent_handler, name)(*args, **kwargs)
                    return pytree.tree_map(lambda _: self.simd_vec, parent_val)

                return inner

            @staticmethod
            def load(name: str, index: sympy.Expr):
                return self.load(name, index)

            @staticmethod
            def store(name, index, value, mode=None):
                return self.store(name, index, value, mode=mode)

            @staticmethod
            def reduction(dtype, src_dtype, reduction_type, value):
                return self.reduction(dtype, src_dtype, reduction_type, value)

            @staticmethod
            def store_reduction(name, index, value):
                return self.store_reduction(name, index, value)

            @staticmethod
            def check_bounds(
                expr: sympy.Expr, size: sympy.Expr, lower: bool, upper: bool
            ):
                return self.check_bounds(expr, size, lower, upper)

            @staticmethod
            def constant(val, dtype):
                with RecordOptimizationContext(__name__) as node_ctx:
                    opt_ctx: OptimizationContext = node_ctx.get_opt_ctx()
                    assert opt_ctx
<<<<<<< HEAD
                    f32_iinfo = torch.finfo(torch.float32)
                    if dtype == torch.double:
                        if (
                            (val <= f32_iinfo.max and val >= f32_iinfo.min)
                            or (val == torch.inf)
                            or (val == -torch.inf)
                        ):
                            opt_ctx.dtype = torch.float32
=======

                    if opt_ctx.dtype not in self.supported_dtypes_for_masked_vec:
                        self.disable_masked_vec(
                            f"{opt_ctx.dtype} not supported by masked vectorization"
                        )
>>>>>>> e7b870c8

                    if opt_ctx.dtype not in self.supported_dtypes:
                        self.disable_vec(f"constant dtype: {opt_ctx.dtype}")
                    return val

            @staticmethod
            def index_expr(expr, dtype):
                return self.cse.newvar()

            @staticmethod
            def indirect_indexing(index_var, size, check=True, wrap_neg=True):
                return sympy_index_symbol(str(index_var))

            @staticmethod
            def masked(mask, body, other):
                body()
                return self.cse.newvar()

            @staticmethod
            def to_dtype(x, dtype, src_dtype=None, use_compute_types=True):
                if dtype not in self.supported_dtypes_for_masked_vec:
                    self.disable_masked_vec(
                        f"{dtype} not supported by masked vectorization"
                    )

                if dtype not in self.supported_dtypes:
                    self.disable_vec(f"to_dtype: {dtype}")
                return x

        self.exit_stack.enter_context(V.set_ops_handler(VecCheckerProxy()))
        self.exit_stack.enter_context(V.set_kernel_handler(self))
        return self


def get_loop_body_lowp_fp(_body: ir.LoopBody):
    sub_blocks = [_body.root_block] + list(_body.subblocks.values())

    _lowp_fp_type: Optional[torch.dtype] = None

    for sub_block in sub_blocks:
        for _node in sub_block.graph.nodes:
            # TODO(Eikan): Regarding get_index and index_expr, we should conclude the
            # the data type as well.
            if _node.op == "placeholder" or _node.target in (
                "get_index",
                "index_expr",
            ):
                continue

            # Fast path if all operations can support bf16/fp16 without converting to fp32
            if _node.target not in [
                "load",
                "store",
                "abs",
                "neg",
                "output",
            ]:
                return None

            if hasattr(_node, "meta") and _node.meta:
                assert OptimizationContext.key in _node.meta
                opt_ctx: OptimizationContext = _node.meta[OptimizationContext.key]
                if not opt_ctx.dtype or opt_ctx.dtype not in DTYPE_LOWP_FP:
                    return None
                if _lowp_fp_type:
                    assert (
                        _lowp_fp_type == opt_ctx.dtype
                    ), "do not support bf16/fp16 mix"
                else:
                    _lowp_fp_type = opt_ctx.dtype
            else:
                return None

    return _lowp_fp_type


class TilingSelect:
    """
    Implement the heuristic to select the tiling factors and tiling indices.
    In the future, we can implement advanced heuristic in a subclass.
    """

    def __init__(self):
        super().__init__()

    def select_tiling(
        self,
        fn_list,
        var_sizes_list,
    ) -> Tuple[List[int], List[int]]:
        # TODO(jgong5): support alternative tiling factors and data types
        loop_bodies = None
        if all(isinstance(fn, ir.LoopBody) for fn in fn_list):
            loop_bodies = fn_list
        else:
            if hasattr(fn_list[0], "original_fn"):
                # For the case of local buffer, we wrap the fn with localize_function
                assert all(hasattr(fn, "original_fn") for fn in fn_list)
                assert all(
                    isinstance(fn.original_fn.args[0]._body, ir.LoopBody)
                    for fn in fn_list
                )
                loop_bodies = [fn.original_fn.args[0]._body for fn in fn_list]
            else:
                assert all(isinstance(fn, functools.partial) for fn in fn_list)
                assert all(isinstance(fn.args[0]._body, ir.LoopBody) for fn in fn_list)
                loop_bodies = [fn.args[0]._body for fn in fn_list]
        assert loop_bodies is not None

        dtype = torch.float
        _lowp_fp_dtype = get_loop_body_lowp_fp(loop_bodies[0])
        if _lowp_fp_dtype and all(
            (get_loop_body_lowp_fp(loop_body) == _lowp_fp_dtype)
            for loop_body in loop_bodies
        ):
            dtype = _lowp_fp_dtype

        tiling_factor = cpu_vec_isa.pick_vec_isa().nelements(dtype=dtype)
        tiling_indices = self._select_tiling_indices(
            fn_list, var_sizes_list, tiling_factor
        )
        if tiling_indices:
            if config.cpp.enable_tiling_heuristics:

                def _try_get_stride(
                    index,
                    itervars,
                    tiling_factor,
                    tiling_indices,
                ):
                    itervar = itervars[tiling_indices[0]]
                    stride = stride_at_vec_range(index, itervar, tiling_factor)
                    return stride if stride.is_number else None

                def _update_negative_op_count(
                    node_name, non_contig_indexing_op_counter
                ):
                    if node_name not in non_contig_indexing_op_counter:
                        non_contig_indexing_op_counter[node_name] = 1
                    else:
                        non_contig_indexing_op_counter[node_name] += 1

                def _is_valid_indices(
                    itervars,
                    tiling_indices,
                ):
                    return (
                        len(tiling_indices) == 1
                        and len(itervars) > 0
                        and (
                            (
                                tiling_indices[0] >= 0
                                and tiling_indices[0] < len(itervars)
                            )
                            or (
                                tiling_indices[0] < 0
                                and tiling_indices[0] + len(itervars) < len(itervars)
                            )
                        )
                    )

                group, reduction_group = max(
                    var_sizes_list, key=lambda sizes: len(sizes[1])
                )
                call_ranges = tuple(group) + tuple(reduction_group)
                itervars = [
                    sympy_index_symbol_with_prefix(SymT.XBLOCK, n)
                    for n in range(len(call_ranges))
                ]
                reduction_depth = len(group)
                vars, reduction_vars = (
                    itervars[:reduction_depth],
                    itervars[reduction_depth:],
                )
                op_counter: Dict[str, int] = {}
                # ops may not cause overhead with vectorization, like non-contiguous
                # index_expr, load, store
                non_contig_indexing_op_counter: Dict[str, int] = {}

                for _body in loop_bodies:
                    sub_blocks = [_body.root_block] + list(_body.subblocks.values())
                    for sub_block in sub_blocks:
                        for _node in sub_block.graph.nodes:
                            if _node.target == "index_expr":
                                # Get the index and replace prefix from z to x
                                index = sub_block.body.indexing_from_args(
                                    (vars, reduction_vars)
                                )[_node.args[-2].args[0]]
                                if _is_valid_indices(itervars, tiling_indices):
                                    stride = _try_get_stride(
                                        index, itervars, tiling_factor, tiling_indices
                                    )
                                    if not (stride == 0 or stride is not None):
                                        _update_negative_op_count(
                                            _node.target, non_contig_indexing_op_counter
                                        )
                            elif _node.target == "load":
                                index = sub_block.body.indexing_from_args(
                                    (vars, reduction_vars)
                                )[_node.args[-1].args[0]]
                                if _is_valid_indices(itervars, tiling_indices):
                                    stride = _try_get_stride(
                                        index, itervars, tiling_factor, tiling_indices
                                    )
                                    if stride not in [0, 1]:
                                        _update_negative_op_count(
                                            _node.target, non_contig_indexing_op_counter
                                        )
                            elif _node.target == "store":
                                index = sub_block.body.indexing_from_args(
                                    (vars, reduction_vars)
                                )[_node.args[2].args[0]]
                                if _is_valid_indices(itervars, tiling_indices):
                                    stride = _try_get_stride(
                                        index, itervars, tiling_factor, tiling_indices
                                    )
                                    if stride != 1:
                                        _update_negative_op_count(
                                            _node.target, non_contig_indexing_op_counter
                                        )

                            if isinstance(_node.target, str) and not (
                                _node.target.startswith("masked_subblock")
                                or _node.target
                                in ["ops", "output", "constant", "get_index"]
                            ):
                                if _node.target not in op_counter:
                                    op_counter[_node.target] = 1
                                else:
                                    op_counter[_node.target] += 1

                op_num = sum(op_counter.values())
                non_contig_indexing_op_num = sum(
                    non_contig_indexing_op_counter.values()
                )
                threshold = 0.08
                if op_num > 0 and non_contig_indexing_op_num / op_num >= threshold:
                    # Too many non-contiguous load/store/index_expr which hurts the
                    # vectorization performance. Disable vectorization when exceeding
                    # the threshold.
                    return [], []

                if (
                    not reduction_group
                    and group
                    and len(tiling_indices) == 1
                    and not has_free_symbols(group[tiling_indices[0]])
                    and group[tiling_indices[0]] < tiling_factor / 2
                ):
                    # For case of Multi Thread AMP Static shape of pyhpc_isoneutral_mixing,
                    # the inner loop range doesn't have enough elements to do vectorization
                    # explicitly and found that `#pragma GCC ivdep` has better performance than
                    # `#pragma omp simd simdlen(8)`. Disable vectorization for this case.
                    # <TODO> Leslie: maybe we can always disable vectorization when loop range is less
                    # than tiling factor and enable `#pragma omp simd simdlen(8)` for scalar kernel
                    # when needed.
                    return [], []

            if len(tiling_indices) == 1:
                return [tiling_factor], tiling_indices
            if len(tiling_indices) == 2:
                return [tiling_factor, tiling_factor], tiling_indices
        return [], []

    def _select_tiling_indices(
        self,
        fn_list,
        var_sizes_list,
        tiling_factor,
    ):
        all_index = []
        for fn, var_sizes in zip(fn_list, var_sizes_list):
            rw = dependencies.extract_read_writes(fn, *var_sizes)
            all_index += [dep.index for dep in itertools.chain(rw.reads, rw.writes)]
        contig_vars = set()
        contig_vars_list = []
        non_contig_stride_const = set()
        non_contig_stride_other = set()
        for index in all_index:
            for var in index.free_symbols:
                if not re.search(r"^d\d+$", var.name):
                    continue
                stride = stride_at_vec_range(index, var, tiling_factor)
                if stride == 0:
                    continue
                elif stride == 1:
                    contig_vars.add(int(var.name[1:]))
                    contig_vars_list.append(int(var.name[1:]))
                elif all(symbol_is_type(s, SymT.SIZE) for s in stride.free_symbols):
                    non_contig_stride_const.add(int(var.name[1:]))
                else:
                    non_contig_stride_other.add(int(var.name[1:]))
        contig_only = contig_vars - non_contig_stride_const - non_contig_stride_other
        group, reduction_group = max(var_sizes_list, key=lambda sizes: len(sizes[1]))
        num_itervars = len(group) + len(reduction_group)
        if len(contig_vars) == 0:
            # no contiguous vars
            return [num_itervars - 1]
        if contig_only:
            return sorted(contig_only)[-1:]
        contig_and_const_stride = (
            contig_vars & non_contig_stride_const
        ) - non_contig_stride_other
        contig_vars_sorted = sorted(contig_vars)
        if (
            len(contig_vars_sorted) == 2
            and contig_vars_sorted[-1] in contig_and_const_stride
            and contig_vars_sorted[-1] == num_itervars - 1
        ):
            return contig_vars_sorted
        return sorted(contig_vars_sorted, key=contig_vars_list.count)[-1:]


class CppKernelProxy(CppKernel):
    def __init__(self, kernel_group):
        super().__init__(kernel_group.args, kernel_group.ws.num_threads)
        self.kernel_group = kernel_group
        self.loop_nest = None
        self.call_ranges = None
        self.picked_vec_isa: cpu_vec_isa.VecISA = cpu_vec_isa.pick_vec_isa()

    def data_type_propagation(self, nodes):
        for _node in nodes:
            assert isinstance(_node, SchedulerNode)
            DataTypePropagation.propagate_scheduler_node(_node)

    # Check if all the nodes of a given fx graph can support BF16/FP16
    def is_lowp_fp_scheduler(self, scheduler_node: SchedulerNode):
        if not isinstance(scheduler_node._body, ir.LoopBody):
            return True
        # Propagate the dtype to check if all the fx node is bf16/fp16
        DataTypePropagation.propagate_scheduler_node(scheduler_node)
        return get_loop_body_lowp_fp(scheduler_node._body) is not None

    def legalize_lowp_fp_dtype_loopbody(self, loop_body: ir.LoopBody):
        def add_to_dtype(sub_graph: torch.fx.Graph):
            def is_lowp_fp_load(node: torch.fx.Node):
                if node.target not in ["load"]:
                    return False
                assert len(node.args) == 3
                load_dtype = V.graph.get_dtype(node.args[1])  # type: ignore[arg-type]
                return load_dtype in DTYPE_LOWP_FP

            def is_lowp_fp_store(node: torch.fx.Node):
                if node.target != "store":
                    return False
                _, store_var, _, _, _ = node.args
                store_dtype = V.graph.get_dtype(store_var)  # type: ignore[arg-type]
                return store_dtype in DTYPE_LOWP_FP

            sub_graph_nodes = list(sub_graph.nodes)
            to_lowp_fp_legalized_nodes = []
            for _node in sub_graph_nodes:
                if is_lowp_fp_load(_node):
                    # No need to promote to float if all users are direct stores
                    if all(user.target == "store" for user in _node.users):
                        continue
                    ops = _node.args[0]
                    with sub_graph.inserting_after(_node):
                        to_type_node = sub_graph.call_method(
                            "to_dtype", args=(ops, _node, torch.float)
                        )
                        to_type_node_args = to_type_node.args
                        _node.replace_all_uses_with(to_type_node)
                        to_type_node.args = to_type_node_args
                        metrics.cpp_to_dtype_count += 1
                elif is_lowp_fp_store(_node):
                    ops, name, _, value_var, _ = _node.args
                    # No need to promote to float if it is a user of a load which are all directly stored
                    if value_var.target == "load" and all(
                        user.target == "store" for user in value_var.users
                    ):
                        continue
                    dtype = V.graph.get_dtype(name)
                    with sub_graph.inserting_before(_node):
                        to_type_node = sub_graph.call_method(
                            "to_dtype", args=(ops, value_var, dtype)
                        )
                        _node.replace_input_with(value_var, to_type_node)
                        metrics.cpp_to_dtype_count += 1
                elif _node.target == "reduction":
                    (
                        ops,
                        dtype,
                        src_dtype,
                        reduction_type,
                        value,
                    ) = _node.args
                    if src_dtype in DTYPE_LOWP_FP:
                        # Since we always convert the load/store value to float if the tensor is bfloat16/float16.
                        # Therefore, the reduction should never work with bfloat16/float16 value. Hence, we update
                        # the bfloat16/float16 reduction by
                        #     1) updating the src_dtype to float
                        # and 2) updating the dtype to float if it is bfloat16/float16.
                        assert dtype in [
                            torch.float,
                            torch.bfloat16,
                            torch.float16,
                            torch.int64,
                        ]
                        _node.args = (
                            ops,
                            torch.float if dtype in DTYPE_LOWP_FP else dtype,
                            torch.float,
                            reduction_type,
                            value,
                        )
                elif _node.target == "to_dtype" and _node.args[-1] in DTYPE_LOWP_FP:
                    (ops, x, _) = _node.args
                    # The legalization always loads the BF16/FP16 tensor as FP32 for computation
                    # and converts back to BF16/FP16 after the computation.
                    # Hence, there should be no computation w/ BF16/FP16.
                    # Therefore, we update the to_dtype by replacing the bf16/fp16 dtype with fp32.
                    # Save the legalized to_dtype node for the elimination(eliminate_to_dtype step):
                    #  1) Eliminate the redundant to_dtype node if we have a pattern as follows:
                    #     graph():
                    #       %lowp_fp_legalized = call_method[target=to_dtype](args = (%ops, %input, torch.float))
                    #       %to_dtype2 = call_method[target=to_dtype](args = (%ops, %lowp_fp_legalized, torch.bfloat16/float16))
                    # Regarding the first to_dtype, it is redundant because
                    # the second to_type also converts to the torch.bfloat16/torch.float16.
                    # Hence, we remove the first to_type.
                    to_lowp_fp_legalized_nodes.append(_node)
                    _node.args = (ops, x, torch.float)
                else:
                    pass

            def eliminate_to_dtype(sub_graph: torch.fx.Graph):
                def _eliminate_duplicate_to_node(sub_graph: torch.fx.Graph):
                    # Eliminate the redundant to_dtype node. Let's consider a pattern as follows:
                    #   graph():
                    #     %to_dtype1 = call_method[target=to_dtype](args = (%ops, %input, torch.float), kwargs = {})
                    #     %to_dtype2 = call_method[target=to_dtype](args = (%ops, %to_dtype1, torch.float), kwargs = {})
                    # Regarding the first to_dtype, it is redundant because the second to_type also converts to the
                    # torch.float. Hence, we remove the first to_type
                    def _used_by_to(to_node: torch.fx.Node):
                        return all(usr.target == "to_dtype" for usr in to_node.users)

                    all_to_nodes = [
                        node for node in sub_graph.nodes if node.target == "to_dtype"
                    ]
                    all_to_nodes_and_users = [
                        {node: node.users} for node in all_to_nodes if _used_by_to(node)
                    ]
                    for node_users in all_to_nodes_and_users:
                        for node, users in node_users.items():
                            if node in sub_graph.nodes and (
                                all(usr.args[-1] == node.args[-1] for usr in users)
                                or (
                                    node in to_lowp_fp_legalized_nodes
                                    and all(
                                        usr.args[-1] in DTYPE_LOWP_FP for usr in users
                                    )
                                )
                            ):
                                val_node = node.all_input_nodes[-1]
                                node.replace_all_uses_with(val_node)
                                sub_graph.erase_node(node)

                    # For debug mode, the graph of LoopBody will attach a new GraphModule as
                    # owning_module for debugging while the release mode will not. The lint will
                    # check whether the graph has owning_module to decide if it needs to check
                    # call_module. LoopBody might contain get_index as a module call. But it
                    # is just a function. Hence, it cannot pass the lint check for debug mode.
                    # We bypass the check if the owning_module is None. Eventually, we should call
                    # get_index via call_function but not call_module.
                    if sub_graph.owning_module is None:
                        sub_graph.lint()

                _eliminate_duplicate_to_node(sub_graph)

            eliminate_to_dtype(sub_graph)

        sub_blocks = [loop_body.root_block] + list(loop_body.subblocks.values())
        for sub_block in sub_blocks:
            add_to_dtype(sub_block.graph)

    def legalize_lowp_fp_dtype(self, nodes):
        if all(
            isinstance(_node, SchedulerNode) and self.is_lowp_fp_scheduler(_node)
            for _node in nodes
        ):
            # Mark the load node to load bf16/fp16
            for _node in nodes:
                sub_blocks = [_node._body.root_block] + list(
                    _node._body.subblocks.values()
                )
                for sub_block in sub_blocks:
                    for fx_node in sub_block.graph.nodes:
                        if fx_node.target in ["load", "store"]:
                            assert fx_node.meta
                            assert OptimizationContext.key in fx_node.meta
                            opt_ctx: OptimizationContext = fx_node.meta[
                                OptimizationContext.key
                            ]
                            assert opt_ctx.dtype in DTYPE_LOWP_FP

            # Bypass the legalization as the kernel can run with bf16/fp16 directly
            return

        for _node in nodes:
            assert isinstance(_node, SchedulerNode)
            assert isinstance(_node._body, ir.LoopBody)
            node: SchedulerNode = _node

            def is_memory_copy_scheduler_node(node: SchedulerNode):
                op_counts = node.read_writes.op_counts
                return (
                    len(op_counts) == 2 and "load" in op_counts and "store" in op_counts
                )

            should_legalize = not is_memory_copy_scheduler_node(node)
            if should_legalize:
                body: ir.LoopBody = node._body
                self.legalize_lowp_fp_dtype_loopbody(body)

    def codegen_functions(self, fn_list, var_sizes_list):
        assert len(fn_list) == len(var_sizes_list)
        kernel_group = self.kernel_group
        group, reduction_group = max(var_sizes_list, key=lambda sizes: len(sizes[1]))

        self.set_ranges(group, reduction_group)

        def codegen_kernel(cls, *args):
            with kernel_group.new_kernel(cls, *args) as kernel:
                # Ugly hack to maintain the metrics kernel count since
                # we only count in CppKernelProxy, not those contained in it
                metrics.generated_kernel_count -= 1

                run(kernel)
                return kernel

        def run(kernel):
            vars, reduction_vars = kernel.set_ranges(group, reduction_group)
            in_suffix = False
            for fn, var_sizes in zip(fn_list, var_sizes_list):
                if var_sizes in [
                    (group, reduction_group),
                    (tuple(itertools.chain(group, reduction_group)), ()),
                ]:
                    assert not in_suffix
                    fn(vars, reduction_vars)
                else:
                    in_suffix = True
                    assert var_sizes == (
                        group,
                        (),
                    ), f"unexpected group: {var_sizes} != {group}, {reduction_group}"
                    # we can fuse in some extra pointwise into the suffix
                    with kernel.write_to_suffix():
                        fn(vars, ())

        scalar_kernel = codegen_kernel(CppKernel)
        V.graph.removed_buffers |= scalar_kernel.removed_buffers
        V.graph.inplaced_to_remove |= scalar_kernel.inplaced_to_remove
        self.loop_nest = LoopNestWithSplit.build(scalar_kernel)

        if not self.picked_vec_isa:
            return

        # Kernels share the same global contexts like V.graph.wrapper_code, V.kernel.args.
        # But the generated scalar kernel has updated these global contexts. Hence, the other kernels
        # should not do this again to avoid context conflict. By now, we only control the
        # config.inplace_buffers. In the future, we could maintain more contexts.
        with torch._inductor.config.patch(inplace_buffers=False):
            tiling_select = TilingSelect()
            tiling_factors, tiling_indices = tiling_select.select_tiling(
                fn_list, var_sizes_list
            )
            assert len(tiling_factors) == len(tiling_indices)

            # <TODO> This should be removed after full support for vectorization is implemented.
            if tiling_factors and tiling_indices:
                could_vec = True
<<<<<<< HEAD
                tiling_factor = tiling_factors[0]
                assert all(
                    _tiling_factor == tiling_factor for _tiling_factor in tiling_factors
                )
=======
                could_masked_vec = True
>>>>>>> e7b870c8
                for tiling_indice in tiling_indices:
                    with CppVecKernelChecker(
                        deepcopy(self.kernel_group.args),
                        parallel_num_threads(),
                        tiling_factor,
                        tiling_indice,
                    ) as vec_checker:
                        run(vec_checker)
                        could_vec = could_vec and vec_checker.simd_vec
                        could_masked_vec = (
                            could_masked_vec and vec_checker.simd_masked_vec
                        )
                        if not could_vec:
                            tiling_factors = []
                            tiling_indices = []
                            break
<<<<<<< HEAD

=======
                if could_vec:
                    if len(tiling_indices) == 1:
                        return [tiling_factor], tiling_indices, could_masked_vec
                    if len(tiling_indices) == 2:
                        return (
                            [tiling_factor, tiling_factor],
                            tiling_indices,
                            could_masked_vec,
                        )
            return [], [], False

        # Kernels share the same global contexts like V.graph.wrapper_code, V.kernel.args.
        # But the generated scalar kernel has updated these global contexts. Hence, the other kernels
        # should not do this again to avoid context conflict. By now, we only control the
        # config.inplace_buffers. In the future, we could maintain more contexts.
        with torch._inductor.config.patch(inplace_buffers=False):
            tiling_factors, tiling_indices, could_masked_vec = select_tiling(vec_dtype)
            assert len(tiling_factors) == len(tiling_indices)
>>>>>>> e7b870c8
            if len(tiling_indices) == 1:
                vec_kernel = codegen_kernel(
                    CppVecKernel, tiling_factors[0], tiling_indices[0]
                )
                metrics.generated_cpp_vec_kernel_count += 1
                main_loop, tail_loop = self.loop_nest.split_with_tiling(
                    tiling_indices[0], factor=tiling_factors[0]
                )
                main_loop.set_kernel(vec_kernel)
                main_loop.simd_vec = True
                if could_masked_vec and (tail_loop.size - tail_loop.offset) >= 4:
                    tail_loop.steps = tail_loop.size - tail_loop.offset
                    masked_vec_kernel = codegen_kernel(
                        CppVecKernel,
                        tiling_factors[0],
                        tiling_indices[0],
                        vec_dtype,
                        tail_loop.steps,
                    )
                    tail_loop.set_kernel(masked_vec_kernel)
                    tail_loop.simd_vec = True
                else:
                    tail_loop.set_kernel(scalar_kernel)
                    tail_loop.simd_omp = True
                # We chop the loop into two cubes by the nelements - main loop and tail loop.
                # Regarding the main loop, it is straightforward that it could be vectorized with
                # nelements. But for the tail loop, it still could be vectorized. For example,
                # if the nelements is 8(256bits), then the tail loop still could be vectorized
                # as 4(128bits).
                tail_loop.simd_nelements = tiling_factors[0] // 2
            elif len(tiling_indices) == 2:
                assert (
                    tiling_indices[1] == len(self.itervars) - 1
                    and tiling_factors[0] == tiling_factors[1]
                )
                tile2d_kernel = codegen_kernel(
                    CppTile2DKernel, tiling_factors[0], tiling_indices
                )
                vec_kernel = codegen_kernel(
                    CppVecKernel, tiling_factors[0], tiling_indices[0]
                )
                metrics.generated_cpp_vec_kernel_count += 2
                outer_main_loop, outer_tail_loop = self.loop_nest.split_with_tiling(
                    tiling_indices[0], factor=tiling_factors[0]
                )
                outer_tail_loop.set_kernel(scalar_kernel)
                (
                    inner_main_loop,
                    inner_tail_loop,
                ) = outer_main_loop.split_with_tiling(
                    tiling_indices[1] - tiling_indices[0], factor=tiling_factors[0]
                )
                inner_main_loop.set_kernel(tile2d_kernel)
                inner_tail_loop.set_kernel(vec_kernel)

    def codegen_loop_bodies(self, loop_bodies, var_sizes_list):
        for body in loop_bodies:
            self.legalize_lowp_fp_dtype_loopbody(body)
            DataTypePropagation.propagate_loopbody(body)
        self.codegen_functions(loop_bodies, var_sizes_list)

    def codegen_nodes(self, nodes: List[SchedulerNode]):
        # Legalize BF16 node by adding to_dtype explicitly
        self.legalize_lowp_fp_dtype(nodes)
        self.data_type_propagation(nodes)
        assert len(nodes) >= 1

        def fn(node, *index_vars):
            node.decide_inplace_update()
            node.mark_run()
            if isinstance(V.kernel, NullKernelHandler):
                return node._body(*index_vars)
            else:
                return node.codegen(index_vars)

        fn_list = [functools.partial(fn, node) for node in nodes]

        if (
            isinstance(V.local_buffer_context, LocalBufferContext)
            and V.local_buffer_context.local_buffers
        ):

            def wrap_fn(fn):
                wrapped_fn = V.local_buffer_context.localize_function(
                    fn,
                )
                wrapped_fn.original_fn = fn
                return wrapped_fn

            fn_list = [wrap_fn(fn) for fn in fn_list]

        var_sizes_list = [node.group[1] for node in nodes]
        self.codegen_functions(fn_list, var_sizes_list)

    def codegen_loops(self, code, worksharing):
        self.codegen_loops_impl(self.loop_nest, code, worksharing)


class OuterLoopFusedKernel(CppKernel):
    def __init__(self, kernel_group):
        super().__init__(kernel_group.args, kernel_group.ws.num_threads)
        self.inner: List[LoopLevel] = []

    def decide_parallel_depth(self, max_parallel_depth, threads) -> int:
        kernels_parallel_depth = []
        nested_kernels: List[List[CppKernel]] = [
            loop.get_kernels() for loop in self.inner
        ]
        for kernels in nested_kernels:
            # For any ScalarKernel, VecKernel, or Tile2DKernel,
            # they should all have the same call_ranges
            call_ranges = kernels[0].call_ranges
            assert call_ranges is not None
            assert all(kernel.call_ranges == call_ranges for kernel in kernels)
            kernels_parallel_depth.append(
                kernels[0].decide_parallel_depth(len(call_ranges), threads)
            )
        return min(
            max_parallel_depth,
            max(kernels_parallel_depth),
        )


class ReasonFusedNodes(Enum):
    SAME_VARS_REDUCE = "same_vars_reduce"
    COMPATIBLE_REDUCTION = "compatible_reduction"
    COMPATIBLE_RANGES_NO_REDUCTION = "compatible_ranges_no_reduction"


class CppScheduling(BaseScheduling):
    # ctypes limits the number of args to 1024, refer to:
    # https://github.com/python/cpython/commit/a285af7e626d1b81cf09f8b2bf7656f100bc1237
    # We set a conservative threshold here.
    MAX_FUSED_KERNEL_ARGS_NUM = 500
    backend_features = dict.fromkeys(
        [
            BackendFeature.INPLACE_BUFFERS,
            BackendFeature.REDUCE_TO_SINGLE_ELEMENT,
        ]
    )

    @classmethod
    def get_backend_features(cls, device: torch.device):
        return cls.backend_features

    def __init__(self, scheduler):
        super().__init__()
        self.scheduler = scheduler
        if scheduler:
            self.reset_kernel_group()
        self._ready_to_flush = False

    def _set_flush_status(self, status: bool):
        self._ready_to_flush = status

    def group_fn(self, sizes):
        return tuple(tuple(map(V.graph.sizevars.simplify, s)) for s in sizes)

    def reset_kernel_group(self):
        from .cpp_wrapper_cpu import CppWrapperCpu

        self.kernel_group: Union[CppWrapperKernelGroup, KernelGroup]
        if isinstance(V.graph.wrapper_code, CppWrapperCpu):
            self.kernel_group = CppWrapperKernelGroup()
        else:
            self.kernel_group = KernelGroup()

    def fuse(self, node1, node2):
        if node1.is_foreach() or node2.is_foreach():
            return ForeachKernelSchedulerNode.fuse(node1, node2)
        elif node1.is_template():
            assert not node2.is_template()
            return FusedSchedulerNode.fuse(node1, node2)
        else:
            if (
                self._why_fuse_nodes(node1, node2)
                == ReasonFusedNodes.COMPATIBLE_RANGES_NO_REDUCTION
            ):
                assert isinstance(node1, (SchedulerNode, FusedSchedulerNode))
                assert isinstance(node2, (SchedulerNode, FusedSchedulerNode))

                _, (vars1, reduce1) = node1.group
                _, (vars2, reduce2) = node2.group
                assert reduce1 == () and reduce2 == (), (reduce1, reduce2)

                def get_indexing_ranges_exprs(node):
                    if isinstance(node, FusedSchedulerNode):
                        assert len(node.snodes) > 0, node.snodes
                        var_ranges = None
                        indexing_exprs = set()
                        for snode in node.snodes:
                            v, exprs = get_indexing_ranges_exprs(snode)
                            if var_ranges is None:
                                var_ranges = v
                            assert var_ranges == v, (var_ranges, v, node.snodes)
                            indexing_exprs.update(exprs)
                        return var_ranges, list(indexing_exprs)
                    else:
                        assert isinstance(node, SchedulerNode)
                        comp_buffer = node.node
                        assert isinstance(comp_buffer, ir.ComputedBuffer)
                        _, body, _ = comp_buffer.get_default_sizes_body()
                        return body.var_ranges, list(body.indexing_exprs.values())

                node_to_recomp = node1 if len(vars1) < len(vars2) else node2
                assert isinstance(node_to_recomp, SchedulerNode)

                ref_node = node2 if len(vars1) < len(vars2) else node1

                extra_indexing_constraints = get_indexing_ranges_exprs(ref_node)

                node_to_recomp.recompute_size_and_body(
                    extra_indexing_constraints=extra_indexing_constraints
                )

                _, (vars1, _) = node1.group
                _, (vars2, _) = node2.group
                assert vars1 == vars2, (vars1, vars2)
                return FusedSchedulerNode.fuse(node1, node2)
            elif self.can_fuse_vertical_outer_loop(node1, node2):
                return OuterLoopFusedSchedulerNode.fuse(
                    node1, node2, self._get_outer_loop_fusion_depth(node1, node2)
                )
            else:
                return FusedSchedulerNode.fuse(node1, node2)

    def _why_fuse_nodes(self, node1, node2) -> Optional[ReasonFusedNodes]:
        _, (vars1, reduce1) = node1.group
        _, (vars2, reduce2) = node2.group

        if vars1 == vars2 and reduce1 == reduce2:
            return ReasonFusedNodes.SAME_VARS_REDUCE
        if reduce1 == () and vars1 == vars2 + reduce2:
            return ReasonFusedNodes.COMPATIBLE_REDUCTION
        if self._can_fuse_nodes_with_compatible_ranges(node1, node2):
            return ReasonFusedNodes.COMPATIBLE_RANGES_NO_REDUCTION
        # TODO(jansel): allow fusion pointwise (vars1, ()) suffix?
        return None

    def _can_fuse_nodes_with_compatible_ranges(self, node1, node2):
        # Here we try to fuse SchedulerNode/FusedSchedulerNode with compatible ranges
        # e.g. (s0, s1, s2) and (s0 * s1 * s2)
        _, (vars1, reduce1) = node1.group
        _, (vars2, reduce2) = node2.group

        c1 = reduce1 == () and reduce2 == ()
        c2 = math.prod(vars1) == math.prod(vars2)
        c3 = len(vars1) == 1 or len(vars2) == 1
        if not (c1 and c2 and c3):
            return False

        node_to_recomp = node1 if len(vars1) < len(vars2) else node2
        ref_node = node2 if len(vars1) < len(vars2) else node1

        # We can not recompute sizes and body for nodes other than SchedulerNode
        # TODO: we can extend fusion support with compatible ranges for FusedSchedulerNode
        if isinstance(node_to_recomp, FusedSchedulerNode):
            return False

        # It may happen that node1 and node2 compatible number of elements
        # but different original ranges, for example:
        # {d0: s0, d1: s1, d2: s2} vs {d0: s0*s1*s2}
        # See https://github.com/pytorch/pytorch/pull/120077/files#r1500427848 for more details
        # TODO: we can fix if it allows us to CSE at least one of the variables

        assert isinstance(node_to_recomp, SchedulerNode)
        if isinstance(node_to_recomp.node, ir.TemplateBuffer):
            return False
        assert isinstance(node_to_recomp.node, ir.ComputedBuffer)
        # node.data.get_size() is a cheaper version of node.get_read_writes().var_ranges
        # but without variable name
        ranges2 = node_to_recomp.node.data.get_size()
        ranges1 = None
        if isinstance(ref_node, FusedSchedulerNode):
            ranges_set = set()
            for snode in ref_node.snodes:
                if isinstance(snode.node, ir.TemplateBuffer):
                    break
                assert isinstance(snode.node, ir.ComputedBuffer)
                ranges_set.add(tuple(snode.node.data.get_size()))

            if len(ranges_set) != 1:
                return False

            ranges1 = list(next(iter(ranges_set)))
        else:
            assert isinstance(ref_node, SchedulerNode)
            assert isinstance(ref_node.node, ir.ComputedBuffer)
            ranges1 = ref_node.node.data.get_size()

        if ranges1 != ranges2:
            return False

        return True

    def _can_fuse_horizontal_impl(self, node1, node2):
        assert isinstance(node1, (FusedSchedulerNode, SchedulerNode))
        assert isinstance(node2, (FusedSchedulerNode, SchedulerNode))
        if any(
            isinstance(node, OuterLoopFusedSchedulerNode) for node in (node1, node2)
        ):
            return False
        return self._why_fuse_nodes(node1, node2) is not None

    def can_fuse_horizontal(self, node1, node2):
        if node1.is_template() or node2.is_template():
            return False
        if (
            len(node1.get_nodes()) + len(node2.get_nodes())
            > config.cpp.max_horizontal_fusion_size
        ):
            return False

        return self._can_fuse_horizontal_impl(node1, node2)

    def _get_outer_loop_fusion_depth(self, node1, node2):
        DISABLE_OUTER_LOOP_FUSION = 0
        if not all(
            type(node)
            in (OuterLoopFusedSchedulerNode, FusedSchedulerNode, SchedulerNode)
            for node in (node1, node2)
        ):
            return DISABLE_OUTER_LOOP_FUSION

        _node1 = (
            node1.get_outer_nodes()[-1]
            if isinstance(node1, OuterLoopFusedSchedulerNode)
            else node1
        )
        assert isinstance(_node1, (FusedSchedulerNode, SchedulerNode))
        _node2 = (
            node2.get_outer_nodes()[0]
            if isinstance(node2, OuterLoopFusedSchedulerNode)
            else node2
        )
        assert isinstance(_node2, (FusedSchedulerNode, SchedulerNode))

        _, (vars1, reduce1) = _node1.group
        _, (vars2, reduce2) = _node2.group
        if vars1 == () and vars2 == () and reduce1 != () and reduce2 != ():
            # Reduction only
            return DISABLE_OUTER_LOOP_FUSION
        if all(type(node) is OuterLoopFusedSchedulerNode for node in (node1, node2)):
            return (
                node1.outer_loop_fusion_depth
                if node1.outer_loop_fusion_depth == node2.outer_loop_fusion_depth
                else DISABLE_OUTER_LOOP_FUSION
            )
        outer_loop_fusion_depth = min(len(vars1), len(vars2))
        if (
            outer_loop_fusion_depth >= 1
            and vars1[:outer_loop_fusion_depth] == vars2[:outer_loop_fusion_depth]
        ):
            if any(
                type(node) is OuterLoopFusedSchedulerNode for node in (node1, node2)
            ):
                _compare_node = (
                    node1 if type(node1) is OuterLoopFusedSchedulerNode else node2
                )
                if _compare_node.outer_loop_fusion_depth == outer_loop_fusion_depth:
                    # Same outer loop fusion depth as prev nodes in OuterLoopFusedSchedulerNode
                    return outer_loop_fusion_depth
                else:
                    return DISABLE_OUTER_LOOP_FUSION
            else:
                # First 2 nodes to generate OuterLoopFusedSchedulerNode
                return outer_loop_fusion_depth
        return DISABLE_OUTER_LOOP_FUSION

    def can_fuse_vertical_outer_loop(self, node1, node2):
        return (
            not node1.is_template()
            and not node2.is_template()
            and node1.get_operation_names() & node2.ancestors
            and not (
                self._can_fuse_horizontal_impl(node1, node2)
                and not node1.is_reduction()
            )
            and self._get_outer_loop_fusion_depth(node1, node2) >= 1
        )

    def get_fusion_pair_priority(self, node1, node2):
        if self.can_fuse_vertical_outer_loop(node1, node2):
            # Outer loop fusion with lower priority
            return 1
        else:
            return 0

    def can_fuse_vertical(self, node1, node2):
        if node2.is_template():
            # TODO(jgong5): support pre-op fusion with template
            return False
        if node1.is_template():
            return not node2.is_reduction()
        return (
            self._can_fuse_horizontal_impl(node1, node2) and not node1.is_reduction()
        ) or self.can_fuse_vertical_outer_loop(node1, node2)

    def codegen_outer_loop_node(
        self,
        node: OuterLoopFusedSchedulerNode,
    ):
        """
        Generate the code for the outer loop fused scheduler node.
        1. Codegen with fused outer loop: depends on the analysis of
            the outer loop fused scheduler node, with or without the local buffer.
        2. If failed, fallback to standard codegen.
        """
        kernel_group = self.kernel_group
        generated_cpp_vec_kernel_count = metrics.generated_cpp_vec_kernel_count
        cpp_kernel_proxy_list: List[CppKernelProxy] = []
        nodes_list: List[List[SchedulerNode]] = []
        assert isinstance(node, OuterLoopFusedSchedulerNode)

        def try_outer_loop_fusion_with_local_buf(node: OuterLoopFusedSchedulerNode):
            """
            Codegen code with fused outer loop and local Buffer.
            """
            assert isinstance(node, OuterLoopFusedSchedulerNode)
            cpp_kernel_proxy_list.clear()
            nodes_list.clear()

            def get_call_ranges(node: BaseSchedulerNode):
                assert isinstance(node, (SchedulerNode, FusedSchedulerNode))
                nodes: List[SchedulerNode] = node.get_nodes()  # type: ignore[assignment]
                _, (group, reduction_group) = max(
                    nodes, key=lambda x: int(x.is_reduction())
                ).group
                call_ranges = tuple(group) + tuple(reduction_group)
                return call_ranges

            local_buffers: List[ir.Buffer] = []
            # Map local buffer name to a list of global buffers
            local_to_global_buffers: Dict[str, List[ir.Buffer]] = {}
            if all(
                len(get_call_ranges(_node)) == node.outer_loop_fusion_depth + 1
                for _node in node.get_outer_nodes()
            ):
                # Ref to the typical case of local buffer
                # in https://github.com/pytorch/pytorch/blob/
                # 1115a25c36340554442f28f9570abd42f0aface2/aten/src/ATen/native/cpu/SoftMaxKernel.cpp#L159
                # where the buffer is with size of last dim and contiguous.
                # Only support this typical case at first.
                visited_scheduler_nodes: Set[str] = set()
                for scheduler_node in node.get_nodes():
                    # all users inside same OuterLoopFusedSchedulerNode
                    assert isinstance(scheduler_node, SchedulerNode)
                    visited_scheduler_nodes.add(scheduler_node.get_name())
                    if (
                        scheduler_node.is_reduction()
                        or len(scheduler_node.get_outputs()) != 1
                    ):
                        continue

                    scheduler_buffer = scheduler_node.get_outputs()[0]
                    if all(
                        user.node in node.get_nodes() for user in scheduler_buffer.users
                    ):
                        global_buffer = scheduler_buffer.node
                        assert isinstance(global_buffer, ir.ComputedBuffer)
                        global_buffer_layout = global_buffer.get_layout()
                        size_offset = node.outer_loop_fusion_depth - len(
                            get_call_ranges(scheduler_node)
                        )

                        def is_all_write_read_contiguous():
                            contiguous_index_expr = 0
                            stride = 1
                            for var, range in reversed(
                                scheduler_node._body.var_ranges.items()
                            ):
                                contiguous_index_expr += stride * var
                                stride *= range
                            write_index_expr = scheduler_node._body.writes_name2expr[
                                scheduler_buffer.get_name()
                            ]

                            def is_contiguous_index(x):
                                return x == contiguous_index_expr

                            return is_contiguous_index(write_index_expr) and all(
                                isinstance(user.node, SchedulerNode)
                                and is_contiguous_index(
                                    user.node._body.reads_name2expr[
                                        scheduler_buffer.get_name()
                                    ],
                                )
                                for user in scheduler_buffer.users
                            )

                        if not (
                            global_buffer_layout.is_contiguous()
                            and is_all_write_read_contiguous()
                        ):
                            continue
                        # Local Buffer is a view of global buffer
                        local_buffer_layout = ir.FixedLayout(
                            global_buffer_layout.device,
                            global_buffer_layout.dtype,
                            global_buffer_layout.size[size_offset:],
                            global_buffer_layout.stride[size_offset:],
                        )

                        def try_share_local_buffer(local_buffer_layout, local_buffers):
                            for local_buf in local_buffers:
                                if local_buffer_layout == local_buf.layout and all(
                                    all(
                                        user.node.get_name() in visited_scheduler_nodes
                                        for user in V.graph.scheduler.name_to_buf[
                                            global_buffer.name
                                        ].users
                                    )
                                    for global_buffer in local_to_global_buffers[
                                        local_buf.name
                                    ]
                                    if global_buffer.name is not None
                                ):
                                    return local_buf
                            return None

                        local_buf_prefix = "local_buffer_data"
                        # Share existing local buffer
                        local_buffer_used = try_share_local_buffer(
                            local_buffer_layout, local_buffers
                        )
                        if not local_buffer_used:
                            # Create new local buffer
                            local_buffer_used = ir.Buffer(
                                f"{local_buf_prefix}_{len(local_buffers)}",
                                local_buffer_layout,
                            )
                            local_buffers.append(local_buffer_used)
                            local_to_global_buffers[local_buffer_used.name] = []
                        local_to_global_buffers[local_buffer_used.name].append(
                            global_buffer,
                        )

            with LocalBufferContext(kernel_group.args) as scope:
                if len(local_buffers) > 0:
                    for local_buffer in local_buffers:
                        assert local_buffer.name is not None
                        scope.add_local_buffer(
                            local_buffer, local_to_global_buffers[local_buffer.name]
                        )
                for _node in node.get_outer_nodes():
                    assert isinstance(_node, (FusedSchedulerNode, SchedulerNode))
                    cpp_kernel_proxy = CppKernelProxy(kernel_group)
                    cpp_kernel_proxy.codegen_nodes(_node.get_nodes())  # type: ignore[arg-type]
                    cpp_kernel_proxy_list.append(cpp_kernel_proxy)
                    nodes_list.append(_node.get_nodes())  # type: ignore[arg-type]

                if not node.check_outer_fusion_loop_level_attr(
                    cpp_kernel_proxy_list, node.outer_loop_fusion_depth
                ):
                    return False
                metrics.cpp_outer_loop_fused_inner_counts.append(
                    metrics.CppOuterLoopFusedCount(
                        len(cpp_kernel_proxy_list),
                        local_buffer_number=len(scope.local_buffers),
                    )
                )
                outer_fusion_cpp_kernel_proxy = node.merge_outer_fusion_kernels(
                    cpp_kernel_proxy_list,
                )
                kernel_group.finalize_kernel(
                    outer_fusion_cpp_kernel_proxy,
                    [_node for _nodes in nodes_list for _node in _nodes],
                )

            return True

        if not try_outer_loop_fusion_with_local_buf(node):
            # Reset generated_cpp_vec_kernel_count to codegen again
            metrics.generated_cpp_vec_kernel_count = generated_cpp_vec_kernel_count
            cpp_kernel_proxy_list.clear()
            nodes_list.clear()
            # Similar as comment in
            # https://github.com/pytorch/pytorch/blob/469383755fe416eb1c41fa724762ad3eaecdff07/torch/_inductor/codegen/cpp.py#L3269-L3272
            # Kernels share the same global contexts like V.graph.wrapper_code, V.kernel.args.
            with torch._inductor.config.patch(inplace_buffers=False):
                for _node in node.get_outer_nodes():
                    assert isinstance(_node, (FusedSchedulerNode, SchedulerNode))
                    _nodes: List[SchedulerNode] = _node.get_nodes()  # type: ignore[assignment]
                    cpp_kernel_proxy = CppKernelProxy(kernel_group)
                    cpp_kernel_proxy.codegen_nodes(_nodes)
                    kernel_group.finalize_kernel(cpp_kernel_proxy, _nodes)

    def codegen_node(
        self,
        node: Union[OuterLoopFusedSchedulerNode, FusedSchedulerNode, SchedulerNode],
    ):
        """
        Turn an set of pre-fused nodes into a C++ kernel.
        """
        kernel_group = self.kernel_group

        if isinstance(node, OuterLoopFusedSchedulerNode):
            self.codegen_outer_loop_node(node)
        else:
            nodes: List[SchedulerNode] = node.get_nodes()  # type: ignore[assignment]
            cpp_kernel_proxy = CppKernelProxy(kernel_group)
            cpp_kernel_proxy.codegen_nodes(nodes)
            kernel_group.finalize_kernel(cpp_kernel_proxy, nodes)

        args_num = self._get_scheduled_num_args()
        if args_num > CppScheduling.MAX_FUSED_KERNEL_ARGS_NUM:
            self._set_flush_status(True)

    def is_cpp_template(self, node: BaseSchedulerNode) -> bool:
        return isinstance(node, SchedulerNode) and isinstance(
            node.node, ir.CppTemplateBuffer
        )

    def codegen_template(
        self,
        template_node: BaseSchedulerNode,
        epilogue_nodes: Sequence[BaseSchedulerNode],
    ):
        """
        Codegen a CPP template, possibly with fused epilogues
        """
        counters["inductor"]["cpp_epilogue_fusion_counter"] += len(epilogue_nodes)
        assert self.is_cpp_template(
            template_node
        ), "Template node passed to CppScheduler.codegen_template must be a SchedulerNode that wraps a CppTemplateBuffer"
        template_node = cast(SchedulerNode, template_node)
        _, (_, rnumel) = template_node.group
        assert rnumel == ()
        ctb: ir.CppTemplateBuffer = cast(ir.CppTemplateBuffer, template_node.node)
        epilogue_ir_nodes: List[Optional[ir.Operation]] = [
            n.node for n in epilogue_nodes
        ]
        assert all(
            isinstance(n, ir.ComputedBuffer) for n in epilogue_ir_nodes
        ), "Epilogue nodes must all be instances of ir.ComputedBuffer"
        kernel, render = ctb.make_kernel_render(ctb, epilogue_nodes=epilogue_ir_nodes)
        with kernel:
            for node in [template_node, *epilogue_nodes]:
                node.mark_run()  # type: ignore[attr-defined]
            src_code = render()

        with V.set_kernel_handler(kernel):
            node_schedule = [template_node, *epilogue_nodes]
            kernel_name = self.define_kernel(src_code, node_schedule, kernel.args)
        kernel.call_kernel(kernel_name, ctb)
        V.graph.removed_buffers |= kernel.removed_buffers
        self.scheduler.free_buffers()

    def _get_scheduled_num_args(self):
        return self.kernel_group.get_num_args()

    def ready_to_flush(self):
        return self._ready_to_flush

    def codegen_sync(self):
        pass

    def define_kernel(self, src_code, nodes, kernel_args=None):
        wrapper = V.graph.wrapper_code
        fused_name = (
            get_fused_kernel_name(nodes, config.cpp.descriptive_names)
            if config.cpp.descriptive_names
            else ""
        )
        kernel_name = "_".join(["cpp", fused_name, wrapper.next_kernel_suffix()])
        kernel_decl_name = kernel_name if V.graph.cpp_wrapper else "kernel"
        src_code = src_code.replace(str(Placeholder.KERNEL_NAME), kernel_decl_name)
        src_code = src_code.replace(str(Placeholder.DESCRIPTIVE_NAME), kernel_name)
        # TODO(voz): Ostensibly, we should not need this. But there are cases where C++ codegen does
        # not use BracesBuffer, so we have no good indicator of a C++ buffer atm.
        src_code = src_code.replace("#pragma CMT", "//")

        compile_wrapper = IndentedBuffer()
        args = self.kernel_group.args if kernel_args is None else kernel_args
        _, _, arg_types = args.cpp_argdefs()
        if not V.graph.cpp_wrapper:
            compile_wrapper.writeline(f"async_compile.cpp_pybinding({arg_types!r}, '''")
        compile_wrapper.splice(src_code, strip=True)
        if not V.graph.cpp_wrapper:
            compile_wrapper.writeline("''')")
        wrapper.define_kernel(kernel_name, compile_wrapper.getvalue(), cuda=False)
        return kernel_name

    def flush(self):
        src_code = self.kernel_group.codegen_group()
        if src_code:
            kernel_name = self.define_kernel(
                src_code, self.kernel_group.scheduled_nodes
            )
            self.kernel_group.call_kernel(V.graph.wrapper_code, kernel_name)
        self.reset_kernel_group()
        self._set_flush_status(False)


class KernelGroup:
    def __init__(self):
        super().__init__()
        self.args = KernelArgs()
        self.loops_code = BracesBuffer()
        self.ws = WorkSharing(self.loops_code)
        self.stack = contextlib.ExitStack()
        self.stack.enter_context(self.ws)
        self.scheduled_nodes = []

    def new_kernel(self, cls, *args):
        return cls(self.args, parallel_num_threads(), *args)

    def finalize_kernel(self, new_kernel, nodes):
        self.scheduled_nodes += nodes
        code = self.loops_code
        ws = self.ws
        new_kernel.codegen_loops(code, ws)

    def get_num_args(self):
        arg_defs, call_args, arg_types = self.args.cpp_argdefs()
        args_num = len(arg_defs)
        return args_num

    def codegen_group(self, name=None) -> str:
        self.stack.close()
        if not self.scheduled_nodes:
            return ""
        code = BracesBuffer()
        # 1. Include header files
        # TODO: support kernel profile on other platforms
        enable_kernel_profile = config.cpp.enable_kernel_profile and sys.platform in [
            "linux",
            "win32",
        ]
        if enable_kernel_profile:
            code.writelines(["#include <ATen/record_function.h>"])
        code.writeline(codecache.cpp_prefix())

        # 2. Function definition
        kernel_decl_name = str(Placeholder.KERNEL_NAME) if name is None else name
        kernel_name = str(Placeholder.DESCRIPTIVE_NAME) if name is None else name
        arg_defs, _, _ = self.args.cpp_argdefs()
        arg_defs = ",\n".ljust(25).join(arg_defs)
        func_export_decl = get_export_declaration()
        code.writeline(
            f'extern "C" {func_export_decl} void {kernel_decl_name}({arg_defs})'
        )

        # 3. Function body
        with code.indent():
            if enable_kernel_profile:
                graph_id = V.graph.graph_id
                prefix = "graph_" + str(graph_id) + "_" if graph_id is not None else ""
                code.writelines(
                    [
                        f'RECORD_FUNCTION("{prefix + kernel_name}", c10::ArrayRef<c10::IValue>({{}}));'
                    ]
                )
            for old, new in self.args.aliases():
                code.writeline(f"auto {old} = {new};")
            code.splice(self.loops_code)
        return code.getvalue()

    def call_kernel(self, wrapper, kernel_name):
        _, call_args, arg_types = self.args.cpp_argdefs()
        wrapper.generate_kernel_call(
            kernel_name, call_args, cuda=False, arg_types=arg_types
        )


class CppWrapperKernelGroup(KernelGroup):
    def __init__(self):
        super().__init__()
        self.args = CppWrapperKernelArgs()


class WorkSharing:
    def __init__(self, code):
        self.code = code
        self.in_parallel = False
        self.num_threads = None
        self.stack = contextlib.ExitStack()

    def parallel(self, threads):
        if self.in_parallel and threads != self.num_threads:
            # wrong number of threads
            self.close()
        if not self.in_parallel:
            self.num_threads = threads
            self.in_parallel = True
            if config.cpp.dynamic_threads:
                self.code.writeline("#pragma omp parallel")
            else:
                self.code.writeline(f"#pragma omp parallel num_threads({threads})")
            self.stack.enter_context(self.code.indent())
            self.code.writeline(
                "int tid = omp_get_thread_num();",
            )

    def single(self):
        if self.in_parallel:
            self.code.writeline("#pragma omp single")
        return self.in_parallel

    def close(self):
        self.stack.close()
        self.in_parallel = False

    def __enter__(self):
        self.stack.__enter__()
        return self

    def __exit__(self, exc_type, exc_val, exc_tb):
        self.stack.__exit__(exc_type, exc_val, exc_tb)


@dataclasses.dataclass
class LoopLevel:
    var: Optional[sympy.Expr] = None
    size: Optional[sympy.Expr] = None
    offset: sympy.Expr = sympy.Integer(0)
    steps: sympy.Expr = sympy.Integer(1)
    parallel: int = 0
    simd_omp: bool = False
    simd_vec: bool = False
    collapsed: bool = False
    is_reduction: bool = False
    parent: Optional["LoopLevel"] = None
    # the next inner level of the loop, empty if it is inner-most
    # contains >1 LoopLevel if the inner level of loop is split
    inner: List["LoopLevel"] = dataclasses.field(default_factory=list)
    # kernel assigned to this loop level, only valid when it is a leaf
    kernel: Optional[CppKernel] = None

    def __post_init__(self):
        # Regarding the C++/OpenMP backend, `cpu_vec_isa.pick_vec_isa()` to check
        # vectorization ISA is a time-consuming and one-shot operation. It leads
        # to taking a longer time to import `codegen.cpp` package because the
        # `LoopLevel` of the package is decorated by `@dataclasses.dataclass` while
        # the decorator will invoke `cpu_vec_isa.pick_vec_isa()` to initialize the
        # `simd_nelements` of the `LoopLevel`. It might introduce additional compilation
        # overhead to the Triton backend. Therefore, we moved the `simd_nelements` to
        # `__post_init__`
        picked_vec_isa: cpu_vec_isa.VecISA = cpu_vec_isa.pick_vec_isa()
        self.simd_nelements: int = picked_vec_isa.nelements() if picked_vec_isa else 0

    def get_kernels(self) -> List[CppKernel]:
        """Get all kernel objects under this loop level"""
        if self.kernel:
            return [self.kernel]
        kernels = []
        for loop in self.inner:
            kernels += loop.get_kernels()
        return kernels

    def get_root(self):
        """Get all kernel objects under this loop level"""
        root = self
        while root.parent:
            root = root.parent
        return root

    def set_kernel(self, kernel: CppKernel):
        """
        Set the kernel under this loop level. No split is allowed under
        this loop level.
        """
        if not self.inner:
            self.kernel = kernel
            loop: Optional[LoopLevel] = self
            assert loop is not None
            return
        assert len(self.inner) == 1
        self.inner[0].set_kernel(kernel)

    def get_loops_at(self, depth) -> List["LoopLevel"]:
        if depth == 0:
            return [self]
        else:
            loops = []
            for loop in self.inner:
                loops += loop.get_loops_at(depth - 1)
            return loops

    def split_with_tiling(self, depth, factor):
        def clone_inner():
            inner = []
            if self.inner:
                for loop in self.inner:
                    inner.append(loop.clone())
            return inner

        def do_split_with_tiling():
            sympy_factor = sympy.Integer(factor)

            offset = FloorDiv(self.size, sympy_factor) * sympy_factor
            main_loop = LoopLevel(self.var, offset)
            main_loop.steps = sympy_factor
            main_loop.parallel = self.parallel
            main_loop.collapsed = False
            main_loop.is_reduction = self.is_reduction
            main_loop.inner = clone_inner()
            if main_loop.inner:
                for loop in main_loop.inner:
                    loop.parent = main_loop

            tail_loop = LoopLevel(self.var, self.size)
            tail_loop.offset = offset
            tail_loop.parallel = self.parallel
            tail_loop.collapsed = False
            tail_loop.is_reduction = self.is_reduction
            tail_loop.inner = clone_inner()
            if tail_loop.inner:
                for loop in tail_loop.inner:
                    loop.parent = tail_loop

            return main_loop, tail_loop

        if depth == 0:
            main_loop, tail_loop = do_split_with_tiling()
            parent = self.parent
            if parent:
                parent.inner = [main_loop, tail_loop]
                main_loop.parent = parent
                tail_loop.parent = parent
            return main_loop, tail_loop
        else:
            assert len(self.inner) == 1
            return self.inner[0].split_with_tiling(depth - 1, factor)

    def clone(self):
        loop = copy(self)
        loop.inner = []
        if self.inner:
            for inner_loop in self.inner:
                inner_loop_clone = inner_loop.clone()
                inner_loop_clone.parent = loop
                loop.inner.append(inner_loop_clone)
        loop.kernel = deepcopy(self.kernel)
        return loop

    def lines(self):
        offset_expr = cexpr_index(self.offset)
        size_expr = cexpr_index(self.size)
        if config.cpp.no_redundant_loops and offset_expr == size_expr:
            return None
        simd = (
            f"simd simdlen({self.simd_nelements}) "
            if self.simd_omp and self.simd_nelements > 1
            else ""
        )
        if self.parallel:
            # TODO(jansel): look into chunk size and other schedules
            line1 = "#pragma omp for"
            if self.parallel > 1:
                line1 += f" collapse({self.parallel})"
            if self.simd_omp:
                line1 = line1.replace(" for ", f" for {simd}")
        elif self.simd_vec:
            line1 = ""
        elif self.simd_omp:
            line1 = f"#pragma omp {simd}"
        elif not self.is_reduction and cpp_builder.is_gcc():
            line1 = "#pragma GCC ivdep"
        else:
            line1 = ""
        offset_str = f"{INDEX_TYPE} {self.var}={offset_expr}"
        size_str = f"{self.var}<{size_expr}"
        steps_str = f"{self.var}+={cexpr_index(self.steps)}"
        line2 = f"for({offset_str}; {size_str}; {steps_str})"
        if self.collapsed or not line1:
            return [line2]
        return [line1, line2]


@dataclasses.dataclass
class LoopNestWithSplit:
    """
    A loop-nest like structure but with some loop level split along
    the loop range into the main tiling loop and the tail. It is built
    with the `build` method as a loop nest and then split with
    `split_with_tiling` at some depth.

    A typical case is for vectorization where we typically split at the inner-most
    loop level. A more complicated case is 2D tiling where we split at
    both inner-most and outer levels.
    """

    root: Optional[List[LoopLevel]] = None
    kernel: Optional[CppKernel] = None

    @staticmethod
    def build(kernel: CppKernel):
        """Build a LoopNest with the given `kernel` as the leaf"""
        itervars = kernel.itervars
        ranges = kernel.ranges
        reduction_depth = kernel.reduction_depth
        assert reduction_depth is not None

        root: List[LoopLevel] = []
        levels: List[LoopLevel] = root
        loop: Optional[LoopLevel] = None
        for loop_idx, (var, size) in enumerate(zip(itervars, ranges)):
            loop = LoopLevel(var, size, parent=loop)
            if loop_idx >= reduction_depth:
                loop.is_reduction = kernel.is_reduction
            levels.append(loop)
            levels = loop.inner
        loop_nest = LoopNestWithSplit(root)
        if loop:
            loop.kernel = kernel
        else:
            loop_nest.kernel = kernel
        return loop_nest

    def __bool__(self):
        return bool(self.root)

    def get_loops_at(self, depth) -> List[LoopLevel]:
        """Get all the loop levels at the given `depth` (most outer loop has depth 0)"""
        loops: List[LoopLevel] = []
        assert self.root is not None
        for loop in self.root:
            loops += loop.get_loops_at(depth)
        return loops

    @cache_on_self
    def max_parallel_depth(self):
        """
        Maximal allowed depth for parallelism:
        1) Levels without splitting and
        2) All reduction or non-reduction levels
        When the loop is split at the top level, the max depth is 1.
        """
        max_depth = 0
        assert self.root is not None
        loops = self.root
        if len(loops) > 1:
            return 1
        is_reduction = loops[0].is_reduction if loops else False
        while len(loops) == 1 and loops[0].is_reduction == is_reduction:
            max_depth += 1
            loops = loops[0].inner
        return max_depth

    def is_reduction_only(self):
        """
        Whether all the loops are for reduction. Reduction loops
        are always the inner most ones.
        """
        return (
            self.root is not None and len(self.root) > 0 and self.root[0].is_reduction
        )

    def mark_parallel(self, par_depth):
        assert (
            par_depth <= self.max_parallel_depth()
        ), "Parallel depth cannot exceed the maximal allowed parallel depth"
        assert self.root is not None
        loops = self.root
        for loop in loops:
            loop.parallel = par_depth
        for i in range(1, par_depth):
            loops = loops[0].inner
            loops[0].collapsed = True

    def split_with_tiling(self, depth, factor):
        """
        Split the loop into main and tail loops at given `depth` so that the range
        of the main loop has range `floor_div(range, factor) * factor` and
        the tail loop handles the remainder. The main loop is tiled
        according to the `factor`.
        """
        loops = self.get_loops_at(depth)
        assert len(loops) == 1
        split_loops = loops[0].split_with_tiling(0, factor)
        if depth == 0:
            self.root = split_loops
        return split_loops

    def get_kernels(self) -> List[CppKernel]:
        """Get all kernel objects under this loop nest"""
        if self.kernel:
            return [self.kernel]
        kernels: List[CppKernel] = []
        assert self.root is not None
        for loop in self.root:
            kernels += loop.get_kernels()
        return kernels<|MERGE_RESOLUTION|>--- conflicted
+++ resolved
@@ -17,7 +17,6 @@
 import torch.fx
 from torch._inductor import dependencies
 from torch._prims_common import is_float_dtype
-from torch.fx.experimental.symbolic_shapes import has_free_symbols
 from torch.utils import _pytree as pytree
 from torch.utils._sympy.functions import CeilDiv, FloorDiv, ModularIndexing
 from torch.utils._sympy.symbol import free_symbol_is_type, symbol_is_type, SymT
@@ -1977,11 +1976,7 @@
         num_threads,
         tiling_factor=0,
         tiling_idx=-1,
-<<<<<<< HEAD
-=======
-        tiling_dtype=torch.float,
         tail_size=None,
->>>>>>> e7b870c8
     ):
         super().__init__(args, num_threads)
         self.vec_isa = cpu_vec_isa.pick_vec_isa()
@@ -3040,22 +3035,11 @@
                 with RecordOptimizationContext(__name__) as node_ctx:
                     opt_ctx: OptimizationContext = node_ctx.get_opt_ctx()
                     assert opt_ctx
-<<<<<<< HEAD
-                    f32_iinfo = torch.finfo(torch.float32)
-                    if dtype == torch.double:
-                        if (
-                            (val <= f32_iinfo.max and val >= f32_iinfo.min)
-                            or (val == torch.inf)
-                            or (val == -torch.inf)
-                        ):
-                            opt_ctx.dtype = torch.float32
-=======
 
                     if opt_ctx.dtype not in self.supported_dtypes_for_masked_vec:
                         self.disable_masked_vec(
                             f"{opt_ctx.dtype} not supported by masked vectorization"
                         )
->>>>>>> e7b870c8
 
                     if opt_ctx.dtype not in self.supported_dtypes:
                         self.disable_vec(f"constant dtype: {opt_ctx.dtype}")
@@ -3302,7 +3286,11 @@
                     not reduction_group
                     and group
                     and len(tiling_indices) == 1
-                    and not has_free_symbols(group[tiling_indices[0]])
+                    and not has_free_symbols(
+                        [
+                            group[tiling_indices[0]],
+                        ]
+                    )
                     and group[tiling_indices[0]] < tiling_factor / 2
                 ):
                     # For case of Multi Thread AMP Static shape of pyhpc_isoneutral_mixing,
@@ -3625,18 +3613,14 @@
                 fn_list, var_sizes_list
             )
             assert len(tiling_factors) == len(tiling_indices)
-
             # <TODO> This should be removed after full support for vectorization is implemented.
             if tiling_factors and tiling_indices:
                 could_vec = True
-<<<<<<< HEAD
+                could_masked_vec = True
                 tiling_factor = tiling_factors[0]
                 assert all(
                     _tiling_factor == tiling_factor for _tiling_factor in tiling_factors
                 )
-=======
-                could_masked_vec = True
->>>>>>> e7b870c8
                 for tiling_indice in tiling_indices:
                     with CppVecKernelChecker(
                         deepcopy(self.kernel_group.args),
@@ -3653,28 +3637,7 @@
                             tiling_factors = []
                             tiling_indices = []
                             break
-<<<<<<< HEAD
-
-=======
-                if could_vec:
-                    if len(tiling_indices) == 1:
-                        return [tiling_factor], tiling_indices, could_masked_vec
-                    if len(tiling_indices) == 2:
-                        return (
-                            [tiling_factor, tiling_factor],
-                            tiling_indices,
-                            could_masked_vec,
-                        )
-            return [], [], False
-
-        # Kernels share the same global contexts like V.graph.wrapper_code, V.kernel.args.
-        # But the generated scalar kernel has updated these global contexts. Hence, the other kernels
-        # should not do this again to avoid context conflict. By now, we only control the
-        # config.inplace_buffers. In the future, we could maintain more contexts.
-        with torch._inductor.config.patch(inplace_buffers=False):
-            tiling_factors, tiling_indices, could_masked_vec = select_tiling(vec_dtype)
-            assert len(tiling_factors) == len(tiling_indices)
->>>>>>> e7b870c8
+
             if len(tiling_indices) == 1:
                 vec_kernel = codegen_kernel(
                     CppVecKernel, tiling_factors[0], tiling_indices[0]
@@ -3691,7 +3654,6 @@
                         CppVecKernel,
                         tiling_factors[0],
                         tiling_indices[0],
-                        vec_dtype,
                         tail_loop.steps,
                     )
                     tail_loop.set_kernel(masked_vec_kernel)
