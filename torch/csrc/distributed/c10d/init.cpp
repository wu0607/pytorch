--- conflicted
+++ resolved
@@ -1046,22 +1046,19 @@
           &::c10d::symmetric_memory::get_symmetric_memory)
       .def_property_readonly("rank", &SymmetricMemory::get_rank)
       .def_property_readonly("world_size", &SymmetricMemory::get_world_size)
-<<<<<<< HEAD
       .def_property_readonly(
           "buffer_ptrs_dev",
-          [](c10::intrusive_ptr<SymmetricMemory> symm_mem) {
+          [](const c10::intrusive_ptr<SymmetricMemory>& symm_mem) {
             return reinterpret_cast<uintptr_t>(symm_mem->get_buffer_ptrs_dev());
           })
       .def_property_readonly(
           "signal_pad_ptrs_dev",
-          [](c10::intrusive_ptr<SymmetricMemory> symm_mem) {
+          [](const c10::intrusive_ptr<SymmetricMemory>& symm_mem) {
             return reinterpret_cast<uintptr_t>(symm_mem->get_buffer_ptrs_dev());
           })
       .def_property_readonly("buffer_size", &SymmetricMemory::get_buffer_size)
       .def_property_readonly(
           "signal_pad_size", &SymmetricMemory::get_signal_pad_size)
-=======
->>>>>>> bf689779
       .def(
           "get_buffer",
           &SymmetricMemory::get_buffer,
