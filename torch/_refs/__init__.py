# mypy: allow-untyped-decorators
# mypy: allow-untyped-defs
import builtins
import collections
import inspect
import itertools
import math
import operator
import warnings
from collections.abc import Iterable
from enum import Enum
from functools import partial, reduce, singledispatch, wraps
from typing import Any, Callable, Dict, List, Optional, overload, Sequence, Tuple, Union

import torch
import torch._prims as prims
import torch._prims_common as utils
import torch.utils._pytree as pytree
from torch import sym_float, sym_int
from torch._prims_common import (
    BoolLike,
    DeviceLikeType,
    Dim,
    DimsSequenceType,
    DimsType,
    dtype_to_type,
    ELEMENTWISE_TYPE_PROMOTION_KIND,
    FloatLike,
    FloatWithoutSymFloat,
    IntLike,
    is_weakly_lesser_type,
    Number,
    NumberType,
    RealNumberType,
    REDUCTION_OUTPUT_TYPE_KIND,
    ShapeType,
    StrideType,
    TensorLike,
    TensorLikeType,
    TensorOrNumberLikeType,
    TensorSequenceType,
)
from torch._prims_common.wrappers import (
    _maybe_convert_to_dtype,
    _maybe_resize_out,
    _safe_copy_out,
    elementwise_type_promotion_wrapper,
    elementwise_unary_scalar_wrapper,
    out_wrapper,
)


# Experimental module containing prototype Python references for existing
#   PyTorch operations.

__all__ = [
    #
    # Elementwise Unary References
    #
    "abs",
    "acos",
    "acosh",
    "asinh",
    "asin",
    "atan",
    "atanh",
    "bitwise_not",
    # "cbrt",  # No corresponding torch operation
    "ceil",
    "conj_physical",
    "cos",
    "cosh",
    "count_nonzero",
    "deg2rad",
    "digamma",
    "erf",
    "erfinv",
    "erfc",
    "exp",
    "expm1",
    "exponential",
    "exp2",
    "fill",
    "fill_",
    "floor",
    "frac",
    "geometric",
    "index_add",
    "index_copy",
    "index_copy_",
    "index_select",
    "index_fill",
    "index_fill_",
    "isfinite",
    "isinf",
    "isposinf",
    "isneginf",
    "isnan",
    "isreal",
    "i0",
    "lerp",
    "lgamma",
    "log",
    "log1p",
    "log2",
    "log10",
    "log_normal",
    "log_softmax",
    "mvlgamma",
    "norm",
    "normal",
    "nan_to_num",
    "neg",
    "positive",
    "rad2deg",
    "reciprocal",
    "round",  # TODO: model kwargs
    "sigmoid",
    "sgn",
    "sign",
    "signbit",
    "sin",
    "sinc",
    "sinh",
    "softmax",
    "sqrt",
    "square",
    "tan",
    "tanh",
    "trace",
    "trunc",
    #
    # Elementwise Binary References
    #
    "add",
    "atan2",
    "bitwise_and",
    "bitwise_left_shift",
    "bitwise_or",
    "bitwise_right_shift",
    "bitwise_xor",
    "clamp_min",
    "clamp_max",
    "copysign",
    "div",
    "eq",
    "float_power",
    "floor_divide",
    "fmax",
    "fmin",
    "fmod",
    "gcd",
    "ge",
    "gt",
    "heaviside",
    "hypot",
    "igamma",
    "igammac",
    "imag",
    "isclose",
    "lcm",
    # 'ldexp',
    "le",
    "logaddexp",
    "logaddexp2",
    "logical_and",
    "logical_not",
    "logical_or",
    "logical_xor",
    "logsumexp",
    "lt",
    # 'max', # implement with reductions
    "maximum",
    # 'min', # implement with reductions
    "minimum",
    "mul",
    "ne",
    "nextafter",
    # 'polar',  # abs, cos, sin
    "pow",
    "real",
    "rpow",
    "remainder",
    "rsub",
    "rtruediv",
    "rfloordiv",
    "sub",
    "true_divide",
    "trunc_divide",
    "xlogy",
    #
    # Elementwise Ternary References
    #
    "addcdiv",
    "addcmul",
    "clamp",
    #
    # Conditional references
    #
    "masked_fill",
    "masked_fill_",
    "where",
    #
    # Data conversion and movement references
    #
    "clone",
    "copy_to",  # TODO: add OpInfo (or implement .to)
    "item",
    "to",
    #
    # Reduction ops
    #
    "all",
    "amax",
    "amin",
    "any",
    "cumsum",
    "cumprod",
    "mean",
    "dot",
    "vdot",
    "std",
    "std_mean",
    "sum",
    "sum_to_size",
    "prod",
    "var",
    "var_mean",
    #
    # Linear algebra ops
    #
    "addr",
    #
    # View & Shape Ops
    #
    "alias",
    "alias_copy",
    "atleast_1d",
    "atleast_2d",
    "atleast_3d",
    "as_strided",
    "as_strided_copy",
    "as_strided_scatter",
    "block_diag",
    "broadcast_shapes",
    "broadcast_tensors",
    "broadcast_to",
    "cat",
    "chunk",
    "column_stack",
    "conj",
    "constant_pad_nd",
    "contiguous",
    "diag_embed",
    "diag",
    "diagonal",
    "diagonal_copy",
    "diagonal_scatter",
    "dsplit",
    "dstack",
    "expand",
    "expand_as",
    "expand_copy",
    "flatten",
    "flip",
    "fliplr",
    "flipud",
    "hsplit",
    "hstack",
    "meshgrid",
    "movedim",
    "narrow",
    "narrow_copy",
    "native_group_norm",
    "native_layer_norm",
    "permute",
    "permute_copy",
    "ravel",
    "repeat",
    "reshape",
    "reshape_as",
    "roll",
    "rot90",
    "rsqrt",
    "stack",
    "swap_axes",  # alias for transpose
    "squeeze",
    "t",
    "t_copy",
    "T",
    "take_along_dim",
    "tensor_split",
    "transpose",
    "unfold",
    "unfold_copy",
    "unsqueeze",
    "unsqueeze_copy",
    "view",
    "view_as",
    "view_copy",
    "vsplit",
    "vstack",
    "view_as_complex",
    "unflatten",
    "unbind",
    "triu",
    "tril",
    "triu_indices",
    "tril_indices",
    #
    # Tensor Creation
    #
    "arange",
    "cauchy",
    "empty",
    "empty_like",
    "empty_permuted",
    "empty_strided",
    "eye",
    "full",
    "full_like",
    "linspace",
    "logspace",
    "new_empty",
    "new_empty_strided",
    "new_full",
    "new_ones",
    "new_zeros",
    "ones",
    "ones_like",
    "randn",
    "scalar_tensor",
    "zero",
    "zeros",
    "zeros_like",
    #
    # Test-related functions
    #
    "allclose",
    "equal",
    #
    # Statistical operations
    #
    "bucketize",
    #
    # Misc
    #
    "is_complex",
    "renorm",
    "stft",
    "istft",
]

Tensor = torch.Tensor
DispatchKey = torch._C.DispatchKey  # type: ignore[attr-defined]
aten = torch._ops.ops.aten

# Note that the docstrings for the public methods from this file are in
# torch/_torch_docs.py


def is_noncontiguous_supported(device):
    return device is None or device.type != "hpu"


def handle_noncontiguous_outputs(input_tlist, output):
    device = None
    from torch._subclasses.fake_tensor import FakeTensor

    for t in input_tlist:
        if isinstance(t, FakeTensor):
            device = t.fake_device
            break

    if not is_noncontiguous_supported(device):
        output = output.contiguous()

    return output


def _broadcast_shapes(*_shapes):
    from torch.fx.experimental.symbolic_shapes import guard_size_oblivious

    shapes = tuple(
        (x,) if isinstance(x, IntLike) else x
        for x in filter(lambda x: x is not None, _shapes)
    )

    # Short-circuits on no input
    if len(shapes) == 0:
        return None

    # Type checking
    # TODO: make common validations available as utils
    for shape in shapes:
        assert isinstance(shape, Sequence)

    # Computes common shape
    common_shape = [
        1,
    ] * reduce(max, (len(shape) for shape in shapes))
    for arg_idx, shape in enumerate(shapes):
        for idx in range(-1, -1 - len(shape), -1):
            if guard_size_oblivious(common_shape[idx] == 1):
                if shape[idx] < 0:
                    raise ValueError(
                        "Attempting to broadcast a dimension with negative length!"
                    )
                common_shape[idx] = shape[idx]
            elif guard_size_oblivious(shape[idx] != 1):
                if common_shape[idx] != shape[idx]:
                    raise RuntimeError(
                        f"Attempting to broadcast a dimension of length {shape[idx]} at {idx}! "
                        f"Mismatching argument at index {arg_idx} had {shape}; but expected shape "
                        f"should be broadcastable to {common_shape}"
                    )

    return common_shape


def _maybe_broadcast(*args, preserve_cpu_scalar_tensors=True):
    # Computes common shape
    common_shape = _broadcast_shapes(
        *(t.shape if isinstance(t, TensorLike) else None for t in args)
    )

    def __maybe_broadcast(x, shape):
        if x is None:
            return None
        elif isinstance(x, Number):
            return x
        elif isinstance(x, TensorLike):
            if preserve_cpu_scalar_tensors and utils.is_cpu_scalar_tensor(x):
                return x

            if not utils.same_shape(x.shape, common_shape):
                return x.expand(common_shape)

            return x
        else:
            raise RuntimeError(
                "Unexpected type when broadcasting: " + str(type(x)) + "!"
            )

    return tuple(__maybe_broadcast(x, common_shape) for x in args)


# Utilities should come BEFORE this import
from torch._decomp import register_decomposition


#
# Elementwise unary references
#

infer_aten_op = object()


# TODO: add type promotion support
def _make_elementwise_unary_reference(
    type_promotion_kind,
    *,
    aten_op=infer_aten_op,
    extra_meta=None,
) -> Callable:
    def inner(prim: Callable):
        nonlocal aten_op

        @wraps(prim)
        @out_wrapper()
        @elementwise_unary_scalar_wrapper
        @elementwise_type_promotion_wrapper(
            type_promoting_args=("a",),
            type_promotion_kind=type_promotion_kind,
        )
        def _ref(a: TensorLikeType) -> TensorLikeType:
            if extra_meta is not None:
                extra_meta(a)

            output = prim(a)
            return handle_noncontiguous_outputs([a], output)

        if aten_op is infer_aten_op:
            aten_op = utils.get_aten_op(prim, prim.__name__)
        if aten_op is not None:
            register_decomposition(aten_op)(_ref)

        return _ref

    return inner


def _make_alias(fn, name):
    """
    This function defines an alias of another function and sets its __name__ argument.
    It also sets its __module__ argument to the module of the caller.
    Note that when naively doing `alias = fn`, we have that `alias.__name__ == "fn"`, and
    `alias.__module__ == fn.__module__`.
    """

    def _fn(*args, **kwargs):
        return fn(*args, **kwargs)

    _fn.__name__ = name
    _fn.__module__ = inspect.currentframe().f_back.f_globals["__name__"]  # type: ignore[union-attr]
    return _fn


def _make_inplace(fn):
    """
    Given a function with out variant (i.e. using `out_wrapper()), it returns its in-place variant
    See https://github.com/pytorch/pytorch/wiki/Developer-FAQ#how-do-in-place-operations-work-in-pytorch
    """

    # nb. We use the name of the first argument used in the unary references
    @wraps(fn)
    def _fn(a, *args, **kwargs):
        return fn(a, *args, out=a, **kwargs)

    inplace_name = f"{fn.__name__}_"
    _fn.__name__ = inplace_name
    _fn = register_decomposition(getattr(aten, inplace_name))(_fn)  # type: ignore[assignment]

    # We access the __all__ attribute of the module where fn is defined
    # There may be a cleaner way of doing this...
    from inspect import getmodule

    _all = getmodule(fn).__all__  # type: ignore[union-attr]
    if inplace_name not in _all:
        _all.append(inplace_name)
    return _fn


@_make_elementwise_unary_reference(ELEMENTWISE_TYPE_PROMOTION_KIND.COMPLEX_TO_FLOAT)
def abs(a):
    return prims.abs(a)


@_make_elementwise_unary_reference(ELEMENTWISE_TYPE_PROMOTION_KIND.INT_TO_FLOAT)
def acos(a):
    return prims.acos(a)


@_make_elementwise_unary_reference(ELEMENTWISE_TYPE_PROMOTION_KIND.INT_TO_FLOAT)
def acosh(a):
    return prims.acosh(a)


@_make_elementwise_unary_reference(ELEMENTWISE_TYPE_PROMOTION_KIND.INT_TO_FLOAT)
def asin(a):
    return prims.asin(a)


@_make_elementwise_unary_reference(ELEMENTWISE_TYPE_PROMOTION_KIND.INT_TO_FLOAT)
def asinh(a):
    return prims.asinh(a)


@_make_elementwise_unary_reference(ELEMENTWISE_TYPE_PROMOTION_KIND.INT_TO_FLOAT)
def atan(a):
    return prims.atan(a)


@_make_elementwise_unary_reference(ELEMENTWISE_TYPE_PROMOTION_KIND.INT_TO_FLOAT)
def atanh(a):
    return prims.atanh(a)


@_make_elementwise_unary_reference(ELEMENTWISE_TYPE_PROMOTION_KIND.DEFAULT)
def bitwise_not(a):
    return prims.bitwise_not(a)


@_make_elementwise_unary_reference(ELEMENTWISE_TYPE_PROMOTION_KIND.DEFAULT)
def ceil(a):
    return prims.ceil(a)


@register_decomposition(aten.is_complex)
def is_complex(input: TensorLikeType):
    return utils.is_complex_dtype(input.dtype)


@register_decomposition(aten.conj_physical)
@out_wrapper()
def conj_physical(input: TensorLikeType):
    if not utils.is_complex_dtype(input.dtype):
        return input
    return prims.conj_physical(input)


@_make_elementwise_unary_reference(ELEMENTWISE_TYPE_PROMOTION_KIND.INT_TO_FLOAT)
def cos(a):
    return prims.cos(a)


@_make_elementwise_unary_reference(ELEMENTWISE_TYPE_PROMOTION_KIND.INT_TO_FLOAT)
def cosh(a):
    return prims.cosh(a)


@_make_elementwise_unary_reference(ELEMENTWISE_TYPE_PROMOTION_KIND.INT_TO_FLOAT)
def digamma(a):
    return prims.digamma(a)


@_make_elementwise_unary_reference(ELEMENTWISE_TYPE_PROMOTION_KIND.INT_TO_FLOAT)
def erf(a):
    return prims.erf(a)


@_make_elementwise_unary_reference(ELEMENTWISE_TYPE_PROMOTION_KIND.INT_TO_FLOAT)
def erfinv(a):
    return prims.erf_inv(a)


@_make_elementwise_unary_reference(ELEMENTWISE_TYPE_PROMOTION_KIND.INT_TO_FLOAT)
def erfc(a):
    return prims.erfc(a)


@_make_elementwise_unary_reference(ELEMENTWISE_TYPE_PROMOTION_KIND.INT_TO_FLOAT)
def exp(a):
    return prims.exp(a)


@_make_elementwise_unary_reference(ELEMENTWISE_TYPE_PROMOTION_KIND.INT_TO_FLOAT)
def expm1(a):
    return prims.expm1(a)


@_make_elementwise_unary_reference(ELEMENTWISE_TYPE_PROMOTION_KIND.INT_TO_FLOAT)
def exp2(a):
    return prims.exp2(a)


# Fill has its own implementation because it has a value parameter
# CompositeImplicitAutograd - don't register decomp
@out_wrapper()
@elementwise_type_promotion_wrapper(
    type_promoting_args=("a,"),
    type_promotion_kind=ELEMENTWISE_TYPE_PROMOTION_KIND.NO_OPMATH,
)
def fill(a: TensorLikeType, value: NumberType) -> TensorLikeType:
    assert isinstance(a, TensorLike)
    assert isinstance(value, Number)

    python_type = utils.dtype_to_type(a.dtype)
    if not utils.is_weakly_lesser_type(type(value), python_type):
        msg = f"value argument of type {type(value)} cannot be safely cast to type {python_type}!"
        raise ValueError(msg)

    return prims.fill(a, value)


def fill_(a: TensorLikeType, value: NumberType) -> TensorLikeType:
    r = prims.fill(a, value)
    prims.copy_to(a, r)
    return a


@register_decomposition(aten.zero)
@out_wrapper()
def zero(input: TensorLikeType) -> TensorLikeType:
    return torch.zeros_like(input)


@_make_elementwise_unary_reference(ELEMENTWISE_TYPE_PROMOTION_KIND.DEFAULT)
def floor(a):
    return prims.floor(a)


@_make_elementwise_unary_reference(ELEMENTWISE_TYPE_PROMOTION_KIND.DEFAULT)
def frac(x: TensorLikeType) -> TensorLikeType:
    trunc_x = torch.mul(torch.floor(torch.abs(x)), torch.sign(x))
    return torch.sub(x, trunc_x)


# imag does not use _make_elementwise_unary_reference because it does not support out
def imag(a: TensorLikeType) -> TensorLikeType:
    assert isinstance(a, TensorLike)
    torch._check(
        utils.is_complex_dtype(a.dtype), lambda: "imag only supports complex tensors."
    )
    return prims.imag(a)


@_make_elementwise_unary_reference(
    ELEMENTWISE_TYPE_PROMOTION_KIND.ALWAYS_BOOL,
    aten_op=None,  # CompositeImplicitAutograd
)
def isfinite(a: TensorLikeType) -> TensorLikeType:
    if utils.is_float_dtype(a.dtype) or utils.is_complex_dtype(a.dtype):
        return prims.isfinite(a)

    return ones_like(a, dtype=torch.bool)


@_make_elementwise_unary_reference(ELEMENTWISE_TYPE_PROMOTION_KIND.ALWAYS_BOOL)
def isinf(a: TensorLikeType) -> TensorLikeType:
    if utils.is_complex_dtype(a.dtype):
        return torch.logical_or(isinf(torch.real(a)), isinf(torch.imag(a)))
    if utils.is_float_dtype(a.dtype):
        return torch.abs(a) == float("inf")
    return torch.zeros_like(a, dtype=torch.bool)


@_make_elementwise_unary_reference(ELEMENTWISE_TYPE_PROMOTION_KIND.ALWAYS_BOOL)
def isposinf(a: TensorLikeType) -> TensorLikeType:
    torch._check(
        not utils.is_complex_dtype(a.dtype),
        lambda: f"Complex dtype is not supported for isposinf, got dtype {a.dtype}",
    )
    if utils.is_float_dtype(a.dtype):
        return a == float("inf")
    return torch.zeros_like(a, dtype=torch.bool)


@_make_elementwise_unary_reference(ELEMENTWISE_TYPE_PROMOTION_KIND.ALWAYS_BOOL)
def isneginf(a: TensorLikeType) -> TensorLikeType:
    torch._check(
        not utils.is_complex_dtype(a.dtype),
        lambda: f"Complex dtype is not supported for isneginf, got dtype {a.dtype}",
    )
    if utils.is_float_dtype(a.dtype):
        return a == float("-inf")
    return torch.zeros_like(a, dtype=torch.bool)


@_make_elementwise_unary_reference(ELEMENTWISE_TYPE_PROMOTION_KIND.ALWAYS_BOOL)
def isnan(a: TensorLikeType) -> TensorLikeType:
    return prims.ne(a, a)


# alias
mvlgamma = _make_alias(torch.special.multigammaln, "mvlgamma")  # type: ignore[has-type]


@_make_elementwise_unary_reference(
    ELEMENTWISE_TYPE_PROMOTION_KIND.ALWAYS_BOOL,
    aten_op=None,  # CompositeImplicitAutograd
)
def isreal(a: TensorLikeType) -> TensorLikeType:
    if utils.is_complex_dtype(a.dtype):
        return torch.imag(a) == 0
    return torch.ones_like(a, dtype=torch.bool)


# TODO: if this is special maybe it should be defined there and imported here?
@_make_elementwise_unary_reference(
    ELEMENTWISE_TYPE_PROMOTION_KIND.INT_TO_FLOAT, aten_op=aten.i0
)
def i0(a):
    return prims.bessel_i0(a)


@_make_elementwise_unary_reference(ELEMENTWISE_TYPE_PROMOTION_KIND.INT_TO_FLOAT)
def lgamma(a):
    return prims.lgamma(a)


@_make_elementwise_unary_reference(ELEMENTWISE_TYPE_PROMOTION_KIND.INT_TO_FLOAT)
def log(a):
    return prims.log(a)


@_make_elementwise_unary_reference(ELEMENTWISE_TYPE_PROMOTION_KIND.INT_TO_FLOAT)
def log1p(a):
    return prims.log1p(a)


@_make_elementwise_unary_reference(ELEMENTWISE_TYPE_PROMOTION_KIND.INT_TO_FLOAT)
def log2(a):
    return prims.log2(a)


@_make_elementwise_unary_reference(ELEMENTWISE_TYPE_PROMOTION_KIND.INT_TO_FLOAT)
def log10(a):
    return prims.log10(a)


# CompositeImplicitAutograd - don't register decomp
@out_wrapper()
def log_softmax(
    a: TensorLikeType,
    dim: int,
    dtype: Optional[torch.dtype] = None,
) -> TensorLikeType:
    result_dtype = dtype or a.dtype
    computation_dtype = utils.get_computation_dtype(result_dtype)
    a_ = _maybe_convert_to_dtype(a, computation_dtype)
    return _maybe_convert_to_dtype(a_ - logsumexp(a_, dim, keepdim=True), result_dtype)  # type: ignore[return-value]


@register_decomposition(aten.logsumexp)
@out_wrapper()
@elementwise_type_promotion_wrapper(
    type_promoting_args=("self",),
    type_promotion_kind=ELEMENTWISE_TYPE_PROMOTION_KIND.INT_TO_FLOAT,
)
def logsumexp(
    self: TensorLikeType, dim: DimsType, keepdim: bool = False
) -> TensorLikeType:
    if not isinstance(dim, Iterable):
        dim = (dim,)
    if self.numel() == 0:
        return torch.sum(torch.exp(self), dim, keepdim).log()
    maxes = torch.amax(self, dim, keepdim=True)
    maxes = torch.masked_fill(maxes, maxes.abs() == float("inf"), 0)
    maxes_squeezed = maxes if keepdim else torch.squeeze(maxes, dim)
    result = torch.sum(torch.exp(self - maxes), dim, keepdim)
    return result.log().add(maxes_squeezed)


@register_decomposition(aten.nan_to_num)
@out_wrapper()
def nan_to_num(
    a: TensorLikeType,
    nan: Optional[NumberType] = 0.0,
    posinf: Optional[NumberType] = None,
    neginf: Optional[NumberType] = None,
) -> TensorLikeType:
    assert isinstance(a, TensorLike)

    if utils.is_boolean_dtype(a.dtype) or utils.is_integer_dtype(a.dtype):
        return a.clone()

    if nan is None:
        nan = 0.0

    if posinf is None:
        posinf = torch.finfo(a.dtype).max

    if neginf is None:
        neginf = torch.finfo(a.dtype).min

    result = torch.where(torch.isnan(a), nan, a)  # type: ignore[call-overload]
    result = torch.where(torch.isneginf(a), neginf, result)  # type: ignore[call-overload]
    result = torch.where(torch.isposinf(a), posinf, result)  # type: ignore[call-overload]
    return result


def _neg_meta(a: TensorLikeType):
    torch._check(
        a.dtype is not torch.bool,
        lambda: (
            "Negation, the `-` operator, on a bool tensor is not supported. "
            "If you are trying to invert a mask, use the `~` or `logical_not()` "
            "operator instead."
        ),
    )


@_make_elementwise_unary_reference(
    ELEMENTWISE_TYPE_PROMOTION_KIND.DEFAULT, extra_meta=_neg_meta
)
def neg(a):
    return prims.neg(a)


# positive does not use _make_elementwise_unary_reference because it does not support out
# CompositeImplicitAutograd - don't register decomp
def positive(a: TensorLikeType) -> TensorLikeType:
    assert isinstance(a, TensorLike)
    if a.dtype is torch.bool:
        msg = "positive does not support bool tensors."
        raise RuntimeError(msg)
    return a


# real does not use _make_elementwise_unary_reference because it does not support out
def real(a: TensorLikeType) -> TensorLikeType:
    assert isinstance(a, TensorLike)
    if utils.is_complex_dtype(a.dtype):
        return prims.real(a)
    return a


@_make_elementwise_unary_reference(ELEMENTWISE_TYPE_PROMOTION_KIND.INT_TO_FLOAT)
def reciprocal(a):
    return prims.reciprocal(a)


@register_decomposition(aten.round)
@out_wrapper()
@elementwise_type_promotion_wrapper(
    type_promoting_args=("a",),
    type_promotion_kind=ELEMENTWISE_TYPE_PROMOTION_KIND.DEFAULT,
)
def round(a: TensorLikeType, *, decimals: int = 0) -> TensorLikeType:
    if decimals == 0:
        return prims.round(a)
    else:
        ten_pow = 10**decimals
        ten_neg_pow = 10 ** (-decimals)
        return prims.mul(prims.round(prims.mul(a, ten_pow)), ten_neg_pow)


@_make_elementwise_unary_reference(ELEMENTWISE_TYPE_PROMOTION_KIND.INT_TO_FLOAT)
def rsqrt(a):
    return prims.rsqrt(a)


@_make_elementwise_unary_reference(ELEMENTWISE_TYPE_PROMOTION_KIND.INT_TO_FLOAT)
def sigmoid(a: TensorLikeType) -> TensorLikeType:
    return true_divide(1, add(1, exp(neg(a))))


@_make_elementwise_unary_reference(ELEMENTWISE_TYPE_PROMOTION_KIND.DEFAULT)
def sgn(a):
    if utils.is_complex_dtype(a.dtype):
        a_abs = a.abs()
        return torch.where(a_abs == 0, 0, a / a_abs)
    else:
        return a.sign()


@_make_elementwise_unary_reference(ELEMENTWISE_TYPE_PROMOTION_KIND.DEFAULT)
def sign(a):
    return prims.sign(a)


@_make_elementwise_unary_reference(ELEMENTWISE_TYPE_PROMOTION_KIND.ALWAYS_BOOL)
def signbit(a):
    return prims.signbit(a)


@_make_elementwise_unary_reference(ELEMENTWISE_TYPE_PROMOTION_KIND.INT_TO_FLOAT)
def sin(a):
    return prims.sin(a)


# Autograd note: This will give the right first derivative at zero (by chance),
# but not the right second derivative
@_make_elementwise_unary_reference(ELEMENTWISE_TYPE_PROMOTION_KIND.INT_TO_FLOAT)
def sinc(a):
    a = math.pi * a
    return torch.where(a == 0, 1, torch.sin(a) / a)


@_make_elementwise_unary_reference(ELEMENTWISE_TYPE_PROMOTION_KIND.INT_TO_FLOAT)
def sinh(a):
    return prims.sinh(a)


@_make_elementwise_unary_reference(ELEMENTWISE_TYPE_PROMOTION_KIND.INT_TO_FLOAT)
def sqrt(a):
    return prims.sqrt(a)


@_make_elementwise_unary_reference(
    ELEMENTWISE_TYPE_PROMOTION_KIND.BOOL_TO_LONG,
    aten_op=None,  # CompositeImplicitAutograd,
)
def square(a: TensorLikeType) -> TensorLikeType:
    return mul(a, a)


@_make_elementwise_unary_reference(ELEMENTWISE_TYPE_PROMOTION_KIND.INT_TO_FLOAT)
def tan(a):
    return prims.tan(a)


@_make_elementwise_unary_reference(ELEMENTWISE_TYPE_PROMOTION_KIND.INT_TO_FLOAT)
def tanh(a):
    return prims.tanh(a)


@_make_elementwise_unary_reference(ELEMENTWISE_TYPE_PROMOTION_KIND.DEFAULT)
def trunc(a):
    return prims.trunc(a)


# TODO: register this as a real ref/decomposition once TorchInductor supports complex!
def view_as_complex(self: TensorLikeType) -> TensorLikeType:
    input_dtype = self.dtype
    torch._check(
        utils.is_float_dtype(input_dtype),
        lambda: f"view_as_complex is only supported for floating point"
        f"tensors, but got a tensor of scalar type: {input_dtype}",
    )
    sizes = self.size()
    torch._check(
        len(sizes) != 0,
        lambda: "Input tensor must have one or more dimensions",
    )
    torch._check(
        sizes[-1] == 2,
        lambda: "Tensor must have a last dimension of size 2",
    )

    old_strides = self.stride()
    torch._check(
        old_strides[-1] == 1,
        lambda: "Tensor must have a last dimension with stride 1",
    )
    dims = old_strides[:-1]
    torch._check(
        builtins.all(stride % 2 == 0 for stride in dims),
        lambda: "Tensor must have a stride divisible by 2 for all but last dimension",
    )
    torch._check(
        self.storage_offset() % 2 == 0,
        lambda: "Tensor must have a storage_offset divisible by 2",
    )
    return prims.view_element_type(
        self, utils.corresponding_complex_dtype(input_dtype)
    ).squeeze(-1)


def _make_elementwise_binary_reference(
    type_promotion_kind,
    aten_op=infer_aten_op,
    name=None,
    has_out=True,
    supports_lhs_python_scalar=True,
    supports_rhs_python_scalar=True,
    supports_two_python_scalars=False,
    should_register_decomposition=True,
) -> Callable:
    def inner(prim: Callable):
        nonlocal aten_op, name
        if name is None:
            name = prim.__name__

        @wraps(prim)
        @elementwise_type_promotion_wrapper(
            type_promoting_args=("a", "b"),
            type_promotion_kind=type_promotion_kind,
        )
        def _ref(
            a: Union[Tensor, NumberType],
            b: Union[Tensor, NumberType],
        ) -> Tensor:
            torch._check_value(
                supports_lhs_python_scalar or not isinstance(a, Number),
                lambda: f"{name}: Received a lhs Python scalar to an elementwise binary "
                "operation that does not accept lhs scalars!",
            )
            torch._check_value(
                supports_rhs_python_scalar or not isinstance(b, Number),
                lambda: f"{name}: Received a rhs Python scalar to an elementwise binary "
                "operation that does not accept rhs scalars!",
            )
            torch._check_value(
                supports_two_python_scalars
                or not (isinstance(a, Number) and isinstance(b, Number)),
                lambda: f"{name}: Receive two Number inputs to an elementwise binary operation!",
            )
            a, b = _maybe_broadcast(a, b)
            output = prim(a, b)
            return handle_noncontiguous_outputs([a, b], output)

        if has_out:
            _ref = out_wrapper()(_ref)  # type: ignore[assignment]

        _ref.__name__ = name
        if aten_op is infer_aten_op:
            aten_op = utils.get_aten_op(prim, name)
        if aten_op is not None and should_register_decomposition:
            register_decomposition(aten_op)(_ref)

        return _ref

    return inner


# Add has its own implementation because it has an alpha argument
@register_decomposition(aten.add)
@out_wrapper()
@elementwise_type_promotion_wrapper(
    type_promoting_args=("a", "b"),
    type_promotion_kind=ELEMENTWISE_TYPE_PROMOTION_KIND.DEFAULT,
)
def add(
    a: Union[TensorLikeType, NumberType],
    b: Union[TensorLikeType, NumberType],
    *,
    alpha: Optional[NumberType] = None,
):
    """
    Reference implementation of torch.add
    """

    a, b = _maybe_broadcast(a, b)

    if alpha is not None:
        dtype = a.dtype if isinstance(a, TensorLike) else b.dtype  # type: ignore[union-attr]
        python_type = utils.dtype_to_type(dtype)
        if python_type != bool and not utils.is_weakly_lesser_type(
            type(alpha), python_type
        ):
            msg = f"alpha argument of type {type(alpha)} cannot be safely cast to type {python_type}!"
            raise ValueError(msg)
        if isinstance(b, TensorLike):
            b = prims.mul(b, alpha)
        else:
            b = b * alpha

    output = prims.add(a, b)
    return handle_noncontiguous_outputs([a, b], output)


@_make_elementwise_binary_reference(
    type_promotion_kind=ELEMENTWISE_TYPE_PROMOTION_KIND.INT_TO_FLOAT,
    supports_lhs_python_scalar=False,
    supports_rhs_python_scalar=False,
)
def atan2(a, b):
    return prims.atan2(a, b)


@_make_elementwise_binary_reference(
    type_promotion_kind=ELEMENTWISE_TYPE_PROMOTION_KIND.DEFAULT,
)
def bitwise_and(a: TensorLikeType, b: TensorLikeType) -> TensorLikeType:
    return prims.bitwise_and(a, b)


@_make_elementwise_binary_reference(
    type_promotion_kind=ELEMENTWISE_TYPE_PROMOTION_KIND.DEFAULT,
)
def bitwise_left_shift(a: TensorLikeType, b: TensorLikeType) -> TensorLikeType:
    return prims.shift_left(a, b)


@_make_elementwise_binary_reference(
    type_promotion_kind=ELEMENTWISE_TYPE_PROMOTION_KIND.DEFAULT,
)
def bitwise_or(a: TensorLikeType, b: TensorLikeType) -> TensorLikeType:
    return prims.bitwise_or(a, b)


@_make_elementwise_binary_reference(
    type_promotion_kind=ELEMENTWISE_TYPE_PROMOTION_KIND.DEFAULT,
)
def bitwise_right_shift(a: TensorLikeType, b: TensorLikeType) -> TensorLikeType:
    return prims.shift_right_arithmetic(a, b)


@_make_elementwise_binary_reference(
    type_promotion_kind=ELEMENTWISE_TYPE_PROMOTION_KIND.DEFAULT,
)
def bitwise_xor(a: TensorLikeType, b: TensorLikeType) -> TensorLikeType:
    return prims.bitwise_xor(a, b)


@_make_elementwise_binary_reference(
    type_promotion_kind=ELEMENTWISE_TYPE_PROMOTION_KIND.INT_TO_FLOAT,
    supports_lhs_python_scalar=False,
)
def copysign(
    a: Union[TensorLikeType, NumberType], b: Union[TensorLikeType, NumberType]
):
    if isinstance(b, Number) and isinstance(a, Tensor):
        b = scalar_tensor(b, dtype=a.dtype, device=a.device)
    elif isinstance(a, Tensor) and isinstance(b, Tensor) and a.device != b.device:
        msg = f"Expected divisor (b) to be on the same device ({a.device}) as dividend (a), but it is found on {b.device}!"
        raise RuntimeError(msg)
    return where(signbit(b), neg(abs(a)), abs(a))


# complex =  _make_elementwise_binary_reference(prims.complex, type_promotion_kind=ELEMENTWISE_TYPE_PROMOTION_KIND.DEFAULT)


@register_decomposition(aten.div)
@out_wrapper()
def div(
    a: Union[TensorLikeType, NumberType],
    b: Union[TensorLikeType, NumberType],
    *,
    rounding_mode: Optional[str] = None,
):
    """
    Reference implementation of torch.div
    """
    if rounding_mode is None:
        return true_divide(a, b)
    elif rounding_mode == "trunc":
        return trunc_divide(a, b)
    elif rounding_mode == "floor":
        return floor_divide(a, b)
    else:
        msg = f"div expected rounding_mode to be one of None, 'trunc', or 'floor' but found {rounding_mode}."
        raise ValueError(msg)


@_make_elementwise_binary_reference(
    type_promotion_kind=ELEMENTWISE_TYPE_PROMOTION_KIND.ALWAYS_BOOL,
    supports_lhs_python_scalar=False,
)
def eq(a: TensorLikeType, b: TensorLikeType) -> TensorLikeType:
    return prims.eq(a, b)


@_make_elementwise_binary_reference(
    type_promotion_kind=ELEMENTWISE_TYPE_PROMOTION_KIND.BOOL_TO_LONG,
)
def pow(
    a: Union[TensorLikeType, NumberType],
    b: Union[TensorLikeType, NumberType],
) -> TensorLikeType:
    assert isinstance(a, TensorLikeType) or isinstance(b, TensorLikeType)

    if isinstance(b, Number):
        if b == 1.0:
            return a.clone()  # type: ignore[return-value,union-attr]
        elif b == 2.0:
            return a * a  # type: ignore[return-value]
        elif b == 0.5:
            return torch.sqrt(a)  # type: ignore[arg-type]
    elif isinstance(a, Number):
        if a == 1.0:
            return torch.fill(b, True)
        if a == 2.0 and (
            utils.is_float_dtype(b.dtype) or utils.is_complex_dtype(b.dtype)
        ):
            return torch.exp2(b)

    return prims.pow(a, b)


# Float power has its own implementation because it has unique type promotion.
# CompositeImplicitAutograd - don't register decomp
@out_wrapper()
def float_power(
    a: Union[TensorLikeType, NumberType],
    b: Union[TensorLikeType, NumberType],
) -> Tensor:
    if isinstance(a, Number) and isinstance(b, Number):
        raise ValueError(
            "Receive two Number inputs to an elementwise binary operation!"
        )

    # Handles type promotion
    dtype = utils.get_higher_dtype(a, b)
    assert dtype is not None
    if utils.is_complex_dtype(dtype):
        dtype = torch.complex128
    else:
        dtype = torch.float64

    # Float power has the following contiguous cast behavior to be
    # consistent with its C++ impl
    a = _maybe_convert_to_dtype(a, dtype)
    b = _maybe_convert_to_dtype(b, dtype)

    a, b = _maybe_broadcast(a, b)
    return pow(a, b)


# >>> a = torch.tensor(-0.2500, dtype=torch.float64)
# tensor(-0.250000000000000, dtype=torch.float64)
#
# >>> b = torch.tensor(-0.0010, dtype=torch.float64)
# tensor(-0.001000000000000, dtype=torch.float64)
#
# Note: In this case, casting float to double will expand the float mantissa with zeros,
# while creating a double generates a distinct mantissa.
# >>> torch.tensor(-0.001).to(dtype=torch.float64)
# tensor(-0.001000000047497, dtype=torch.float64)
#
# Floor Division
# The difference is caused because torch.remainder(a, b) = -0.001.
#
# >>> torch.floor(torch.true_divide(a, b))
# tensor(250., dtype=torch.float64)
#
# >>> torch.div(a, b, rounding_mode='floor')
# tensor(249., dtype=torch.float64)
#
# Definition: a // b = (a - remainder(a, b)) / b
# >>> torch.true_divide(torch.sub(a, torch.remainder(a, b)), b)
# tensor(249., dtype=torch.float64)
#
# For reference, see CPython's implementation:
# https://github.com/python/cpython/blob/ace008c531dd685a30c1dd68f9b5ba35f20171cf/Objects/floatobject.c#L636


@_make_elementwise_binary_reference(
    type_promotion_kind=utils.ELEMENTWISE_TYPE_PROMOTION_KIND.DEFAULT,
    supports_two_python_scalars=True,
    should_register_decomposition=False,
)
def floor_divide(
    a: Union[TensorLikeType, NumberType], b: Union[TensorLikeType, NumberType]
):
    # Wrap scalars because some references only accept tensor arguments.
    if isinstance(a, Number) and isinstance(b, Number):
        a = scalar_tensor(a)
        b = scalar_tensor(b)
    elif isinstance(b, Number) and isinstance(a, Tensor):
        b = scalar_tensor(b, dtype=a.dtype, device=a.device)
    elif isinstance(a, Number) and isinstance(b, Tensor):
        a = scalar_tensor(a, dtype=b.dtype, device=b.device)
    elif isinstance(a, Tensor) and isinstance(b, Tensor) and a.device != b.device:
        if a.device == torch.device("cpu"):
            msg = f"Expected divisor (b) to be on the same device ({a.device}) as dividend (a), but it is found on {b.device}!"
            raise RuntimeError(msg)
        else:
            b = prims.device_put(b, device=a.device)

    assert isinstance(a, Tensor) and isinstance(b, Tensor)
    dtype = a.dtype
    if utils.is_float_dtype(dtype):
        return _floor_divide_float(a, b)
    elif utils.is_integer_dtype(dtype):
        return _floor_divide_integer(a, b)
    else:
        torch._check(False, lambda: f"{dtype} not supported for floor_divide")


def _floor_divide_integer(a: Tensor, b: Tensor) -> Tensor:
    a, b = _maybe_broadcast(a, b)

    if not a.dtype.is_signed:
        return prims.div(a, b)

    # Convert truncation to flooring:
    offset = (torch.signbit(a) != torch.signbit(b)).logical_and(torch.fmod(a, b) != 0)
    return prims.div(a, b) - _maybe_convert_to_dtype(offset, a.dtype)


def _floor_divide_float(a: Tensor, b: Tensor) -> Tensor:
    mod = fmod(a, b)
    div = true_divide(sub(a, mod), b)

    # Ensure that the remainder has the same sign as denominator
    different_signed_inputs = bitwise_xor(lt(a, 0), lt(b, 0))
    non_zero_remainder = ne(mod, 0)
    mask = bitwise_and(non_zero_remainder, different_signed_inputs)
    div = where(mask, sub(div, 1), div)

    # Map quotient to nearest integer value
    floor_div = floor(div)
    mask = gt(sub(div, floor_div), 0.5)
    floor_div = where(mask, add(floor_div, 1), floor_div)

    basic_div = true_divide(a, b)
    zero_tensor = scalar_tensor(0, dtype=basic_div.dtype, device=basic_div.device)

    # If quotient is zero, copy signbit from true_divide quotient
    floor_div = where(ne(div, 0), floor_div, copysign(zero_tensor, basic_div))

    # If denominator is zero, then follow true_divide behavior
    return where(ne(b, 0), floor_div, basic_div)


@_make_elementwise_binary_reference(
    type_promotion_kind=ELEMENTWISE_TYPE_PROMOTION_KIND.DEFAULT,
    supports_lhs_python_scalar=False,
    supports_rhs_python_scalar=False,
)
def fmax(a: TensorLikeType, b: TensorLikeType) -> TensorLikeType:
    return prims.fmax(a, b)


@_make_elementwise_binary_reference(
    type_promotion_kind=ELEMENTWISE_TYPE_PROMOTION_KIND.DEFAULT,
    supports_lhs_python_scalar=False,
    supports_rhs_python_scalar=False,
)
def fmin(a: TensorLikeType, b: TensorLikeType) -> TensorLikeType:
    return prims.fmin(a, b)


@_make_elementwise_binary_reference(
    type_promotion_kind=ELEMENTWISE_TYPE_PROMOTION_KIND.DEFAULT,
    supports_lhs_python_scalar=False,
    supports_rhs_python_scalar=True,
)
def fmod(a: TensorLikeType, b: TensorLikeType) -> TensorLikeType:
    return prims.fmod(a, b)


@register_decomposition(aten.frexp)
@out_wrapper("mantissa", "exponent")
def frexp(self: TensorLikeType) -> Tuple[TensorLikeType, TensorLikeType]:
    return torch.return_types.frexp(prims.frexp(self))


@_make_elementwise_binary_reference(
    type_promotion_kind=ELEMENTWISE_TYPE_PROMOTION_KIND.DEFAULT,
    supports_lhs_python_scalar=False,
    supports_rhs_python_scalar=False,
)
def gcd(a: TensorLikeType, b: TensorLikeType) -> TensorLikeType:
    return prims.gcd(a, b)


@_make_elementwise_binary_reference(
    type_promotion_kind=ELEMENTWISE_TYPE_PROMOTION_KIND.ALWAYS_BOOL,
    supports_lhs_python_scalar=False,
)
def ge(a: TensorLikeType, b: TensorLikeType) -> TensorLikeType:
    return prims.ge(a, b)


@_make_elementwise_binary_reference(
    type_promotion_kind=ELEMENTWISE_TYPE_PROMOTION_KIND.ALWAYS_BOOL,
    supports_lhs_python_scalar=False,
)
def gt(a: TensorLikeType, b: TensorLikeType) -> TensorLikeType:
    return prims.gt(a, b)


@_make_elementwise_binary_reference(
    type_promotion_kind=ELEMENTWISE_TYPE_PROMOTION_KIND.DEFAULT,
    supports_lhs_python_scalar=False,
    supports_rhs_python_scalar=False,
)
def heaviside(input: TensorLikeType, values: TensorLikeType) -> TensorLikeType:
    input_eq_zero = torch.eq(input, 0)
    input_lt_zero = torch.logical_or(torch.lt(input, 0), torch.isnan(input))
    zeros_and_ones = torch.where(input_lt_zero, 0, 1)
    output = torch.where(input_eq_zero, values, zeros_and_ones)
    return output


@_make_elementwise_binary_reference(
    type_promotion_kind=ELEMENTWISE_TYPE_PROMOTION_KIND.DEFAULT,
    supports_lhs_python_scalar=False,
    supports_rhs_python_scalar=False,
)
def hypot(a: TensorLikeType, b: TensorLikeType) -> TensorLikeType:
    return prims.hypot(a, b)


@_make_elementwise_binary_reference(
    type_promotion_kind=ELEMENTWISE_TYPE_PROMOTION_KIND.INT_TO_FLOAT,
    supports_lhs_python_scalar=False,
    supports_rhs_python_scalar=False,
)
def igamma(a: TensorLikeType, b: TensorLikeType) -> TensorLikeType:
    return prims.igamma(a, b)


@_make_elementwise_binary_reference(
    type_promotion_kind=ELEMENTWISE_TYPE_PROMOTION_KIND.INT_TO_FLOAT,
    supports_lhs_python_scalar=False,
    supports_rhs_python_scalar=False,
)
def igammac(a: TensorLikeType, b: TensorLikeType) -> TensorLikeType:
    return prims.igammac(a, b)


def _check_close_args(
    name: str,
    a: TensorLikeType,
    b: TensorLikeType,
    rtol: float,
    atol: float,
) -> None:
    torch._check_value(
        a.dtype == b.dtype,
        lambda: f"{name}: Attempting to compare tensors of different dtypes {a.dtype} and {b.dtype}!",
    )
    torch._check(
        rtol >= 0,
        lambda: f"{name}: rtol must be greater than or equal to zero, but got {rtol}!",
    )
    torch._check(
        atol >= 0,
        lambda: f"{name}: atol must be greater than or equal to zero, but got {atol}!",
    )


# CompositeImplicitAutograd - don't register decomp
def isclose(
    a: TensorLikeType,
    b: TensorLikeType,
    rtol: float = 1e-05,
    atol: float = 1e-08,
    equal_nan: bool = False,
) -> TensorLikeType:
    _check_close_args(name="torch.isclose", a=a, b=b, rtol=rtol, atol=atol)

    close = eq(a, b)
    if equal_nan and (utils.is_float_dtype(a.dtype) or utils.is_complex_dtype(a.dtype)):
        close = logical_or(close, logical_and(isnan(a), isnan(b)))

    # Note: In case of zero tolerances the closeness inequality degenerates to an equality check.
    # In this case, the short-circuit prevents false positives as detailed in the paragraph below.
    if atol == 0 and rtol == 0:
        return close

    # Note [closeness error computation]
    # atol and rtol are provided as doubles, so the computation
    # rtol * other will produce a float or complex tensor.
    # When the difference (self - other) is compared to it then the
    # tensor representing the difference will also be cast to float or complex.
    # However, since (self - other) in uint8 is very likely to produce a
    # negative value, this moves the cast forward so the difference is
    # always computed in a float or complex type.
    # If the values of the integer tensors cannot be exactly represented
    # by the default scalar type then this may cause an incorrect result.
    if not utils.is_float_dtype(a.dtype) and not utils.is_complex_dtype(a.dtype):
        a = prims.convert_element_type(a, torch.get_default_dtype())
        b = prims.convert_element_type(b, torch.get_default_dtype())

    allowed_error = add(atol, abs(mul(b, rtol)))
    actual_error = abs(sub(a, b))

    # Computes finite closeness
    result = logical_or(
        close, logical_and(isfinite(actual_error), le(actual_error, allowed_error))
    )

    return result


@_make_elementwise_binary_reference(
    type_promotion_kind=ELEMENTWISE_TYPE_PROMOTION_KIND.DEFAULT,
    supports_lhs_python_scalar=False,
    supports_rhs_python_scalar=False,
)
def lcm(a: TensorLikeType, b: TensorLikeType):
    dtype = a.dtype
    # promoting to int32 to maintain 100% consistency with C++ and to
    # prevent overflow in case of int8 and int16
    promote_to_int = dtype in (torch.int8, torch.int16)
    if promote_to_int:
        a = prims.convert_element_type(a, torch.int32)
        b = prims.convert_element_type(b, torch.int32)

    g = torch.gcd(a, b)
    # Avoid division by zero in case gcd(0, 0) == 0
    g = torch.where(g == 0, 1, g)
    res = torch.abs(prims.div(a, g) * b)
    return res if not promote_to_int else prims.convert_element_type(res, dtype)


@_make_elementwise_binary_reference(
    type_promotion_kind=ELEMENTWISE_TYPE_PROMOTION_KIND.ALWAYS_BOOL,
    supports_lhs_python_scalar=False,
)
def le(a: TensorLikeType, b: TensorLikeType) -> TensorLikeType:
    return prims.le(a, b)


@_make_elementwise_binary_reference(
    type_promotion_kind=ELEMENTWISE_TYPE_PROMOTION_KIND.DEFAULT,
    supports_lhs_python_scalar=False,
    supports_rhs_python_scalar=False,
)
def logaddexp(a: TensorLikeType, b: TensorLikeType) -> TensorLikeType:
    # Nb. this implementation does not distribute the gradients evenly when a == b
    mask = torch.real(a) >= torch.real(b)
    max_ = torch.where(mask, a, b)
    min_ = torch.where(mask, b, a)
    inf_mask = torch.logical_and(
        torch.logical_not(torch.isfinite(torch.real(a))), torch.real(a) == torch.real(b)
    )
    if utils.is_complex_dtype(a.dtype) or utils.is_complex_dtype(b.dtype):
        # are you wondering what this bunch of codes are for? edge cases!
        neg_min_mask = torch.real(min_) < 0
        inf_vals = torch.where(
            neg_min_mask, min_, torch.log(torch.exp(min_) + torch.exp(max_))
        )
        non_nan_vals = torch.where(
            inf_mask, inf_vals, max_ + torch.log1p(torch.exp(min_ - max_))
        )
        # the type for full_like does not include tensor yet
        nan_mask = torch.isnan(min_)
        return torch.where(nan_mask, complex(float("nan"), float("nan")), non_nan_vals)  # type: ignore[call-overload]
    else:
        return torch.where(inf_mask, a, max_ + torch.log1p(torch.exp(min_ - max_)))


@_make_elementwise_binary_reference(
    type_promotion_kind=ELEMENTWISE_TYPE_PROMOTION_KIND.DEFAULT,
    supports_lhs_python_scalar=False,
    supports_rhs_python_scalar=False,
)
def logaddexp2(a: TensorLikeType, b: TensorLikeType) -> TensorLikeType:
    torch._check(
        not (utils.is_complex_dtype(a.dtype) or utils.is_complex_dtype(b.dtype)),
        lambda: "logaddexp2 doesn't support complex dtypes",
    )
    # Nb. this implementation does not distribute the gradients evenly when a == b
    mask = a >= b
    max_ = torch.where(mask, a, b)
    min_ = torch.where(mask, b, a)
    inf_mask = torch.logical_and(torch.isinf(a), a == b)
    inv_log_2 = 1.0 / math.log(2)
    result = max_ + torch.log1p(torch.exp2(min_ - max_)) * inv_log_2
    return torch.where(inf_mask, a, result)


@_make_elementwise_binary_reference(
    type_promotion_kind=ELEMENTWISE_TYPE_PROMOTION_KIND.ALWAYS_BOOL,
)
def logical_and(a: TensorLikeType, b: TensorLikeType):
    if not utils.is_boolean_dtype(a.dtype):
        a = a != 0
    if not utils.is_boolean_dtype(b.dtype):
        b = b != 0
    return a & b


@_make_elementwise_unary_reference(ELEMENTWISE_TYPE_PROMOTION_KIND.ALWAYS_BOOL)
def logical_not(a: TensorLikeType):
    if not utils.is_boolean_dtype(a.dtype):
        return a == 0
    return ~a


@_make_elementwise_binary_reference(
    type_promotion_kind=ELEMENTWISE_TYPE_PROMOTION_KIND.ALWAYS_BOOL,
)
def logical_or(a: TensorLikeType, b: TensorLikeType):
    if not utils.is_boolean_dtype(a.dtype):
        a = a != 0
    if not utils.is_boolean_dtype(b.dtype):
        b = b != 0
    return bitwise_or(a, b)


# TODO: skip unnecessary conversion of long to float
@_make_elementwise_binary_reference(
    type_promotion_kind=ELEMENTWISE_TYPE_PROMOTION_KIND.ALWAYS_BOOL,
)
def logical_xor(a: TensorLikeType, b: TensorLikeType):
    if not utils.is_boolean_dtype(a.dtype):
        a = a != 0
    if not utils.is_boolean_dtype(b.dtype):
        b = b != 0
    return a ^ b


@_make_elementwise_binary_reference(
    type_promotion_kind=ELEMENTWISE_TYPE_PROMOTION_KIND.ALWAYS_BOOL,
    supports_lhs_python_scalar=False,
)
def lt(a: TensorLikeType, b: TensorLikeType) -> TensorLikeType:
    return prims.lt(a, b)


@_make_elementwise_binary_reference(
    type_promotion_kind=ELEMENTWISE_TYPE_PROMOTION_KIND.DEFAULT,
)
def maximum(a: TensorLikeType, b: TensorLikeType) -> TensorLikeType:
    return prims.maximum(a, b)


@_make_elementwise_binary_reference(
    type_promotion_kind=ELEMENTWISE_TYPE_PROMOTION_KIND.DEFAULT,
)
def minimum(a: TensorLikeType, b: TensorLikeType) -> TensorLikeType:
    return prims.minimum(a, b)


@_make_elementwise_binary_reference(
    type_promotion_kind=ELEMENTWISE_TYPE_PROMOTION_KIND.DEFAULT,
    supports_two_python_scalars=True,
)
def mul(a: TensorLikeType, b: TensorLikeType) -> TensorLikeType:
    return prims.mul(a, b)


@_make_elementwise_binary_reference(
    type_promotion_kind=ELEMENTWISE_TYPE_PROMOTION_KIND.ALWAYS_BOOL,
    supports_lhs_python_scalar=False,
)
def ne(a: TensorLikeType, b: TensorLikeType) -> TensorLikeType:
    return prims.ne(a, b)


@_make_elementwise_binary_reference(
    type_promotion_kind=ELEMENTWISE_TYPE_PROMOTION_KIND.NO_OPMATH,
    supports_lhs_python_scalar=False,
    supports_rhs_python_scalar=False,
)
def nextafter(a: TensorLikeType, b: TensorLikeType) -> TensorLikeType:
    return prims.nextafter(a, b)


@_make_elementwise_binary_reference(
    type_promotion_kind=ELEMENTWISE_TYPE_PROMOTION_KIND.DEFAULT,
)
def remainder(a: TensorLikeType, b: TensorLikeType) -> TensorLikeType:
    return prims.remainder(a, b)


# reverse sub
@register_decomposition(aten.rsub)
@out_wrapper()
def rsub(
    a: Union[TensorLikeType, NumberType],
    b: Union[TensorLikeType, NumberType],
    alpha: NumberType = 1,
):
    if isinstance(a, Number):
        msg = "Received a Number for the first argument, but expected a Tensor"
        raise ValueError(msg)

    return torch.sub(b, a, alpha=alpha)


# TODO: consider refactoring this with add impl
# sub has its own implementation because it has an alpha argument
@register_decomposition(aten.sub)
@out_wrapper()
@elementwise_type_promotion_wrapper(
    type_promoting_args=("a", "b"),
    type_promotion_kind=ELEMENTWISE_TYPE_PROMOTION_KIND.DEFAULT,
)
def sub(
    a: Union[TensorLikeType, NumberType],
    b: Union[TensorLikeType, NumberType],
    *,
    alpha: NumberType = 1,
):
    """
    Reference implementation of torch.sub
    """

    a, b = _maybe_broadcast(a, b)

    if isinstance(a, TensorLike) and isinstance(b, TensorLike):
        torch._check(
            not utils.is_boolean_dtype(a.dtype) and not utils.is_boolean_dtype(b.dtype),
            lambda: (
                "Subtraction, the `-` operator, with two bool tensors is not supported. "
                "Use the `^` or `logical_xor()` operator instead."
            ),
        )

    if alpha != 1:
        dtype = a.dtype if isinstance(a, TensorLike) else b.dtype  # type: ignore[union-attr]
        python_type = utils.dtype_to_type(dtype)
        if not utils.is_weakly_lesser_type(type(alpha), python_type):
            msg = f"alpha argument of type {type(alpha)} cannot be safely cast to type {python_type}!"
            raise ValueError(msg)
        if isinstance(b, torch.Tensor):
            b = prims.mul(b, alpha)
        else:
            # Carefully not to use prims.mul if b is a scalar / symint.
            # prims.mul always returns a tensor,
            # which will mess with type promotion.
            b = b * alpha

    output = prims.sub(a, b)
    return handle_noncontiguous_outputs([a, b], output)


@_make_elementwise_binary_reference(
    type_promotion_kind=ELEMENTWISE_TYPE_PROMOTION_KIND.INT_TO_FLOAT,
    name="true_divide",
    aten_op=None,  # CompositeImplicitAutograd
    supports_two_python_scalars=True,
)
def true_divide(a: TensorLikeType, b: TensorLikeType) -> TensorLikeType:
    return prims.div(a, b)


@register_decomposition(aten.xlogy)
@out_wrapper()
@elementwise_type_promotion_wrapper(
    type_promoting_args=("a", "b"),
    type_promotion_kind=ELEMENTWISE_TYPE_PROMOTION_KIND.INT_TO_FLOAT,
)
def xlogy(a: Union[TensorLikeType, NumberType], b: Union[TensorLikeType, NumberType]):
    torch._check(
        isinstance(a, TensorLike) or isinstance(b, TensorLike),
        lambda: 'Expected either argument a or b to be a Tensor"',
    )

    # Operations like eq and log do not handle scalar values, so we convert them to scalar_tensors.
    if isinstance(b, TensorLike) and isinstance(a, Number):
        a = scalar_tensor(a, dtype=b.dtype, device=b.device)
    elif isinstance(a, TensorLike) and isinstance(b, Number):
        b = scalar_tensor(b, dtype=a.dtype, device=a.device)

    # mypy: expected "Tensor"
    assert isinstance(a, TensorLike)
    assert isinstance(b, TensorLike)
    rhs = torch.where(torch.eq(a, 0), 0, torch.mul(a, torch.log(b)))
    return torch.where(torch.isnan(b), float("nan"), rhs)


@_make_elementwise_binary_reference(
    type_promotion_kind=utils.ELEMENTWISE_TYPE_PROMOTION_KIND.DEFAULT,
    aten_op=None,  # CompositeImplicitAutograd
    supports_two_python_scalars=True,
)
def trunc_divide(
    a: Union[TensorLikeType, NumberType], b: Union[TensorLikeType, NumberType]
):
    dtype = utils.get_dtype(a)
    if utils.is_integer_dtype(dtype):
        return prims.div(a, b)

    return trunc(prims.div(a, b))


#
# Elementwise Ternary References
#


@register_decomposition(aten.addcdiv)
@out_wrapper()
@elementwise_type_promotion_wrapper(
    type_promoting_args=("self", "tensor1", "tensor2"),
    type_promotion_kind=ELEMENTWISE_TYPE_PROMOTION_KIND.INT_TO_FLOAT,
)
def addcdiv(
    self: TensorLikeType,
    tensor1: TensorLikeType,
    tensor2: TensorLikeType,
    *,
    value: NumberType = 1,
) -> TensorLikeType:
    """
    Reference implementation of torch.addcdiv
    """
    if value is not None:
        dtype = self.dtype  # no scalars allowed, see add
        python_type = utils.dtype_to_type(dtype)
        torch._check_value(
            utils.is_weakly_lesser_type(type(value), python_type),
            lambda: f"value argument of type {type(value)} cannot be safely cast to type {python_type}!",
        )

    return self + value * tensor1 / tensor2


@register_decomposition(aten.addcmul)
@out_wrapper()
@elementwise_type_promotion_wrapper(
    type_promoting_args=("self", "tensor1", "tensor2"),
    type_promotion_kind=ELEMENTWISE_TYPE_PROMOTION_KIND.DEFAULT,
)
def addcmul(
    self: TensorLikeType,
    tensor1: TensorLikeType,
    tensor2: TensorLikeType,
    *,
    value: NumberType = 1,
) -> TensorLikeType:
    """
    Reference implementation of torch.addcmul
    """
    if value is not None:
        dtype = self.dtype  # no scalars allowed, see add
        python_type = utils.dtype_to_type(dtype)
        torch._check_value(
            utils.is_weakly_lesser_type(type(value), python_type),
            lambda: f"value argument of type {type(value)} cannot be safely cast to type {python_type}!",
        )

    return self + value * tensor1 * tensor2


@register_decomposition(aten.clamp)
@out_wrapper()
@elementwise_type_promotion_wrapper(
    type_promoting_args=("a", "min", "max"),
    type_promotion_kind=ELEMENTWISE_TYPE_PROMOTION_KIND.DEFAULT,
)
def clamp(
    a: TensorLikeType,
    min: Optional[TensorOrNumberLikeType] = None,
    max: Optional[TensorOrNumberLikeType] = None,
) -> TensorLikeType:
    # NOTE: grad behavior with implementation `where` is not consistent on `nan`
    if min is None and max is None:
        msg = "clamp called but both min and max are none!"
        raise ValueError(msg)
    if min is not None:
        a_isnan = torch.isnan(a)
        condition = torch.bitwise_or(torch.ge(a, min), a_isnan)  # type: ignore[arg-type]
        # we should also propagate `nan` coming from boundaries. However, that's
        # not necessary since `ge` would already `False` when either operands has
        # a `nan`. So this line below is redundant
        #   `condition = bitwise_and(condition, bitwise_not(isnan(min)))`
        a = torch.where(condition, a, min)  # type: ignore[arg-type]
    if max is not None:
        a_isnan = torch.isnan(a)
        # same as above, no need to adjust `nan` from `max`
        condition = torch.bitwise_or(torch.le(a, max), a_isnan)  # type: ignore[arg-type]
        a = torch.where(condition, a, max)  # type: ignore[arg-type]

    return a


@register_decomposition(aten.clamp_min)
@out_wrapper()
def clamp_min(
    self: TensorLikeType,
    min: Optional[TensorOrNumberLikeType] = None,
) -> TensorLikeType:
    return torch.clamp(self, min=min)  # type: ignore[arg-type]


@register_decomposition(aten.clamp_max)
@out_wrapper()
def clamp_max(
    self: TensorLikeType,
    max: Optional[TensorOrNumberLikeType] = None,
) -> TensorLikeType:
    return torch.clamp(self, max=max)  # type: ignore[arg-type]


#
# Conditional references
#


# https://pytorch.org/docs/stable/generated/torch.where.html
# TODO: implement alternate where
@register_decomposition(aten.where)
@out_wrapper()
@elementwise_type_promotion_wrapper(
    type_promoting_args=("a", "b"),
    type_promotion_kind=ELEMENTWISE_TYPE_PROMOTION_KIND.NO_OPMATH,
)
def where(
    pred: Tensor,
    a: Optional[TensorOrNumberLikeType] = None,
    b: Optional[TensorOrNumberLikeType] = None,
):
    """ """

    if a is None or b is None:
        raise NotImplementedError

    utils.check_same_device(pred, a, b, allow_cpu_scalar_tensors=True)
    torch._check(
        pred.dtype is torch.bool,
        lambda: f"expected predicate to be bool, got {pred.dtype}",
    )

    pred, a, b = _maybe_broadcast(pred, a, b)
    return prims.where(pred, a, b)


#
# Data Movement References
#
@register_decomposition(aten.clone)
@out_wrapper()
def clone(
    a: TensorLikeType, *, memory_format: torch.memory_format = torch.preserve_format
) -> TensorLikeType:
    result = prims.clone(a, memory_format=memory_format)
    return result


def copy_to(a: Tensor, b: Tensor, *, allow_cross_device=True):
    if not allow_cross_device and a.device != b.device:
        msg = f"Attempting to copy from device {b.device} to device {a.device}, but cross-device copies are not allowed!"
        raise RuntimeError(msg)

    return prims.copy_to(a, b)


@register_decomposition(aten.item)
def item(a: TensorLikeType) -> NumberType:
    if a.numel() != 1:
        msg = f"Can't convert a tensor with {a.numel()} elements to a number!"
        raise ValueError(msg)

    # NOTE: explicit conversion is necessary for bool!
    # See https://github.com/pytorch/pytorch/issues/78071
    number_type = utils.dtype_to_type(a.dtype)
    return number_type(prims.item(a))


# fast path when `to` returns an alias to input. This mimics the same function in aten
def _to_will_alias(
    a: TensorLikeType,
    device: Optional[DeviceLikeType] = None,
    dtype: Optional[torch.dtype] = None,
    copy: Optional[bool] = None,
    layout: Optional[torch.layout] = None,
    memory_format: Optional[torch.memory_format] = None,
    pin_memory: Optional[bool] = False,
    non_blocking: bool = False,  # not using non_blocking
) -> bool:
    return (
        not copy
        and (device is None or a.device == device)
        and (dtype is None or a.dtype == dtype)
        and (layout is None or a.layout == layout)
        # is_pinned issue #84925
        # and (pin_memory is None or pin_memory == a.is_pinned())
        and (
            memory_format is None
            or memory_format == torch.preserve_format
            or utils.is_contiguous_for_memory_format(a, memory_format=memory_format)
        )
    )


@singledispatch
def _to_dispatch(*args, **kwargs):
    raise NotImplementedError


@_to_dispatch.register
def _to_device(
    device: torch.device,
    dtype: torch.dtype,
    non_blocking: bool = False,
    copy: bool = False,
    memory_format: Optional[torch.memory_format] = None,
) -> Dict[str, Any]:
    kwargs = {
        "device": device,
        "dtype": dtype,
        "non_blocking": non_blocking,
        "copy": copy,
        "memory_format": memory_format,
    }
    return kwargs


@_to_dispatch.register
def _to_device_str(
    device: str,
    dtype: torch.dtype,
    non_blocking: bool = False,
    copy: bool = False,
    memory_format: Optional[torch.memory_format] = None,
) -> Dict[str, Any]:
    kwargs = {
        "device": torch.device(device),
        "dtype": dtype,
        "non_blocking": non_blocking,
        "copy": copy,
        "memory_format": memory_format,
    }
    return kwargs


@_to_dispatch.register
def _to_dtype(
    dtype: torch.dtype,
    non_blocking: bool = False,
    copy: bool = False,
    memory_format: Optional[torch.memory_format] = None,
) -> Dict[str, Any]:
    kwargs = {
        "dtype": dtype,
        "non_blocking": non_blocking,
        "copy": copy,
        "memory_format": memory_format,
    }
    return kwargs


@_to_dispatch.register
def _to_other(
    other: Tensor,
    non_blocking: bool = False,
    copy: bool = False,
    memory_format: Optional[torch.memory_format] = None,
) -> Dict[str, Any]:
    device = other.device
    dtype = other.dtype
    layout = other.layout
    # is_pinned issue #84925
    # pin_memory = other.is_pinned()
    kwargs = {
        "device": device,
        "dtype": dtype,
        "layout": layout,
        "non_blocking": non_blocking,
        "copy": copy,
        "memory_format": memory_format,
    }
    return kwargs


# remove to_kwargs that is already present in `a`
def _canonicalize_to_arguments(a: Tensor, to_kwargs: dict):
    options_to_check = ["dtype", "device", "layout", "memory_format"]
    # "device" option could be passed a str instead torch.device
    if "device" in to_kwargs and isinstance(to_kwargs["device"], str):
        to_kwargs["device"] = torch.device(to_kwargs["device"])

    for kw in options_to_check:
        if kw in to_kwargs:
            if (
                (kw == "memory_format" and to_kwargs[kw] is torch.preserve_format)
                or (
                    kw == "device"
                    and to_kwargs[kw].type == a.device.type
                    and (
                        not to_kwargs[kw].index or to_kwargs[kw].index == a.device.index
                    )
                )
                or (
                    getattr(a, kw, None) == to_kwargs[kw]
                )  # this also handles {"memory_format": None}
            ):
                to_kwargs.pop(kw)


def to(a: TensorLikeType, *args, **kwargs) -> TensorLikeType:
    # handled dispatch via positional arguments
    if len(args) != 0:
        kwargs = _to_dispatch(*args, **kwargs)

    # TODO: is_pinned is not currently supported in refs or fake_tensor
    # https://github.com/pytorch/pytorch/issues/84925
    assert "pin_memory" not in kwargs
    _canonicalize_to_arguments(a, kwargs)

    if _to_will_alias(a, **kwargs):
        return a

    copy = kwargs.pop("copy") if "copy" in kwargs else False
    non_blocking = kwargs.pop("non_blocking") if "non_blocking" in kwargs else False

    # short-circuit to `prims.convert_element_type` when `to` is just a dtype change
    if (
        (copy or (kwargs.get("dtype", a.dtype) != a.dtype))
        and (not non_blocking)
        and ("memory_format" not in kwargs)
        and ("device" not in kwargs)
        and ("layout" not in kwargs)
        # is_pinned issue #84925
        # and ("pin_memory" not in kwargs)
    ):
        return prims.convert_element_type(a, kwargs.get("dtype", a.dtype))

    result = torch.empty_like(a, **kwargs)
    # TODO: non_blocking should be handled by `copy_to`
    copy_to(result, a)
    return result


#
# Reduction references
#


def _reduction(
    a: TensorLikeType,
    prim: Callable,
    *,
    has_identity: bool = True,
    accepts_dim_tuple: bool = True,  # to handle min/argmin that accept single dim only
    dims: Optional[DimsType] = None,
    keepdims: bool = False,
    dtype: Optional[torch.dtype] = None,  # should be specified for ops that support it
    out: Optional[Tensor] = None,
    output_dtype_kind: REDUCTION_OUTPUT_TYPE_KIND,
) -> TensorLikeType:  # it is usually SAME, but I want
    # ref writers to actually think about what to put here
    assert isinstance(a, TensorLike)
    if a.ndim > 64:
        raise RuntimeError(
            f"Received a tensor with {a.ndim} dimensions, but only tensors with up to 64 dims are supported!"
        )

    if out is not None:
        assert isinstance(out, TensorLike)
        if dtype is not None:
            # TODO - this is true for eager mode currently, but it's wrong behavior for complex norms
            if dtype != out.dtype:
                raise RuntimeError(
                    "dtype argument and out dtype must match in reduction"
                )
    if not accepts_dim_tuple:
        assert dims is None or isinstance(dims, Dim)
    if isinstance(dims, Dim):
        dims = (dims,)  # type: ignore[assignment]
    dims = utils.reduction_dims(a.shape, dims)
    if not has_identity:
        valid_shape = a.ndim == 0 or builtins.all(a.shape[i] for i in dims)
        if not valid_shape:
            raise RuntimeError(
                "reducing over zero-size dimension for reduction operation without identity"
            )
    computation_dtype, result_dtype = utils.reduction_dtypes(
        a, output_dtype_kind, dtype
    )
    a = _maybe_convert_to_dtype(a, computation_dtype)  # type: ignore[method-assign]
    result = prim(a, dims)
    if keepdims:
        output_shape = [a.shape[i] if i not in dims else 1 for i in range(a.ndim)]
        broadcast_dims = [i for i in range(a.ndim) if i not in dims]
        result = prims.broadcast_in_dim(result, output_shape, broadcast_dims)

    if out is not None:
        assert result_dtype is not None
        if dtype is not None and result_dtype != out.dtype:
            raise RuntimeError(
                "Expected the dtype of reduction result and out to match"
            )
        out = _maybe_resize_out(out, result.shape)
        return _safe_copy_out(copy_from=result, copy_to=out)  # type: ignore[arg-type]

    if result.dtype != result_dtype and result_dtype is not None:
        result = prims.convert_element_type(result, result_dtype)

    return result


def _make_copy_from_view(fn):
    """
    Given a view function (e.g. torch.diagonal) generates its copy variant (e.g. torch.diagonal_copy)
    """
    aten_fn = getattr(aten, fn.__name__)
    annotations = getattr(fn, "__annotations__", {})
    fn = out_wrapper()(aten_fn)

    @wraps(fn)
    def _fn(*args, out=None, **kwargs):
        result = fn(*args, out=out, **kwargs)
        if out is not None:
            return result

        return pytree.tree_map(
            lambda x: x.clone(memory_format=torch.contiguous_format),
            result,
        )

    copy_name = f"{fn.__name__}_copy"
    _fn.__name__ = copy_name
    _fn.__annotations__.update(annotations)
    register_decomposition(getattr(aten, copy_name))(_fn)
    return _fn


@register_decomposition(aten.all)
@out_wrapper()
def all(
    a: TensorLikeType,
    dim: Optional[DimsType] = None,
    keepdim: bool = False,
) -> TensorLikeType:
    result = torch.logical_not(torch.any(torch.logical_not(a), dim, keepdim=keepdim))

    if a.dtype == torch.uint8:
        result = result.to(dtype=torch.uint8)

    return result


@register_decomposition(aten.any)
@out_wrapper()
def any(
    a: TensorLikeType,
    dim: Optional[DimsType] = None,
    keepdim: bool = False,
) -> TensorLikeType:
    a_ = _maybe_convert_to_dtype(a, torch.bool)
    if isinstance(dim, (list, tuple)) and len(dim) == 0:
        result = a_.clone()
    else:
        result = a_.sum(dim=dim, keepdim=keepdim).ne(False)

    # Preserves uint8 -- probably a legacy mask thing
    if a.dtype is torch.uint8:
        return prims.convert_element_type(result, torch.uint8)

    return result


@register_decomposition([aten.sum.dim_IntList, aten.sum.IntList_out])
def sum(
    a: TensorLikeType,
    dim: Union[Optional[int], Optional[List[int]]] = None,
    keepdim: bool = False,
    *,
    dtype: Optional[torch.dtype] = None,
    out: Optional[Tensor] = None,
) -> TensorLikeType:
    if dtype is None:
        if out is not None:
            dtype = out.dtype
        elif utils.is_boolean_dtype(a.dtype) or utils.is_integer_dtype(a.dtype):
            dtype = torch.int64
        else:
            dtype = a.dtype
    # reduces over all dimensions if dim=() is passed
    if dim == () or dim == []:
        dim = None
    return _reduction(
        a,
        prims.sum,
        dims=dim,
        keepdims=keepdim,
        dtype=dtype,
        out=out,
        output_dtype_kind=REDUCTION_OUTPUT_TYPE_KIND.SAME,
    )


def sum_to_size(
    a: Tensor,
    *shape,
) -> Tensor:
    shape = utils.extract_shape_from_varargs(shape, validate=False)
    torch._check(
        utils.is_expandable_to(shape, a.shape),
        lambda: f'sum_to_size: size "{shape}" is not expandable to size "{a.shape}"',
    )
    # In ATen scalar tensors are sent through sum and the result is returned as
    # type promoted
    if utils.is_same_shape(shape, a.shape) and len(shape) > 0:
        return prims.view_of(a)
    leading_dims = a.ndim - len(shape)
    reduce_dims = tuple(range(leading_dims)) + tuple(
        i
        for i in range(leading_dims, len(shape))
        if shape[i - leading_dims] == 1 and a.shape[i] != 1
    )
    return torch.sum(a, dim=reduce_dims, keepdim=True, dtype=None)


@register_decomposition(aten.prod)
def prod(
    a: TensorLikeType,
    dim: Union[Optional[int], Optional[List[int]]] = None,
    keepdim: bool = False,
    *,
    dtype=None,
    out: Optional[Tensor] = None,
) -> TensorLikeType:
    if dtype is None:
        if out is not None:
            dtype = out.dtype
        elif utils.is_boolean_dtype(a.dtype) or utils.is_integer_dtype(a.dtype):
            dtype = torch.int64
        else:
            dtype = a.dtype
    # reduces over all dimensions if dim=() is passed
    if dim == () or dim == []:
        dim = None
    return _reduction(
        a,
        prims.prod,
        dims=dim,
        keepdims=keepdim,
        dtype=dtype,
        out=out,
        output_dtype_kind=REDUCTION_OUTPUT_TYPE_KIND.SAME,
    )


@register_decomposition(aten.amin)
def amin(
    a: TensorLikeType,
    dim: Optional[DimsType] = None,
    keepdim: bool = False,
    *,
    out: Optional[Tensor] = None,
) -> TensorLikeType:
    # reduces over all dimensions if dim=() is passed
    if dim == () or dim == []:
        dim = None

    return _reduction(
        a,
        prims.amin,
        dims=dim,
        keepdims=keepdim,
        dtype=None,
        out=out,
        has_identity=False,
        output_dtype_kind=REDUCTION_OUTPUT_TYPE_KIND.SAME,
    )


@register_decomposition(aten.amax)
def amax(
    a: TensorLikeType,
    dim: Optional[DimsType] = None,
    keepdim: bool = False,
    *,
    out: Optional[Tensor] = None,
) -> TensorLikeType:
    # reduces over all dimensions if dim=() is passed
    if dim == () or dim == []:
        dim = None

    return _reduction(
        a,
        prims.amax,
        dims=dim,
        keepdims=keepdim,
        dtype=None,
        out=out,
        has_identity=False,
        output_dtype_kind=REDUCTION_OUTPUT_TYPE_KIND.SAME,
    )


def _dim_var_dispatch(dim=None, unbiased=None):
    # There's the following overload of torch.var:
    # var(Tensor self, bool unbiased=True) -> (Tensor, Tensor)
    # We need to explicitly convert bool dims to unbiased arg
    if unbiased is None and isinstance(dim, bool):
        unbiased = dim
        dim = None
    return dim, unbiased


@register_decomposition(aten.var)
@out_wrapper()
def var(
    a: TensorLikeType,
    dim: Optional[DimsType] = None,
    unbiased: Optional[bool] = None,
    keepdim: bool = False,
    *,
    correction: Optional[NumberType] = None,
) -> TensorLikeType:
    dim, unbiased = _dim_var_dispatch(dim, unbiased)
    correction = utils.set_correction(unbiased, correction)
    # reduces over all dimensions if dim=() is passed
    if dim == () or dim == []:
        dim = None

    result = _reduction(
        a,
        partial(prims.var, correction=correction),
        dims=dim,
        keepdims=keepdim,
        dtype=None,
        out=None,
        has_identity=True,
        output_dtype_kind=REDUCTION_OUTPUT_TYPE_KIND.COMPLEX_TO_FLOAT,
    )
    return result


@register_decomposition(aten.std)
@out_wrapper()
def std(
    a: TensorLikeType,
    dim: Union[Optional[int], Optional[List[int]]] = None,
    unbiased: Optional[bool] = None,
    keepdim: bool = False,
    *,
    correction: Optional[NumberType] = None,
) -> TensorLikeType:
    dim, unbiased = _dim_var_dispatch(dim, unbiased)
    correction = utils.set_correction(unbiased, correction)

    opmath_dtype, dtype = utils.reduction_dtypes(
        a, REDUCTION_OUTPUT_TYPE_KIND.COMPLEX_TO_FLOAT
    )
    a = _maybe_convert_to_dtype(a, opmath_dtype)
    a_var = torch.var(a, dim, correction=correction, keepdim=keepdim)
    a_std = torch.sqrt(a_var)
    assert dtype is not None
    return _maybe_convert_to_dtype(a_std, dtype)


@register_decomposition(aten.mean)
def mean(
    a: TensorLikeType,
    dim: Optional[DimsType] = None,
    keepdim: bool = False,
    *,
    dtype=None,
    out=None,
) -> TensorLikeType:
    # reduces over all dimensions if dim=() is passed
    if dim == () or dim == []:
        dim = None
    orig_dtype = dtype
    if dtype is None:
        dtype = a.dtype
    # can't use out wrapper because of this argument
    torch._check(
        out is None or out.dtype == dtype,
        lambda: f"Expected out tensor to have dtype {dtype}, but got {out.dtype} instead",
    )
    result = _reduction(
        a,
        prims.sum,
        dims=dim,
        keepdims=keepdim,
        dtype=dtype,
        out=None,
        output_dtype_kind=REDUCTION_OUTPUT_TYPE_KIND.KEEP_PROMOTED_TYPE,
    )
    torch._check(
        utils.is_float_dtype(dtype) or utils.is_complex_dtype(dtype),
        lambda: (
            f"mean(): could not infer output dtype. "
            f"{'Input' if orig_dtype is None else 'Optional'} dtype must be either "
            f"a floating point or complex dtype. Got: {dtype}"
        ),
    )
    if isinstance(dim, Dim):
        dim = (dim,)  # type: ignore[assignment]
    dims = utils.reduction_dims(a.shape, dim)  # type: ignore[arg-type]
    nelem = 1 if a.ndim == 0 else reduce(operator.mul, (a.shape[i] for i in dims), 1)
    result = true_divide(result, nelem)
    result_dtype = a.dtype if dtype is None else dtype
    result = _maybe_convert_to_dtype(result, result_dtype)  # type: ignore[method-assign]
    if out is not None:
        assert isinstance(out, TensorLike)
        out = _maybe_resize_out(out, result.shape)
        return _safe_copy_out(copy_from=result, copy_to=out)  # type: ignore[arg-type]
    return result


@register_decomposition(aten.std_mean)
@out_wrapper("out0", "out1")
def std_mean(
    a: TensorLikeType,
    dim: Optional[DimsType] = None,
    *,
    unbiased: Optional[bool] = None,
    keepdim: bool = False,
    correction: Optional[NumberType] = None,
):
    dim, unbiased = _dim_var_dispatch(dim, unbiased)
    correction = utils.set_correction(unbiased, correction)
    opmath_dtype, dtype = utils.reduction_dtypes(
        a, REDUCTION_OUTPUT_TYPE_KIND.COMPLEX_TO_FLOAT
    )
    original_dtype = a.dtype
    a = _maybe_convert_to_dtype(a, opmath_dtype)
    a_var, a_mean = torch.var_mean(a, dim, correction=correction, keepdim=keepdim)
    a_std = torch.sqrt(a_var)
    assert dtype is not None
    return (
        _maybe_convert_to_dtype(a_std, dtype),
        _maybe_convert_to_dtype(a_mean, original_dtype),
    )


@register_decomposition(aten.var_mean)
@out_wrapper("out0", "out1")
def var_mean(
    a: TensorLikeType,
    dim: Optional[DimsType] = None,
    unbiased: Optional[bool] = None,
    keepdim: bool = False,
    *,
    correction: Optional[NumberType] = None,
):
    dim, unbiased = _dim_var_dispatch(dim, unbiased)
    v = var(a, dim, unbiased, keepdim, correction=correction)
    m = mean(a, dim, keepdim)
    return v, m


@register_decomposition(aten.addr)
@out_wrapper()
@elementwise_type_promotion_wrapper(
    type_promoting_args=("self", "vec1", "vec2"),
    type_promotion_kind=ELEMENTWISE_TYPE_PROMOTION_KIND.DEFAULT,
)
def addr(
    self: TensorLikeType,
    vec1: TensorLikeType,
    vec2: TensorLikeType,
    *,
    beta: NumberType = 1,
    alpha: NumberType = 1,
) -> TensorLikeType:
    torch._check(
        vec1.ndim == 1,
        lambda: f"addr: Expected 1-D argument vec1, but got {vec1.ndim}-D",
    )
    torch._check(
        vec2.ndim == 1,
        lambda: f"addr: Expected 1-D argument vec2, but got {vec2.ndim}-D",
    )
    for arg, arg_name in ((alpha, "alpha"), (beta, "beta")):
        if isinstance(arg, bool):
            torch._check(
                utils.is_boolean_dtype(self.dtype)
                and utils.is_boolean_dtype(vec1.dtype)
                and utils.is_boolean_dtype(vec2.dtype),
                lambda: f"Boolean {arg_name} only supported for Boolean results.",
            )
    self = self.expand(vec1.shape[0], vec2.shape[0])
    if utils.is_boolean_dtype(self.dtype):
        # Integers are accepted for booleans
        torch._check(
            is_weakly_lesser_type(type(beta), int),
            lambda: f"expected bool/int beta but got {type(beta)}",
        )
        torch._check(
            is_weakly_lesser_type(type(alpha), int),
            lambda: f"expected bool/int alpha but got {type(beta)}",
        )
        if not beta:
            return torch.outer(vec1, vec2) if alpha else torch.full_like(self, False)
        else:
            return torch.logical_or(
                self,
                torch.outer(vec1, vec2) if alpha else torch.full_like(self, False),
            )
    else:
        torch._check(
            is_weakly_lesser_type(type(beta), dtype_to_type(self.dtype)),
            lambda: f"cannot safely convert {type(beta)} to {self.dtype}",
        )
        torch._check(
            is_weakly_lesser_type(type(alpha), dtype_to_type(self.dtype)),
            lambda: f"cannot safely convert {type(alpha)} to {self.dtype}",
        )
        if beta == 0:
            # This means NaNs from self are dropped if beta is zero
            return alpha * torch.outer(vec1, vec2)
        else:
            return beta * self + alpha * torch.outer(vec1, vec2)


# CompositeImplicitAutograd - don't register decomp
def atleast_1d(
    arg: Union[TensorLikeType, Sequence[TensorLikeType]], *args: TensorLikeType
) -> Union[TensorLikeType, Tuple[TensorLikeType, ...]]:
    """Reference implementation of :func:`torch.atleast_1d`."""
    if not args and isinstance(arg, collections.abc.Sequence):
        args_ = arg
    else:
        assert not isinstance(arg, collections.abc.Sequence)
        args_ = (arg,) + args
    res = tuple(a if a.ndim >= 1 else unsqueeze(a, 0) for a in args_)
    return res if len(res) > 1 else res[0]


# Helper function with assert to avoid MyPy error
# of incompatible type passed to unsqueeze
def _unsqueeze_atleast(
    at_least_fn: Callable, dim: int, arg: TensorLikeType
) -> TensorLikeType:
    arg_ = at_least_fn(arg)
    assert isinstance(arg_, TensorLike)
    return unsqueeze(arg_, dim)


# CompositeImplicitAutograd - don't register decomp
def atleast_2d(
    arg: Union[TensorLikeType, Sequence[TensorLikeType]], *args: TensorLikeType
) -> Union[TensorLikeType, Tuple[TensorLikeType, ...]]:
    """Reference implementation of :func:`torch.atleast_2d`."""
    if not args and isinstance(arg, collections.abc.Sequence):
        args_ = arg
    else:
        assert not isinstance(arg, collections.abc.Sequence)
        args_ = (arg,) + args
    unsqueeze_atleast_1d = partial(_unsqueeze_atleast, atleast_1d, 0)
    res = tuple(a if a.ndim >= 2 else unsqueeze_atleast_1d(a) for a in args_)
    return res if len(res) > 1 else res[0]


# CompositeImplicitAutograd - don't register decomp
def atleast_3d(
    arg: Union[TensorLikeType, Sequence[TensorLikeType]], *args: TensorLikeType
) -> Union[TensorLikeType, Tuple[TensorLikeType, ...]]:
    """Reference implementation of :func:`torch.atleast_3d`."""
    if not args and isinstance(arg, collections.abc.Sequence):
        args_ = arg
    else:
        assert not isinstance(arg, collections.abc.Sequence)
        args_ = (arg,) + args
    unsqueeze_atleast_2d = partial(_unsqueeze_atleast, atleast_2d, -1)
    res = tuple(a if a.ndim >= 3 else unsqueeze_atleast_2d(a) for a in args_)
    return res if len(res) > 1 else res[0]


def as_strided(
    a: TensorLikeType,
    size: ShapeType,
    stride: StrideType,
    storage_offset: Optional[int] = None,
) -> TensorLikeType:
    storage_offset_int = (
        storage_offset if storage_offset is not None else a.storage_offset()
    )
    return prims.as_strided(a, size, stride, storage_offset_int)


@register_decomposition(aten.as_strided_scatter)
@out_wrapper()
def as_strided_scatter(
    input: TensorLikeType,
    src: TensorLikeType,
    size: ShapeType,
    stride: StrideType,
    storage_offset: Optional[int] = None,
) -> TensorLikeType:
    storage_offset_int = 0 if storage_offset is None else storage_offset
    return prims.as_strided_scatter(input, src, size, stride, storage_offset_int)


def broadcast_shapes(*shapes) -> ShapeType:
    return torch.Size(_broadcast_shapes(*shapes))


@aten.broadcast_tensors.default.py_impl(DispatchKey.CompositeImplicitAutograd)
@aten.broadcast_tensors.default.py_impl(DispatchKey.Meta)
def broadcast_tensors(*tensors) -> List[TensorLikeType]:
    if len(tensors) == 1 and not isinstance(tensors[0], Tensor):
        tensors = tensors[0]
    return list(_maybe_broadcast(*tensors, preserve_cpu_scalar_tensors=False))


# CompositeImplicitAutograd - don't register decomp
def broadcast_to(a: TensorLikeType, size: ShapeType) -> TensorLikeType:
    start = len(size) - len(a.shape)
    dims = tuple(range(start, len(a.shape) + start))
    return prims.broadcast_in_dim(a, size, dims)


@register_decomposition(aten.cat)
@out_wrapper()
@elementwise_type_promotion_wrapper(
    type_promoting_args=("tensors",),
    type_promotion_kind=ELEMENTWISE_TYPE_PROMOTION_KIND.NO_OPMATH,
)
def cat(tensors: TensorSequenceType, dim: int = 0) -> TensorLikeType:
    def cat_compute_output_memory_format(inputs):
        format = None
        for t in inputs:
            f = utils.suggest_memory_format(t)
            if f == torch.contiguous_format:
                return f
            if format is not None and format != f:
                return torch.contiguous_format
            format = f
        assert format is not None
        return format

    if len(tensors) == 0:
        msg = "cat expects at least one tensor, but received zero!"
        raise ValueError(msg)

    for tensor in tensors:
        assert isinstance(tensor, TensorLike)

    utils.check_same_device(*tensors, allow_cpu_scalar_tensors=False)

    from torch.fx.experimental.symbolic_shapes import guard_size_oblivious

    # This is a bit tricky.  Naively, you would expect to just pick one
    # arbitrary tensor and check that all tensors match this tensor.  However,
    # there is legacy behavior which says that if you have a 1-D empty tensor
    # (0,), this is permissible.  So you can't assume that all the tensors
    # have same dimensionality, and you can't assume that the first tensor is
    # the correct stencil.
    #
    # We'll implement this in a few passes.  First, we will try to infer the
    # ndim of the cat output.  If this ndim != 1, then we know that all ndim =
    # 1 inputs must be empty, or are errors.  If this ndim == 1, then life
    # is easy (the legacy special case coincides with regular handling).
    #
    # NB: The regular implementation of cat just filters out empty inputs,
    # but we do it slightly different here for better handling for unbacked
    # SymInts

    example = None
    for i, t in enumerate(tensors):
        if example is None:
            if t.ndim != 1:
                example = t
        else:
            if t.ndim != 1:
                torch._check(
                    t.ndim == example.ndim,
                    lambda: "Number of dimensions of tensors must match.  "
                    f"Expected {example.ndim}-D tensors, but got {t.ndim}-D for "
                    f"tensor number {i} in the list",
                )

    if example is None:
        # example is None if everything is 1-D.  If so, just arbitrarily pick
        # the first one
        example = tensors[0]

    shape = example.shape
    filtered = []
    for tensor_idx, tensor in enumerate(tensors):
        if len(shape) != len(tensor.shape):
            assert tensor.ndim == 1  # we've already checked this above
            # Don't suggest the legacy behavior in the error message
            torch._check(
                # NB: it is not enough to simply assert that tensor.shape[0] == 0;
                # this MUST be true even under guard size oblivious.
                # Effectively, we must actually know that the shape is zero,
                # passing an unbacked SymInt which we will defer a runtime
                # assert on won't cut it.  This is a policy decision (size
                # oblivious semantics say that u0 tensors never are inferred
                # to be zero size, even if they must be that for the cat to go
                # through), and is load bearing for our Inductor lowerings
                # (which assume that size oblivious tests are OK to determine
                # if a shape is permissibly zero.)
                guard_size_oblivious(tensor.shape[0] == 0),
                lambda: f"Number of dimensions of tensors must match.  "
                f"Expected {example.ndim}-D tensors, but got 1-D for "
                f"tensor number {tensor_idx} in the list",
            )
        else:
            # Remove inputs that are 1-D, zero size
            if tensor.ndim == 1 and guard_size_oblivious(tensor.shape[0] == 0):
                continue
            # Don't bother checking size match, prims.cat will handle it
            filtered.append(tensor)

    memory_format = cat_compute_output_memory_format(tensors)

    if len(filtered) == 0:
        t = tensors[0]

        # TODO: fix this to work with meta tensors
        try:
            # BUG? This looks like it wants to call builtins.any() but is
            # actually calling .any() (in this file). Changing to builtins.any()
            # causes tests to fail:
            # PYTORCH_OPINFO_SAMPLE_INPUT_INDEX=4 python test/test_ops.py -k \
            #   TestFakeTensorCUDA.test_fake_crossref_backward_amp_cat_cuda_float32
            requires_grad = bool(any(x.requires_grad for x in tensors))  # type: ignore[arg-type]
        except Exception:
            requires_grad = False  # type: ignore[assignment]

        return empty(
            (0,),
            dtype=t.dtype,
            device=t.device,
            requires_grad=requires_grad,
            memory_format=memory_format,
        )

    dim = utils.canonicalize_dim(filtered[0].ndim, dim)
    utils.validate_idx(filtered[0].ndim, dim)

    return prims.cat(filtered, dim).clone(memory_format=memory_format)


# CompositeImplicitAutograd - don't register decomp
@out_wrapper()
def column_stack(tensors: TensorSequenceType) -> TensorLikeType:
    aligned_tensors = tuple(
        x if x.ndim > 1 else x.reshape((x.numel(), 1)) for x in tensors
    )
    return cat(aligned_tensors, 1)


def conj(input: TensorLikeType) -> TensorLikeType:
    if not utils.is_complex_dtype(input.dtype):
        return input
    if input.is_sparse:
        return torch.conj_physical(input)
    return prims.conj(input)


# This replicates at::constant_pad_nd, defined in ATen/native/PadNd.cpp
@register_decomposition(aten.constant_pad_nd)
@out_wrapper()
def constant_pad_nd(
    input: TensorLikeType, pad: List[int], value: NumberType = 0
) -> TensorLikeType:
    torch._check(
        len(pad) % 2 == 0,
        lambda: f"Length of pad must be even but instead it equals {len(pad)}",
    )

    input_sizes = input.shape
    l_inp = len(input_sizes)

    l_pad = len(pad) // 2
    l_diff = l_inp - l_pad

    torch._check(
        l_inp >= l_pad,
        lambda: "Length of pad should be no more than twice the number of "
        f"dimensions of the input. Pad length is {len(pad)} while the input has "
        f"{l_inp} dimensions.",
    )

    c_input = input
    for i in range(l_diff, l_inp):
        pad_idx = 2 * (l_inp - i - 1)
        if pad[pad_idx] < 0:
            c_input = c_input.narrow(i, -pad[pad_idx], c_input.shape[i] + pad[pad_idx])

        if pad[pad_idx + 1] < 0:
            c_input = c_input.narrow(i, 0, c_input.shape[i] + pad[pad_idx + 1])

    # if none of the pads are positive we can just return the result
    if builtins.all(p <= 0 for p in pad):
        return c_input.clone()

    new_shape = list(input_sizes[:l_diff])

    for i in range(l_pad):
        pad_idx = len(pad) - ((i + 1) * 2)
        new_dim = input_sizes[l_diff + i] + pad[pad_idx] + pad[pad_idx + 1]
        torch._check(
            new_dim > 0,
            lambda: f"The input size {input_sizes[l_diff + i]}, plus negative padding "
            f"{pad[pad_idx]} and {pad[pad_idx + 1]} resulted in a negative output size, "
            f"which is invalid. Check dimension {l_diff + i} of your input.",
        )
        new_shape.append(new_dim)

    memory_format = utils.suggest_memory_format(input)
    output = torch.empty(
        new_shape,
        dtype=input.dtype,
        device=input.device,
        requires_grad=input.requires_grad,
        memory_format=memory_format,
    )

    if value == 0 and input.dtype == torch.bool:
        value = False
    # torch.fill isn't typed to allow complex values
    output = torch.fill(output, value)  # type: ignore[arg-type]

    c_output = output
    for i in range(l_diff, l_inp):
        pad_idx = 2 * (l_inp - i - 1)
        if pad[pad_idx] > 0:
            c_output = c_output.narrow(
                i, pad[pad_idx], c_output.shape[i] - pad[pad_idx]
            )
        if pad[pad_idx + 1] > 0:
            c_output = c_output.narrow(i, 0, c_output.shape[i] - pad[pad_idx + 1])

    prims.copy_to(c_output, c_input)
    return output


def contiguous(
    a: Tensor, *, memory_format: torch.memory_format = torch.contiguous_format
) -> Tensor:
    torch._check(
        memory_format != torch.preserve_format,
        lambda: "preserve memory format is unsupported by the contiguous operator",
    )

    if utils.is_contiguous_for_memory_format(a, memory_format=memory_format):
        return a

    return torch.clone(a, memory_format=memory_format)


@out_wrapper()
def dstack(tensors: TensorSequenceType) -> TensorLikeType:
    torch._check(len(tensors) > 0, lambda: "dstack expects a non-empty TensorList")
    aligned_tensors = atleast_3d(*tensors)
    return cat(aligned_tensors, 2)


@register_decomposition(aten.expand)
def expand(a: Tensor, *shape) -> Tensor:
    from torch.fx.experimental.symbolic_shapes import guard_size_oblivious

    # NOTE: cannot use utils.extract_shape_from_varargs here
    # because that also validates the shape, but the shape
    # given to expand may be "invalid"
    if len(shape) == 1 and isinstance(shape[0], Sequence):
        shape = tuple(shape[0])

    torch._check(
        len(shape) >= len(a.shape),
        lambda: "expand: the requested shape has too few dimensions!",
    )

    offset = len(shape) - len(a.shape)
    shape_ = list(shape)
    for idx, x in enumerate(a.shape):
        offset_idx = idx + offset
        requested_length = shape[offset_idx]
        torch._check(
            guard_size_oblivious(requested_length == x)
            or guard_size_oblivious(x == 1)
            or requested_length == -1,
            lambda: f"expand: attempting to expand a dimension of length {x}!",
        )

        shape_[offset_idx] = requested_length if requested_length != -1 else x

    # At this point shape must be valid
    utils.validate_shape(shape_)

    return prims.broadcast_in_dim(
        a, shape_, tuple(range(offset, len(a.shape) + offset))
    )


# CompositeImplicitAutograd - don't register decomp
def expand_as(a: Tensor, b: Tensor) -> Tensor:
    return a.expand(b.shape)


def chunk(a: TensorLikeType, chunks: int, dim: int = 0) -> Tuple[TensorLikeType, ...]:
    if chunks <= 0:
        msg = f"Expected at least one chunk, but got {chunks}!"
        raise ValueError(msg)

    dim = utils.canonicalize_dim(a.ndim, dim)
    length = a.shape[dim]
    chunk_size = math.ceil(length / chunks)
    full_chunks = math.floor(length / chunk_size)
    tail_chunk_size = length % chunk_size

    result = []
    for i in range(full_chunks):
        result.append(narrow(a, dim, i * chunk_size, chunk_size))

    if tail_chunk_size != 0:
        result.append(narrow(a, dim, full_chunks * chunk_size, tail_chunk_size))

    return tuple(result)


# Note: flatten, unlike other shape operators, returns the input tensor on a no-op (unless
# a 0D tensor is flattened, in which case it's returned in 1D)
# CompositeImplicitAutograd - don't register decomp
def flatten(a: TensorLikeType, start_dim: int = 0, end_dim: int = -1) -> TensorLikeType:
    start_dim = utils.canonicalize_dim(a.ndim, start_dim)
    end_dim = utils.canonicalize_dim(a.ndim, end_dim)

    # Short-circuits on no-op
    if start_dim == end_dim and a.ndim != 0:
        return a

    # Tries to take a view
    # TODO: we could look at directing collapse_view to skip its meta function here (unsafe_collapse_view)
    new_shape, new_strides = prims._collapse_view_helper(a, start_dim, end_dim)
    if new_shape is not None:
        return prims.collapse_view(a, start_dim, end_dim)

    # Makes a copy if it can't make a view
    return prims.collapse(a, start_dim, end_dim)


@register_decomposition(aten.flip)
@out_wrapper()
def flip(a: TensorLikeType, dims: DimsSequenceType) -> TensorLikeType:
    if not isinstance(dims, tuple) and not isinstance(dims, list):
        raise ValueError("dims has to be a sequence of ints")
    dims = utils.canonicalize_dims(a.ndim, dims)  # type: ignore[assignment]
    utils.validate_no_repeating_dims(dims)
    return prims.rev(a, dims)


# CompositeImplicitAutograd - don't register decomp
def fliplr(a: TensorLikeType) -> TensorLikeType:
    if a.ndim < 2:
        raise RuntimeError("Input must be >= 2-d.")

    return flip(a, (1,))


# CompositeImplicitAutograd - don't register decomp
def flipud(a: TensorLikeType) -> TensorLikeType:
    if a.ndim < 1:
        raise RuntimeError("Input must be >= 1-d.")

    return flip(a, (0,))


# CompositeImplicitAutograd - don't register decomp
def narrow(
    a: TensorLikeType, dim: int, start: Union[int, TensorLikeType], length: int
) -> TensorLikeType:
    # Supports Tensor overload that was added for XLA:
    # https://github.com/pytorch/pytorch/issues/31558
    if isinstance(start, TensorLike):
        torch._check(
            start.dim() == 0 and utils.is_integer_dtype(start.dtype),
            lambda: "start must be an 0-dim integral Tensor.",
        )
        start = start.item()  # type: ignore[assignment]
    torch._check(a.dim() > 0, lambda: "narrow() cannot be applied to a 0-dim tensor.")
    torch._check(length >= 0, lambda: "narrow(): length must be non-negative.")
    dim = utils.canonicalize_dim(a.ndim, dim)
    dim_length = a.size(dim)
    torch._check_with(
        IndexError,
        -dim_length <= start and start <= dim_length,  # type: ignore[arg-type]
        lambda: f"start out of range (expected to be in range of [{-dim_length}, {dim_length}], but got {start})",
    )
    if start < 0:
        start = start + dim_length
    torch._check(
        start <= dim_length - length,  # type: ignore[arg-type]
        lambda: f"start ({start}) + length ({length}) exceeds dimension size ({dim_length}).",
    )
    return prims.slice_in_dim(a, start, start + length, axis=dim)


def _normalize(
    a: Tensor, norm_dims: DimsType, eps: float
) -> Tuple[Tensor, Tensor, Tensor]:
    """Computes mean and 1/std of a tensor along norm_dims.

    Used as a helper function for normalization layers.

    Args:
        a (Tensor): input tensor
        norm_dims (DimsType): dimensions to normalize over
        eps (float): epsilon for numerical stability

    Returns:
        out (Tensor): normalized tensor.
        mean (Tensor): mean of the tensor along norm_dims.
        rstd (Tensor): 1/std of the tensor along norm_dims.
    """
    norm_dims = utils.canonicalize_dims(a.ndim, norm_dims)
    computation_dtype = utils.get_computation_dtype(a.dtype)
    a_acc = _maybe_convert_to_dtype(a, computation_dtype)
    assert isinstance(a_acc, TensorLike)  # to avoid mypy error for var_mean
    biased_var, mean = torch.var_mean(
        a_acc, dim=norm_dims, unbiased=False, keepdim=True
    )
    rstd = torch.rsqrt(biased_var + eps)
    out = (a - mean) * rstd
    return out, mean, rstd


# add all specified dimensions
def _unsqueeze_multiple(x: TensorLikeType, dimensions: List[int]) -> TensorLikeType:
    for dim in sorted(dimensions):
        x = torch.unsqueeze(x, dim)
    return x


@register_decomposition(aten.native_group_norm.default)
def native_group_norm(
    input: Tensor,
    weight: Optional[Tensor],
    bias: Optional[Tensor],
    batch_size: int,
    num_channels: int,
    flattened_inner_size: int,
    num_groups: int,
    eps: float,
) -> Tuple[Tensor, Tensor, Tensor]:
    torch._check(
        input.ndim >= 2,
        lambda: f"Expected at least 2 dimensions for input tensor but received {input.ndim}",
    )
    torch._check(
        num_channels % num_groups == 0,
        lambda: "Expected number of channels in input to be divisible by num_groups, "
        + f"but got input of shape {input.shape} and num_groups = {num_groups}",
    )

    # num_channels / num_groups and flattened inner dimension are the reduction axes
    reduction_dims = [2, 3]
    input_reshaped = torch.reshape(
        input,
        [batch_size, num_groups, num_channels // num_groups, flattened_inner_size],
    )
    out, mean, rstd = _normalize(input_reshaped, reduction_dims, eps)
    out = out.view(input.shape)

    broadcast_dims = [0] + list(range(2, input.ndim))
    unsqueeze_bias = None
    if bias is not None:
        unsqueeze_bias = _unsqueeze_multiple(bias, broadcast_dims)
    unsqueeze_weight = None
    if weight is not None:
        unsqueeze_weight = _unsqueeze_multiple(weight, broadcast_dims)

    if unsqueeze_weight is not None:
        out = out * unsqueeze_weight
    if unsqueeze_bias is not None:
        out = out + unsqueeze_bias

    out = _maybe_convert_to_dtype(out, input.dtype)  # type: ignore[assignment]
    mean = _maybe_convert_to_dtype(mean, input.dtype)  # type: ignore[assignment]
    rstd = _maybe_convert_to_dtype(rstd, input.dtype)  # type: ignore[assignment]

    # remove broadcast dimensions from mean and rstd
    mean = torch.squeeze(mean, reduction_dims)
    rstd = torch.squeeze(rstd, reduction_dims)
    return (out, mean, rstd)


@register_decomposition(aten.native_layer_norm)
@out_wrapper("out0", "out1", "out2")
def native_layer_norm(
    input: Tensor,
    normalized_shape: ShapeType,
    weight: Optional[Tensor],
    bias: Optional[Tensor],
    eps: float,
) -> Tuple[Tensor, Tensor, Tensor]:
    normalized_ndim = len(normalized_shape)
    torch._check(
        normalized_ndim >= 1,
        lambda: "Expected normalized_shape to be at least 1-dimensional, i.e., "
        + "containing at least one element, but got normalized_shape = "
        + str(normalized_shape),
    )
    # torch.Size([1, 2, 3]) == [1, 2, 3] evaluates to False
    # while torch.Size([1, 2, 3]) == (1, 2, 3) is True
    # therefore we use tuple(normalized_shape)
    torch._check(
        weight is None or weight.shape == tuple(normalized_shape),
        lambda: "Expected weight to be of same shape as normalized_shape, but got "
        + "weight of shape "
        + str(weight.shape)  # type: ignore[union-attr]
        + " and normalized_shape = "
        + str(normalized_shape),
    )
    torch._check(
        bias is None or bias.shape == tuple(normalized_shape),
        lambda: "Expected bias to be of same shape as normalized_shape, but got "
        + "bias of shape "
        + str(bias.shape)  # type: ignore[union-attr]
        + " and normalized_shape = "
        + str(normalized_shape),
    )
    torch._check(
        input.ndim >= normalized_ndim
        and input.shape[(input.ndim - normalized_ndim) :] == tuple(normalized_shape),
        lambda: "Given normalized_shape="
        + str(normalized_shape)
        + ", expected input with shape "
        + str(normalized_shape)
        + ", but got input of size "
        + str(input.shape),
    )

    input = input.contiguous()
    if weight is not None:
        weight = weight.contiguous()
    if bias is not None:
        bias = bias.contiguous()

    axis = input.ndim - normalized_ndim
    reduction_dims = list(range(axis, input.ndim))
    out, mean, rstd = _normalize(input, reduction_dims, eps)

    if weight is None and bias is not None:
        out = out + bias
    elif weight is not None and bias is None:
        out = out * weight
    elif weight is not None and bias is not None:
        out = out * weight + bias

    out = _maybe_convert_to_dtype(out, input.dtype)  # type: ignore[assignment]
    if input.device.type == "cpu":
        mean = _maybe_convert_to_dtype(mean, input.dtype)  # type: ignore[assignment]
        rstd = _maybe_convert_to_dtype(rstd, input.dtype)  # type: ignore[assignment]
    return (out, mean, rstd)


# TODO: Adding this as a meta function causes functorch tests to fail when compiled with debug mode.
# test/test_eager_transforms.py::TestFunctionalizeCPU::test_functionalize_fx_transpose_simple_cpu
@register_decomposition(aten.permute)
def permute(a: TensorLikeType, *dims) -> TensorLikeType:
    _permutation = utils.canonicalize_dims(
        a.ndim, utils.extract_dims_from_varargs(dims)
    )
    return prims.transpose(a, _permutation)


@register_decomposition(aten.renorm)
@out_wrapper()
def renorm(
    input: TensorLikeType, p: RealNumberType, dim: int, maxnorm: RealNumberType
) -> TensorLikeType:
    torch._check(not isinstance(p, complex), lambda: "renorm: p must be real-valued")
    torch._check(p > 0, lambda: "renorm: non-positive norm not supported")
    torch._check(
        not isinstance(maxnorm, complex), lambda: "renorm: maxnorm must be real-valued"
    )
    torch._check(
        maxnorm >= 0, lambda: f"renorm: expected maxnorm to be >= 0 but got {maxnorm}"
    )
    ndim = input.ndim
    torch._check(
        ndim > 1,
        lambda: f"renorm: input needs at least 2 dimensions, got {ndim} dimensions",
    )

    dim = utils.canonicalize_dim(ndim, dim)
    reduce_dims = list(range(ndim))
    del reduce_dims[dim]

    # For half and bfloat16, calculate norm in float precision then cast
    # normalization factor to half
    acc_type = utils.get_computation_dtype(input.dtype)
    if acc_type != input.dtype:
        norm = torch.linalg.vector_norm(
            input, p, reduce_dims, keepdim=True, dtype=acc_type
        )
    else:
        norm = torch.linalg.vector_norm(input, p, reduce_dims, keepdim=True)

    eps = 1e-7
    norm_factor = torch.where(norm > maxnorm, maxnorm / (norm + eps), 1.0)
    if acc_type != input.dtype:
        norm_factor = prims.convert_element_type(norm_factor, input.dtype)
    return (input * norm_factor).contiguous()


# CompositeImplicitAutograd - don't register decomp
@aten.stft.center.py_impl(DispatchKey.CompositeImplicitAutograd)
def stft(
    input: Tensor,
    n_fft: int,
    hop_length: Optional[int] = None,
    win_length: Optional[int] = None,
    window: Optional[Tensor] = None,
    center: bool = True,
    pad_mode: str = "reflect",
    normalized: bool = False,
    onesided: Optional[bool] = None,
    return_complex: Optional[bool] = None,
) -> Tensor:
    torch._check(
        window is None or window.device == input.device,
        lambda: (
            f"stft input and window must be on the same device but got self on {input.device}"
            + f" and window on {window.device}"  # type: ignore[union-attr]
        ),
    )

    hop_length_ = hop_length if hop_length is not None else n_fft // 4
    win_length_ = win_length if win_length is not None else n_fft

    if return_complex is None:
        return_complex_ = input.is_complex() or (
            window is not None and utils.is_complex_dtype(window.dtype)
        )
        torch._check(
            return_complex_,
            (
                "stft requires the return_complex parameter be given for real inputs, "
                + "and will further require that return_complex=True in a future PyTorch release."
            ),
        )
    else:
        return_complex_ = return_complex

    torch._check(
        utils.is_float_dtype(input.dtype) or utils.is_complex_dtype(input.dtype),
        lambda: "stft expected a tensor of floating point or complex values",
    )
    torch._check(1 <= input.ndim <= 2, lambda: "stft expected a 1D or 2D tensor")

    original_ndim = input.ndim
    if original_ndim == 1:
        input = input.unsqueeze(0)

    if center:
        extra_dims = 3 - input.ndim
        pad_amount = n_fft // 2
        extended_shape = [*itertools.repeat(1, extra_dims), *input.shape]
        input = aten.pad(input.view(extended_shape), [pad_amount, pad_amount], pad_mode)
        input = input.view(input.size()[extra_dims:])

    batch = input.size(0)
    length = input.size(1)
    torch._check(
        0 < n_fft <= length,
        lambda: f"stft expected 0 < n_fft <= {length}, but got n_fft={n_fft}",
    )
    torch._check(
        hop_length_ > 0,
        lambda: f"stft expected hop_length > 0 but got hop_length={hop_length_}",
    )
    torch._check(
        0 < win_length_ <= n_fft,
        lambda: f"stft expected 0 < win_length <= n_fft but got win_length={win_length_}",
    )
    torch._check(
        window is None or window.shape == (win_length_,),
        lambda: (
            f"expected a 1D window tensor of size equal to win_length={win_length_}, "
            + f"but got window with size {window.shape}"  # type: ignore[union-attr]
        ),
    )

    if win_length_ < n_fft:
        if window is None:
            window = torch.ones(win_length_, dtype=input.dtype, device=input.device)
        left = (n_fft - win_length_) // 2
        window = aten.constant_pad_nd(window, [left, n_fft - win_length_ - left])

    input = input.unfold(dimension=-1, size=n_fft, step=hop_length_)
    if window is not None:
        input = input * window

    complex_fft = utils.is_complex_dtype(input.dtype)
    onesided = onesided if onesided is not None else not complex_fft
    norm = "ortho" if normalized else None
    if onesided:
        torch._check(
            not complex_fft,
            lambda: "Cannot have onesided output if window or input is complex",
        )
        out = torch.fft.rfft(input, dim=-1, norm=norm)
    else:
        out = torch.fft.fft(input, dim=-1, norm=norm)

    out.transpose_(1, 2)

    if original_ndim == 1:
        out = out.squeeze_(0)

    return out if return_complex_ else torch.view_as_real(out)


# CompositeImplicitAutograd - don't register decomp
@aten.istft.default.py_impl(DispatchKey.CompositeImplicitAutograd)
def istft(
    input: Tensor,
    n_fft: int,
    hop_length: Optional[int] = None,
    win_length: Optional[int] = None,
    window: Optional[Tensor] = None,
    center: bool = True,
    normalized: bool = False,
    onesided: Optional[bool] = None,
    length: Optional[int] = None,
    return_complex=False,
) -> Tensor:
    torch._check(
        window is None or window.device == input.device,
        lambda: (
            f"istft input and window must be on the same device but got self on {input.device}"
            + f" and window on {window.device}"  # type: ignore[union-attr]
        ),
    )

    hop_length_ = hop_length if hop_length is not None else n_fft // 4
    win_length_ = win_length if win_length is not None else n_fft

    torch._check(
        utils.is_complex_dtype(input.dtype),
        lambda: (
            "istft input and window must be on the same device but got self on "
            + f"{input.device} and window on {window.device}"  # type: ignore[union-attr]
        ),
    )
    n_frames = input.size(-1)
    fft_size = input.size(-2)

    expected_output_signal_len = n_fft + hop_length_ * (n_frames - 1)
    torch._check(input.numel() > 0, lambda: "istft input tensor cannot be empty")
    torch._check(
        2 <= input.ndim <= 3,
        lambda: f"istft expected a tensor with 2 or 3 dimensions, but got {input.ndim}",
    )
    onesided_ = onesided if onesided is not None else fft_size != n_fft

    if onesided_:
        torch._check(
            n_fft // 2 + 1 == fft_size,
            lambda: (
                "istft expected the frequency dimension (3rd to the last) of the input tensor "
                + "to match n_fft / 2 + 1 when onesided=True, but got {fft_size}"
            ),
        )
    else:
        torch._check(
            n_fft == fft_size,
            lambda: (
                "istft expected the frequency dimension (3rd to the last) of the input tensor "
                + "to match n_fft when onesided=False, but got {fft_size}",
            ),
        )

    torch._check(
        0 < hop_length_ <= win_length_,
        lambda: "istft expected 0 < hop_length <= win_length",
    )
    torch._check(
        0 < win_length_ <= n_fft, lambda: "istft expected 0 < win_length <= n_fft"
    )
    torch._check(
        window is None or window.shape == (win_length_,),
        lambda: "Invalid window shape. window has to be 1D and length of `win_length`",
    )

    if window is None:
        real_dtype = utils.corresponding_real_dtype(input.dtype)
        window_ = torch.ones(win_length_, dtype=real_dtype, device=input.device)
    else:
        window_ = window

    if win_length_ != n_fft:
        left = (n_fft - win_length_) // 2
        window_ = aten.constant_pad_nd(window_, (left, n_fft - win_length_ - left), 0)

    original_ndim = input.ndim
    if input.ndim == 2:
        input = input.unsqueeze(0)

    input = input.transpose(1, 2)
    norm = "ortho" if normalized else None
    if return_complex:
        torch._check(
            not onesided_,
            lambda: "cannot have onesided output if window or input is complex",
        )
        input = torch.fft.ifft(input, dim=-1, norm=norm)
    else:
        torch._check(
            window is None or not utils.is_complex_dtype(window.dtype),
            lambda: "Complex windows are incompatible with return_complex=False",
        )
        if not onesided_:
            input = input.narrow(dim=-1, start=0, length=n_fft // 2 + 1)
        input = torch.fft.irfft(input, dim=-1, norm=norm)

    assert input.size(2) == n_fft

    y_tmp = input * window_.view([1, 1, n_fft])
    y = aten.unfold_backward(
        y_tmp,
        input_sizes=(y_tmp.size(0), expected_output_signal_len),
        dim=1,
        size=n_fft,
        step=hop_length_,
    )
    window_envelop = aten.unfold_backward(
        window_.pow(2).expand((1, n_frames, n_fft)),
        input_sizes=(y_tmp.size(0), expected_output_signal_len),
        dim=1,
        size=n_fft,
        step=hop_length_,
    )

    assert expected_output_signal_len == y.size(1)
    assert expected_output_signal_len == window_envelop.size(1)

    start = n_fft // 2 if center else 0
    if length is not None:
        end = start + length
    elif center:
        end = expected_output_signal_len - n_fft // 2
    else:
        end = expected_output_signal_len

    length = max(0, end - start)
    y = y.narrow(dim=1, start=start, length=length)
    window_envelop = window_envelop.narrow(dim=1, start=start, length=length)

    window_envelop_lowest = window_envelop.abs().min().lt(1e-11)
    torch._check(
        not window_envelop_lowest.item(),
        lambda: "window overlap add min less than 1e-11",
    )

    y = y / window_envelop
    if original_ndim == 2:
        y = y.squeeze(0)

    if end > expected_output_signal_len:
        warnings.warn(
            "The length of signal is shorter than the length parameter. Result is being "
            + "padded with zeros in the tail. Please check your center and hop_length settings"
        )
        y = aten.constant_pad_nd(y, (0, end - expected_output_signal_len), 0)
    return y


# Get the new shape and stride after applying unfold to an input tensor
def _get_unfold_shape_stride(
    a_shape: ShapeType, a_stride: StrideType, dimension: int, size: int, step: int
):
    a_ndim = len(a_shape)
    dim = utils.canonicalize_dim(a_ndim, dimension, wrap_scalar=True)
    max_size = 1 if a_ndim == 0 else a_shape[dim]
    last_stride = 1 if a_ndim == 0 else a_stride[dim]

    torch._check(
        size <= max_size,
        lambda: f"Maximum size for tensor at dimension {dim} is {max_size} but size is {size}",
    )

    torch._check(
        step > 0,
        lambda: f"Step is {step} but must be > 0",
    )

    shape = list(a_shape)
    strides = list(a_stride)
    shape.append(size)
    strides.append(last_stride)
    if dim < a_ndim:
        shape[dim] = (shape[dim] - size) // step + 1
        strides[dim] *= step
    return shape, strides


@register_decomposition(aten.repeat)
@out_wrapper()
def repeat(a: Tensor, *repeat_shape) -> Tensor:
    repeat_shape = utils.extract_shape_from_varargs(repeat_shape, validate=False)
    torch._check(
        len(repeat_shape) >= len(a.shape),
        lambda: "repeat: Number of dimensions of repeat dims can not be smaller than number of dimensions of tensor",
    )

    if len(repeat_shape) == 0:
        return torch.clone(a)

    num_new_dimensions = len(repeat_shape) - a.ndim
    padded_shape = [1] * num_new_dimensions
    for dim_size in a.shape:
        padded_shape.append(dim_size)

    target_shape = tuple(
        padded_size * repeat_size
        for padded_size, repeat_size in zip(padded_shape, repeat_shape)
    )

    # return an empty tensor if one of the repeat_shape dimensions is zero
    if 0 in repeat_shape:
        return torch.empty(
            target_shape,
            dtype=a.dtype,
            device=a.device,
            requires_grad=a.requires_grad,
            memory_format=utils.suggest_memory_format(a),
        )

    urtensor_shape = target_shape
    urtensor_stride = utils.make_contiguous_strides_for(target_shape)
    for dim, dim_size in enumerate(padded_shape):
        # repeat each dimension by using unfold_copy operation
        urtensor_shape, urtensor_stride = _get_unfold_shape_stride(
            urtensor_shape, urtensor_stride, dim, dim_size, max(dim_size, 1)
        )

    # derive permute order by sorting urtensor strides
    enumerated_stride = list(enumerate(urtensor_stride))
    enumerated_stride.sort(key=operator.itemgetter(1), reverse=True)
    permute_order, sorted_stride = zip(*enumerated_stride)

    # add new and expand dimensions according to urtensor
    repeat_xtensor = a.expand(urtensor_shape)

    # clone tensor to concretize expanded dimensions
    cloned_result = torch.clone(repeat_xtensor)

    # transpose axis so strides are in sorted order
    permuted_result = cloned_result.permute(permute_order)

    # reshape to get contiguous tensor with correct target shape
    return permuted_result.reshape(target_shape)


def _reshape_view_helper(a: TensorLikeType, *shape, allow_copy: bool) -> TensorLikeType:
    from torch.fx.experimental.symbolic_shapes import guard_size_oblivious, sym_eq

    # Creates a valid shape
    shape = utils.extract_shape_from_varargs(shape, validate=False)
    # Reshape may be given a shape with a -1 length
    # This indicates that the dimension's length should be inferred
    shape = utils.infer_size(shape, a.numel())

    # Special-cases tensors with no elements
    if guard_size_oblivious(a.numel() == 0):
        return as_strided(a, shape, utils.make_contiguous_strides_for(shape))

    # Special-cases reshaping zero dim tensors
    if a.ndim == 0:
        _a = a
        for length in shape:
            assert length == 1
            _a = unsqueeze(_a, -1)
        if _a is a:
            return prims.view_of(a)
        else:
            return _a

    # Special-cases reshaping to zero dim tensors
    if len(shape) == 0:
        _a = a
        for length in a.shape:
            assert length == 1
            _a = squeeze(_a, -1)
        if _a is a:
            return prims.view_of(a)
        else:
            return _a

    if a.is_contiguous():
        # Special-cases for nd_to_1d
        if len(shape) == 1 and a.ndim > 1:
            return torch.as_strided(a, [a.numel()], [1])
        # Special-cases for 1d_to_2d
        if len(shape) == 2 and a.ndim == 1:
            dim0 = shape[0]
            dim1 = shape[1]
            return torch.as_strided(a, [dim0, dim1], [dim1, 1])

    # Handles general case: a 1+D tensor reshaped into a distinct 1+D shape

    # NOTE [Reshape Algorithm]
    # This algorithm works by attempting to greedily construct the desired dimensions in
    # the output shape, left to right. It does this by, conceptually, accumulating
    # dimensions of the original tensor, also left to right, until the dimension
    # can be constructed using prims.split_dim.
    # The algorithm also has special handling for tail squeezes/unsqueezes, like
    # if a reshape from (5, 5) to (5, 5, 1) or vice versa.
    #
    # This algorithm does not flatten the original tensor and then split dims as appropriate
    # because that would create copies more often than this algorithm. flatten is the only
    # operation below which can create a view or a copy, and while it prefers creating
    # views it may sometimes create a copy if the tensor's strides do not permit a view.
    # As a result, this algorithm tries to minimize flattening.
    #
    # Note that a better version of this algorithm may exist. Regions which could be
    # flattened without creating a copy can be identified in advance, and that might
    # allow fewer flatten calls or faster short-circuiting to make a copy.
    idx = 0
    a_ = a
    for length in shape:
        # Handles tail unsqueezes
        if idx >= a_.ndim:
            assert length == 1
            last_dim = a_.ndim - 1
            # NOTE: using split_dim instead of unsqueeze may seem silly here,
            # but it's necessary to get the strides correct
            a_ = prims.split_dim(a_, last_dim, a_.shape[last_dim])
            idx = idx + 1
            continue

        # Skips dimensions that are already the correct length
        if guard_size_oblivious(length == a_.shape[idx]):
            idx = idx + 1
            continue

        # Gathers enough original dimensions such that this new dimension can be created
        # Note that this accumulation will terminate because we've verified a and the shape
        # specify the same number of elements above
        accum = a_.shape[idx]
        end = idx
        while guard_size_oblivious(accum % length != 0):
            end = end + 1
            accum = accum * a_.shape[end]
        if end != idx:
            # NOTE: in this case multiple dimensions must be flatten to create the desired dimension
            # This flattening is why reshape sometimes creates a copy -- because flattening
            # may return a view of a copy

            # Checks if collapse can be a view and short-circuits to copying reshape if it can't
            new_shape, new_strides = prims._collapse_view_helper(a_, idx, end)
            if new_shape is None:
                if allow_copy:
                    return prims.reshape(a, shape)

                msg = f"Cannot view a tensor with shape {a.shape} and strides {a.stride()} as a tensor with shape {shape}!"
                raise ValueError(msg)

            a_ = flatten(a_, idx, end)

        # Splits the (possibly flattened) dimension to create the desired dim length
        if guard_size_oblivious(accum != length):
            a_ = prims.split_dim(a_, idx, length)

        idx = idx + 1

    # Squeezes tail
    while idx < a_.ndim:
        torch._check(
            a_.shape[idx] == 1,
            lambda: f"a.size({idx}) expected to be 1 but got {a_.shape[idx]}",
        )
        a_ = squeeze(a_, idx)

    if a_ is a:
        return prims.view_of(a)
    else:
        return a_


# CompositeImplicitAutograd - don't register decomp
# NOTE: shape is a vararg because Tensor.reshape can be called with as
# Tensor.reshape(a, b, c) or Tensor.reshape((a, b, c)) Function call
# torch.reshape doesn't support unpacked shapes
def reshape(a: TensorLikeType, *shape: ShapeType) -> TensorLikeType:
    return _reshape_view_helper(a, *shape, allow_copy=True)


# CompositeImplicitAutograd - don't register decomp
def reshape_as(self: TensorLikeType, other: TensorLikeType) -> TensorLikeType:
    return self.reshape(other.size())


@register_decomposition(aten.roll)
@out_wrapper()
def roll(a: TensorLikeType, shifts: DimsType, dims: DimsType = ()) -> TensorLikeType:
    """Reference implementation of :func:`torch.roll`."""
    dims = utils.canonicalize_dims(a.ndim, dims)
    # ATen specifies int[1] type for shifts and dims which expands integers to tuples of length 1
    if not isinstance(shifts, Iterable):
        shifts = (shifts,)
    if not isinstance(dims, Iterable):
        dims = (dims,)

    # Avoid modulo by zero
    if a.numel() == 0:
        # Keeping this as ref for now as FakeTensor runs into some issues with complex tensors
        return a.clone()

    if a.dim() == 0 and len(dims) > 0:
        raise IndexError(
            f"Dimension specified as {dims[0]} but tensor has no dimensions"
        )

    len_shifts = len(shifts)
    len_dims = len(dims)
    if len_shifts != 1 or len_dims != 1:
        if len_shifts == 0:
            raise RuntimeError("`shifts` required")
        # Takes care of the case when dims is not specified (default)
        # By default, the tensor is flattened before shifting, after which the original shape is restored
        if len_dims == 0 and len_shifts == 1:
            return torch.roll(torch.flatten(a), shifts, 0).view(a.shape)
        if len_shifts != len_dims:
            raise RuntimeError(
                f"shifts and dimensions must align. shifts: {len_shifts}, dims: {len_dims}"
            )
        assert len_dims > 1
        tail_shifts = shifts[1:]
        tail_dims = dims[1:]
        first_dim_rolled = torch.roll(a, (shifts[0],), dims[0])
        return torch.roll(first_dim_rolled, tail_shifts, tail_dims)

    # This path is taken when only one dimension is rolled
    # For example to get `first_dim_rolled` above
    dim = dims[0]
    size = a.shape[dim]
    start = (size - shifts[0]) % size
    idx = torch.arange(size, device=a.device)
    return a.index_select(dim, torch.fmod(start + idx, size))


@register_decomposition(aten.rot90)
@out_wrapper()
def rot90(
    a: TensorLikeType, k: int = 1, dims: DimsSequenceType = (0, 1)
) -> TensorLikeType:
    """Reference implementation of :func:`torch.rot90`."""
    if len(dims) != 2:
        raise RuntimeError(
            f"expected total rotation dims == 2, but got dims = {len(dims)}"
        )
    if a.ndim < 2:
        raise RuntimeError(f"expected total dims >= 2, but got total dims = {a.ndim}")

    # Do this after the initial checks to be compatible with the behavior in
    # core.
    dims = utils.canonicalize_dims(a.ndim, dims)

    if dims[0] == dims[1]:
        raise RuntimeError(
            f"expected rotation dims to be different, but got dim0 = {dims[0]} and dim1 = {dims[1]}"
        )
    k = k % 4  # Rotation direction is from the second towards the first axis for k < 0
    if k == 1:
        return torch.transpose(torch.flip(a, (dims[1],)), dims[0], dims[1])
    elif k == 2:
        return torch.flip(a, dims)
    elif k == 3:
        return torch.transpose(torch.flip(a, (dims[0],)), dims[0], dims[1])
    else:
        return a.clone(memory_format=torch.contiguous_format)


def _check_stack_inputs(tensors: TensorSequenceType) -> None:
    entry_shape = tensors[0].shape
    for i in range(1, len(tensors)):
        assert tensors[i].shape == entry_shape, (
            f"stack expects each tensor to be equal size, but got {entry_shape} at entry 0 "
            f"and {tensors[i].shape} at entry {i}"
        )


@register_decomposition(aten.stack)
@out_wrapper()
def stack(tensors: TensorSequenceType, dim: int = 0) -> TensorLikeType:
    assert len(tensors) > 0, "stack expects a non-empty TensorList"
    wrapped_dim = utils.canonicalize_dim(tensors[0].ndim + 1, dim)
    # Refs need sparse support to check other condition
    if wrapped_dim < tensors[0].ndim:  # and not tensors[0].is_sparse:
        _check_stack_inputs(tensors)
        result_sizes = list(tensors[0].shape)
        result_sizes.insert(wrapped_dim, len(tensors))
        out = torch.cat(tensors, wrapped_dim)
        return out.view(result_sizes)

    # If dim == tensors[0].ndim, view cannot efficiently handle it
    return torch.cat([t.unsqueeze(wrapped_dim) for t in tensors], dim)


# CompositeImplicitAutograd - don't register decomp
@out_wrapper()
def softmax(
    a: TensorLikeType,
    dim: int,
    dtype: Optional[torch.dtype] = None,
) -> TensorLikeType:
    result_dtype = dtype or a.dtype
    computation_dtype = utils.get_computation_dtype(result_dtype)
    a_ = _maybe_convert_to_dtype(a, computation_dtype)
    if a.numel() == 0:
        a_exp = exp(a_)
    else:
        a_max = amax(a_, dim, keepdim=True)
        a_exp = exp(a_ - a_max)
    return _maybe_convert_to_dtype(
        true_divide(a_exp, sum(a_exp, dim, keepdim=True)), result_dtype
    )  # type: ignore[return-value]


# CompositeImplicitAutograd - don't register decomp
@out_wrapper()
def hstack(tensors: TensorSequenceType) -> TensorLikeType:
    torch._check(len(tensors) > 0, lambda: "hstack expects a non-empty TensorList")
    aligned_tensors = atleast_1d(*tensors)
    if aligned_tensors[0].ndim == 1:
        return cat(aligned_tensors, 0)
    return cat(aligned_tensors, 1)


# CompositeImplicitAutograd - don't register decomp
@out_wrapper()
def vstack(tensors: TensorSequenceType) -> TensorLikeType:
    torch._check(len(tensors) > 0, lambda: "vstack expects a non-empty TensorList")
    aligned_tensors = atleast_2d(*tensors)
    return cat(aligned_tensors, 0)


# CompositeImplicitAutograd - don't register decomp
def unflatten(a: TensorLikeType, dim: int, sizes: ShapeType) -> TensorLikeType:
    dim = utils.canonicalize_dim(a.ndim, dim)
    torch._check(len(sizes) != 0, lambda: "unflatten: sizes must be non-empty")
    return a.view(tuple(a.shape[:dim]) + tuple(sizes) + tuple(a.shape[dim + 1 :]))


@register_decomposition(aten.unbind)
def unbind(t: TensorLikeType, dim: int = 0) -> TensorSequenceType:
    from torch.fx.experimental.symbolic_shapes import guard_size_oblivious

    dim = utils.canonicalize_dim(t.ndim, dim)
    torch._check_index(
        len(t.shape) > 0,
        lambda: "Dimension specified as 0 but tensor has no dimensions",
    )
    if guard_size_oblivious(t.shape[dim] == 0):
        return ()
    else:
        return tuple(
            torch.squeeze(s, dim) for s in torch.tensor_split(t, t.shape[dim], dim)
        )


@out_wrapper()
def index_copy(x: TensorLike, dim: int, index: TensorLike, tensor: TensorLike):
    return x.clone(memory_format=torch.contiguous_format).index_copy_(
        dim, index, tensor
    )


def index_copy_(x: TensorLike, dim: int, index: TensorLike, tensor: TensorLike):
    dim = utils.canonicalize_dims(x.ndim, dim)
    torch._check(
        index.ndim <= 1,
        lambda: f"Index should have dimension 1 or 0 (got {index.ndim})",
    )
    # Treat scalars as elements of \R^1
    y = x.unsqueeze(0) if x.ndim == 0 else x
    idx = (slice(None),) * dim + (index,)
    y[idx] = tensor
    return x


@register_decomposition(aten.index_fill)
@out_wrapper()
def index_fill(
    x: TensorLike, dim: int, index: TensorLike, value: Union[NumberType, TensorLike]
):
    return _index_fill(x, dim, index, value, inplace=False)


@register_decomposition(aten.index_fill_)
def index_fill_(
    x: TensorLike, dim: int, index: TensorLike, value: Union[NumberType, TensorLike]
):
    return _index_fill(x, dim, index, value, inplace=True)


def _index_fill(
    x: TensorLike,
    dim: int,
    index: TensorLike,
    value: Union[NumberType, TensorLike],
    *,
    inplace: bool,
):
    torch._check(
        index.ndim <= 1,
        lambda: f"Index should have dimension 1 or 0 (got {index.ndim})",
    )
    if isinstance(value, TensorLike):
        torch._check(
            value.ndim == 0,
            lambda: "Only supports 0-dimensional value tensor. "  # type: ignore[union-attr]
            f"Got a tensor with {value.ndim} dimensions.",
        )  # type: ignore[arg-type]
    else:
        value = torch.scalar_tensor(
            value, dtype=x.dtype, layout=x.layout, device=x.device  # type: ignore[arg-type]
        )

    # index_copy has some unnecessary preconditions when x is a scalar. We do this to work through them
    zero_dim = x.ndim == 0
    y = x.unsqueeze(0) if zero_dim else x
    # index_copy does not broadcast on value so we have to do it manually
    shape = list(y.shape)
    shape[dim] = index.numel()
    value = value.expand(shape)
    index_copy = Tensor.index_copy_ if inplace else torch.index_copy
    out = index_copy(y, dim, index, value)  # type: ignore[operator]
    if inplace:
        return x
    else:
        if zero_dim:
            # The clone is necessary so that it returns a fresh tensor rather than a view
            out = out.squeeze(0).clone()
        # index_fill preserves the strides. index_copy always returns contiguous tensors
        if out.stride() != x.stride():
            new_out = torch.empty_like(x)
            new_out.copy_(out)
            out = new_out
        return out


@out_wrapper()
def index_add(
    x: TensorLike,
    dim: int,
    index: TensorLike,
    tensor: TensorLike,
    *,
    alpha: NumberType = 1,
):
    # index_add always returns a new contiguous tensor
    return x.clone(memory_format=torch.contiguous_format).index_add_(
        dim, index, tensor, alpha=alpha  # type: ignore[arg-type]
    )


@register_decomposition(aten.index_select)
@out_wrapper()
def index_select(x: TensorLike, dim: int, index: TensorLike):
    dim = utils.canonicalize_dims(x.ndim, dim)
    torch._check(
        index.ndim <= 1,
        lambda: f"Index should have dimension 1 or 0 (got {index.ndim})",
    )
    if index.ndim == 0:
        index = index.unsqueeze(0)
    if x.ndim == 0:
        # Treat scalars as elements of \R^1
        # We cannot use x[idx] here as it accesses item() (??), hence this awkward construction
        return torch.empty_like(x).index_copy(0, index, x.expand_as(index))

    idx = (slice(None),) * dim + (index,)
    return x[idx]


@register_decomposition(aten.squeeze.dims)
def squeeze(a: TensorLikeType, dim: Optional[DimsType] = None) -> TensorLikeType:
    from torch.fx.experimental.symbolic_shapes import guard_size_oblivious

    if dim is None:
        dims = tuple(idx for idx, size in enumerate(a.shape) if size == 1)
        return prims.squeeze(a, dims) if dims else prims.view_of(a)

    ndim = a.ndim
    dim = utils.canonicalize_dims(ndim, dim)
    dims = (dim,) if isinstance(dim, Dim) else dim
    # Short-circuits if the tensor has no dimensions
    if ndim == 0:
        assert len(dims) == 0 or dims == (0,)
        return prims.view_of(a)

    # Note: squeeze does not modify tensors when the given dim is not a dimension of length 1
    dims = tuple(d for d in dims if guard_size_oblivious(a.shape[d] == 1))
    if len(dims) == 0:
        return prims.view_of(a)
    if len(dims) == 1:
        return prims.squeeze(a, dims)
    dims_list = list(dims)
    dims_list = sorted(dims_list, reverse=True)
    for i in dims_list:
        a = squeeze(a, i)
    return a


# Note: does not work with TensorMetas because of data-dependent control-flow
# CompositeImplicitAutograd - don't register decomp
def tensor_split(
    a: TensorLikeType,
    indices_or_sections: Union[Tensor, DimsType],
    dim: int = 0,
) -> Tuple[TensorLikeType, ...]:
    _dim = utils.canonicalize_dim(a.ndim, dim)
    if a.ndim == 0:
        msg = "tensor_split: received a rank zero tensor, but expected a tensor of rank one or greater!"
        raise ValueError(msg)

    # If indices_or_sections is a tensor, it must be a CPU Long tensor
    if isinstance(indices_or_sections, TensorLike):
        if not indices_or_sections.device.type == "cpu":
            msg = (
                f"tensor_split: if indices_or_sections is a tensor it must be on the CPU, "
                f"but received one on {indices_or_sections.device}"
            )
            raise ValueError(msg)
        if indices_or_sections.dtype != torch.long:
            msg = "tensor_split: if indices_or_sections is a tensor it must have long dtype, "
            f" but received one with dtype {indices_or_sections.dtype}"
            raise ValueError(msg)

    # Case 0 -- indices_or_sections is an integer or a scalar tensor n and a is split along dim into n parts of equal-ish length
    if isinstance(indices_or_sections, IntLike) or (
        isinstance(indices_or_sections, TensorLike) and indices_or_sections.ndim == 0
    ):
        sections: int = (
            indices_or_sections  # type: ignore[assignment]
            if isinstance(indices_or_sections, Number)
            else indices_or_sections.item()
        )

        if sections <= 0:
            msg = f"tensor_split: number of sections must be greater than 0, but was {sections}"
            raise ValueError(msg)

        splits = []
        dim_size = a.shape[_dim]
        min_split_size = math.floor(dim_size / sections)
        num_splits_one_extra = dim_size % sections
        start_idx = 0
        for split_idx in range(sections):
            split_size = (
                min_split_size + 1
                if (split_idx < num_splits_one_extra)
                else min_split_size
            )
            s = prims.slice_in_dim(a, start_idx, start_idx + split_size, axis=_dim)
            splits.append(s)
            start_idx = start_idx + split_size

        return tuple(splits)
    # Case 1 -- indices_or_sections is a sequence of integers or a 1D tensor describing the splits
    else:
        indices = indices_or_sections
        if isinstance(indices_or_sections, TensorLike):
            if indices_or_sections.ndim != 1:
                msg = "tensor_split: non-scalar indices_or_sections tensors must have only one dimension, "
                f"but received a tensor with {indices_or_sections.ndim} dimensions"
                raise ValueError(msg)

            indices = indices_or_sections.tolist()

        splits = []
        start_idx = 0
        for x in indices:
            splits.append(prims.slice_in_dim(a, start_idx, x, axis=_dim))
            start_idx = x
        splits.append(prims.slice_in_dim(a, start_idx, a.shape[_dim], axis=_dim))
        return tuple(splits)


# CompositeImplicitAutograd - don't register decomp
def hsplit(
    a: TensorLikeType, indices_or_sections: DimsType
) -> Tuple[TensorLikeType, ...]:
    torch._check(
        a.ndim >= 1,
        lambda: (
            "torch.hsplit requires a tensor with at least 1 dimension, but got a tensor with "
            + str(a.ndim)
            + " dimensions!"
        ),
    )
    dim = 0 if a.ndim == 1 else 1
    if isinstance(indices_or_sections, IntLike):
        split_size = indices_or_sections
        torch._check(
            (split_size != 0 and a.shape[dim] % split_size == 0),
            lambda: (
                "torch.hsplit attempted to split along dimension "
                + str(dim)
                + ", but the size of the dimension "
                + str(a.shape[dim])
                + " is not divisible by the split_size "
                + str(split_size)
                + "!"
            ),
        )
        return tensor_split(a, split_size, dim)

    torch._check_type(
        isinstance(indices_or_sections, (list, tuple)),
        lambda: (
            "hsplit(): received an invalid combination of arguments. "
            "Expected indices_or_sections to be of type int, list of ints or tuple of ints "
            f"but got type {type(indices_or_sections)}"
        ),
    )

    split_sizes = indices_or_sections
    return tensor_split(a, split_sizes, dim)


# CompositeImplicitAutograd - don't register decomp
def vsplit(
    a: TensorLikeType, indices_or_sections: DimsType
) -> Tuple[TensorLikeType, ...]:
    torch._check(
        a.ndim >= 2,
        lambda: (
            "torch.vsplit requires a tensor with at least 2 dimension, but got a tensor with "
            + str(a.ndim)
            + " dimensions!"
        ),
    )
    if isinstance(indices_or_sections, IntLike):
        split_size = indices_or_sections
        torch._check(
            (split_size != 0 and a.shape[0] % split_size == 0),
            lambda: (
                f"torch.vsplit attempted to split along dimension 0"
                f", but the size of the dimension "
                f"{a.shape[0]}"
                f" is not divisible by the split_size "
                f"{split_size}"
                f"!"
            ),
        )
        return tensor_split(a, split_size, 0)

    torch._check_type(
        isinstance(indices_or_sections, (list, tuple)),
        lambda: (
            "vsplit(): received an invalid combination of arguments. "
            "Expected indices_or_sections to be of type int, list of ints or tuple of ints "
            f"but got type {type(indices_or_sections)}"
        ),
    )

    split_sizes = indices_or_sections
    return tensor_split(a, split_sizes, 0)


@register_decomposition(aten.diag.out)
@out_wrapper()
def diag(
    self: TensorLikeType,
    offset: int = 0,
) -> TensorLikeType:
    ndim = self.dim()
    torch._check(
        ndim in (1, 2), lambda: f"diag(): Supports 1D or 2D tensors. Got {ndim}D"
    )
    if ndim == 1:
        return torch.diag_embed(self, offset)
    else:
        return torch.diagonal_copy(self, offset)


@register_decomposition(aten.diagonal_scatter)
@out_wrapper()
def diagonal_scatter(
    input: TensorLikeType,
    src: TensorLikeType,
    offset: int = 0,
    dim1: int = 0,
    dim2: int = 1,
) -> TensorLikeType:
    out = utils.clone_preserve_strides(input)
    diag = out.diagonal(offset, dim1, dim2)
    torch._check(
        diag.shape == src.shape,
        lambda: "expected src to have a size equal to the diagonal of the input."
        f"Got {src.shape} for a diagonal of shape {diag.shape}",
    )
    copy_to(diag, src)
    return out


@register_decomposition(aten.diagonal)
def diagonal(
    self: TensorLikeType,
    offset: int = 0,
    dim1: int = 0,
    dim2: int = 1,
) -> TensorLikeType:
    """
    Reference implementation of torch.diagonal
    """
    num_dims = self.dim()
    dim1 = utils.canonicalize_dim(idx=dim1, rank=num_dims)
    dim2 = utils.canonicalize_dim(idx=dim2, rank=num_dims)

    torch._check(
        dim1 != dim2, lambda: f"diagonal dimensions cannot be identical {dim1}, {dim2}"
    )

    storage_offset = self.storage_offset()

    if offset >= 0:
        diag_size = max(min(self.size()[dim1], self.size()[dim2] - offset), 0)
    else:
        diag_size = max(min(self.size()[dim1] + offset, self.size()[dim2]), 0)

    if diag_size > 0:
        if offset >= 0:
            storage_offset += offset * self.stride()[dim2]
        else:
            storage_offset -= offset * self.stride()[dim1]

    sizes = [s for i, s in enumerate(self.size()) if i not in (dim1, dim2)]
    sizes.append(diag_size)

    strides = [s for i, s in enumerate(self.stride()) if i not in (dim1, dim2)]
    strides.append(self.stride()[dim1] + self.stride()[dim2])

    result = self.as_strided(size=sizes, stride=strides, storage_offset=storage_offset)

    return result


@register_decomposition(aten.diag_embed)
@out_wrapper()
def diag_embed(
    t: TensorLikeType,
    offset: int = 0,
    dim1: int = -2,
    dim2: int = -1,
) -> TensorLikeType:
    """
    Reference implementation of torch.diag_embed
    """
    # convert from negative dims
    rank = t.ndim + 1
    dim1 = utils.canonicalize_dim(rank=rank, idx=dim1)
    dim2 = utils.canonicalize_dim(rank=rank, idx=dim2)

    # as per the docs, exchanging dims is equivalent to changing the sign of
    # offset
    if dim1 > dim2:
        dim1, dim2 = dim2, dim1
        offset = -offset

    torch._check(
        dim1 != dim2, lambda: f"diagonal dimensions cannot be identical {dim1}, {dim2}"
    )

    # as per the docs, the size of last dim is placed at dim1 and dim2
    last_dim = t.size(-1)

    if offset != 0:
        # add padding to match the new size
        t_shape = list(t.shape)
        t_shape[-1] = builtins.abs(offset)
        z = torch.zeros(t_shape, dtype=t.dtype, device=t.device, requires_grad=False)
        pair = (z, t) if offset > 0 else (t, z)
        t = torch.cat(pair, dim=-1)
        # make sure the diagonal always has the same size
        last_dim += builtins.abs(offset)

    # preserve original data, but place 1 at dim1 and move last dim to dim2
    t = t.unsqueeze(dim1).movedim(-1, dim2)

    # generate ranges shifting indices based on offset
    a_range = torch.arange(last_dim, device=t.device, dtype=torch.int64)
    b_range = torch.arange(
        offset, last_dim + offset, device=t.device, dtype=torch.int64
    )

    # broadcast
    cond = a_range == b_range.unsqueeze(-1)
    cond_shape = [last_dim if i in (dim1, dim2) else 1 for i in range(len(t.shape))]
    cond = cond.reshape(cond_shape)

    # aten.diag_embed always returns a new contiguous tensor
    # contiguous() is needed to correctly model the output stride
    return utils.mask_tensor(cond, t).contiguous()


@register_decomposition(aten.block_diag)
@out_wrapper()
def _block_diag_iterable(tensors: List[TensorLikeType]) -> TensorLikeType:
    """
    Reference implementation of torch.block_diag
    """
    tensors_2d = [
        tensor.view(1, -1) if tensor.dim() <= 1 else tensor for tensor in tensors
    ]

    ncols = builtins.sum(tensor.shape[1] for tensor in tensors_2d)
    device = tensors_2d[0].device

    result = []

    col_start = 0
    for i, tensor in enumerate(tensors_2d):
        torch._check(
            tensor.dim() == 2,
            lambda: "Input tensors must have 2 or fewer dimensions. "
            f"Input {i} has {tensor.dim()} dimensions",
        )
        torch._check(
            tensor.device == device,
            lambda: "Input tensors must all be on the same device. "
            f"Input 0 is on device {device} and input {i} is on device {tensor.device}.",
        )
        row, col = tensor.shape
        left = torch.zeros((row, col_start), device=device, dtype=tensor.dtype)
        right = torch.zeros(
            (row, ncols - col_start - col), device=device, dtype=tensor.dtype
        )
        result += [torch.cat((left, tensor, right), dim=1)]
        col_start += col

    return torch.cat(result, dim=0)


def block_diag(*tensors: List[TensorLikeType]) -> TensorLikeType:
    """
    This is used as an input to PythonRefInfo. `torch.block_diag`
    expects arguments splatted, but `aten.block_diag` expects only
    one argument that is a list of Tensors.
    """
    return _block_diag_iterable(tensors)  # type: ignore[arg-type]


# CompositeImplicitAutograd - don't register decomp
def dsplit(a: TensorLikeType, sections: DimsType) -> TensorSequenceType:
    if a.ndim < 3:
        raise RuntimeError(
            f"torch.dsplit requires a tensor with at least 3 dimension, but got a tensor with {a.ndim} dimensions!"
        )
    if isinstance(sections, IntLike) and (sections == 0 or a.shape[2] % sections != 0):
        raise RuntimeError(
            "torch.dsplit attempted to split along dimension 2, "
            + f"but the size of the dimension {a.shape[2]} is not divisible by the split_size {sections}!"
        )
    return tensor_split(a, sections, 2)


@register_decomposition(aten.t.default)
def t(a: TensorLikeType):
    # TODO: Add sparse support
    # if a.is_sparse:
    #     sparse_dim = a.sparse_dim()
    #     dense_dim = a.dense_dim()
    #     if not (sparse_dim <= 2 and dense_dim == 0):
    #         raise RuntimeError(
    #             f"t() expects a tensor with <= 2 sparse and 0 dense dimensions, but got {sparse_dim} sparse and"
    #             f"{dense_dim} dense dimensions"
    #         )
    if a.ndim > 2:
        raise RuntimeError(
            f"t() expects a tensor with <= 2 dimensions, but self is {a.ndim}D"
        )
    return torch.transpose(a, 0, 0 if a.ndim < 2 else 1)


# CompositeImplicitAutograd - don't register decomp
def T(a: TensorLikeType) -> TensorLikeType:
    # n != 2 && n != 0 is deprecated in regular PyTorch.
    torch._check(
        a.ndim in (0, 2),
        lambda: (
            "The use of `x.T` on tensors of dimension other than 0 or 2 "
            "to reverse their shape is not supported."
        ),
    )
    return a.t()


@register_decomposition(aten.alias)
def alias(a: TensorLikeType) -> TensorLikeType:
    return prims.view_of(a)


@register_decomposition(aten.transpose)
def transpose(a: TensorLikeType, dim0: int, dim1: int) -> TensorLikeType:
    _dim0, _dim1 = utils.canonicalize_dims(a.ndim, (dim0, dim1))  # type: ignore[misc]

    if a.ndim <= 1 or dim0 == dim1:
        return aten.alias.default(a)

    _permutation = list(range(0, a.ndim))
    _permutation[_dim0] = _dim1
    _permutation[_dim1] = _dim0
    return torch.permute(a, _permutation)


# Aliases for transpose
swap_axes = transpose


@register_decomposition(aten.unfold)
def unfold(
    self: TensorLikeType, dimension: int, size: int, step: int
) -> TensorLikeType:
    shape, strides = _get_unfold_shape_stride(
        self.shape, self.stride(), dimension, size, step
    )
    return self.as_strided(shape, strides)


@register_decomposition(aten.unfold_copy)
@out_wrapper()
def unfold_copy(self: TensorLikeType, dimension: int, size: int, step: int):
    return self.unfold(dimension, size, step).clone(
        memory_format=torch.contiguous_format
    )


def _cumsumprod_common(
    func,
    init,
    a: TensorLikeType,
    dim: int,
    *,
    dtype: Optional[torch.dtype] = None,
    out: Optional[Tensor] = None,
) -> TensorLikeType:
    # We implement all the kwargs of a reduction. ATen just handles dtype
    # nb. This decomposition may not be as efficient as a backend-specific implementation
    ndim = a.ndim
    dim = utils.canonicalize_dim(ndim, dim)
    if ndim == 0:
        return func(a.unsqueeze(0), dim=0, dtype=dtype, out=out)
    a = a.unsqueeze(dim + 1)
    rg = torch.arange(a.shape[dim], device=a.device)
    mask = rg.unsqueeze(1) <= rg
    for _ in range(ndim - dim - 1):
        mask = mask.unsqueeze(-1)
    masked_a = torch.where(mask, a, init)
    return func(masked_a, dim=dim, dtype=dtype, out=out)


@register_decomposition(aten.cumsum)
def cumsum(
    a: TensorLikeType,
    dim: int,
    *,
    dtype: Optional[torch.dtype] = None,
    out: Optional[Tensor] = None,
) -> TensorLikeType:
    return _cumsumprod_common(func=sum, init=0, a=a, dim=dim, dtype=dtype, out=out)


@register_decomposition(aten.cumprod)
def cumprod(
    a: TensorLikeType,
    dim: int,
    *,
    dtype: Optional[torch.dtype] = None,
    out: Optional[Tensor] = None,
) -> TensorLikeType:
    return _cumsumprod_common(func=prod, init=1, a=a, dim=dim, dtype=dtype, out=out)


# Note: although squeeze is documented as having the out= kwarg it doesn't
@register_decomposition(aten.unsqueeze)
def unsqueeze(a: TensorLikeType, dim: int) -> TensorLikeType:
    # Note that unsqueeze canonicalizes with rank + 1 because it allows
    # a new innermost dimension to be specified
    ndim = a.ndim + 1
    dim = utils.canonicalize_dim(ndim, dim)
    return prims.expand_dims(a, (dim,), ndim=ndim)


# NOTE: shape is a vararg because Tensor.reshape can be called with as
# Tensor.view(a, b, c) or Tensor.view((a, b, c)) Function call torch.view
# doesn't support unpacked shapes
# TODO: Turn this into a decomposition (currently fails on reshape meta tests)
@register_decomposition(aten.view.default)
def view(a: TensorLikeType, *shape: ShapeType) -> TensorLikeType:
    return _reshape_view_helper(a, *shape, allow_copy=False)


# CompositeImplicitAutograd - don't register decomp
def view_as(self: TensorLikeType, other: TensorLikeType) -> TensorLikeType:
    return self.view(other.size())


# CompositeImplicitAutograd - don't register decomp
def ravel(a: TensorLikeType) -> TensorLikeType:
    return reshape(a, (-1,))


# CompositeImplicitAutograd - don't register decomp
# missing ref impl. for aten.gather
@out_wrapper()
def take_along_dim(
    a: torch.Tensor, indices: torch.Tensor, dim: Optional[int] = None
) -> torch.Tensor:
    torch._check(
        a.ndim == indices.ndim,
        lambda: (
            "torch.take_along_dim(): input and indices should have the same "
            f"number of dimensions, but got {a.ndim} dimensions for input, and "
            f"{indices.ndim} dimensions for indices"
        ),
    )

    torch._check(
        utils.is_integer_dtype(indices.dtype),
        lambda: (
            "torch.take_along_dim(): dtype of indices should be int but got "
            f"{indices.dtype} instead"
        ),
    )

    if dim is None:
        return torch.gather(a.view(-1), 0, indices.view(-1))
    else:
        self_sizes = list(a.shape)
        self_sizes[dim] = indices.size(dim)
        broadcast_shape = utils.infer_size_shapes(self_sizes, indices.size())
        indices_broadcast = broadcast_to(indices, broadcast_shape)

        indices_sizes = list(indices.shape)
        indices_sizes[dim] = a.size(dim)
        broadcast_shape = utils.infer_size_shapes(indices_sizes, a.size())
        self_broadcast = broadcast_to(a, broadcast_shape)

        return torch.gather(self_broadcast, dim, indices_broadcast)


@out_wrapper()
def empty(
    *shape,
    dtype: Optional[torch.dtype] = None,
    layout: torch.layout = torch.strided,
    device: Optional[DeviceLikeType] = None,
    requires_grad: bool = False,
    pin_memory: bool = False,
    memory_format: torch.memory_format = torch.contiguous_format,
) -> TensorLikeType:
    torch._check(
        memory_format != torch.preserve_format,
        lambda: "torch.empty: the Preserve memory format is not supported",
    )

    shape = utils.extract_shape_from_varargs(shape)

    if memory_format == torch.contiguous_format:
        strides = utils.make_contiguous_strides_for(shape)
    elif memory_format == torch.channels_last_3d:
        strides = utils.make_channels_last_3d_strides_for(shape)
    else:  # memory_format == torch.channels_last
        torch._check(
            memory_format == torch.channels_last,
            lambda: f"torch.empty: received an unknown memory format {memory_format}!",
        )
        strides = utils.make_channels_last_2d_strides_for(shape)

    return torch.empty_strided(
        shape,
        strides,
        dtype=dtype,
        layout=layout,
        device=device,
        pin_memory=pin_memory,
        requires_grad=requires_grad,
    )


@out_wrapper()
def empty_permuted(
    shape,
    physical_layout,
    dtype: Optional[torch.dtype] = None,
    layout: torch.layout = torch.strided,
    device: Optional[DeviceLikeType] = None,
    requires_grad: bool = False,
    pin_memory: bool = False,
) -> TensorLikeType:
    return prims.empty_permuted(
        shape,
        physical_layout,
        dtype=dtype,
        device=device,
        requires_grad=requires_grad,
    )


@register_decomposition(aten.new_empty)
@out_wrapper()
def new_empty(
    a: TensorLikeType,
    size: ShapeType,
    *,
    dtype: Optional[torch.dtype] = None,
    layout: Optional[torch.layout] = None,
    device: Optional[DeviceLikeType] = None,
    pin_memory: bool = False,
) -> TensorLikeType:
    dtype = a.dtype if dtype is None else dtype
    layout = a.layout if layout is None else layout
    device = a.device if device is None else device

    return torch.empty(
        size,
        dtype=dtype,
        device=device,
        pin_memory=pin_memory,
        layout=layout,
    )


@register_decomposition(aten.new_empty_strided)
@out_wrapper()
def new_empty_strided(
    a: TensorLikeType,
    size: ShapeType,
    stride: StrideType,
    *,
    dtype: Optional[torch.dtype] = None,
    layout: Optional[torch.layout] = None,
    device: Optional[DeviceLikeType] = None,
    pin_memory: bool = False,
) -> TensorLikeType:
    """
    Reference implementation of torch.Tensor.new_empty_strided
    """

    dtype = a.dtype if dtype is None else dtype
    layout = a.layout if layout is None else layout
    device = a.device if device is None else device

    return torch.empty_strided(
        size,
        stride,
        dtype=dtype,
        device=device,
        pin_memory=pin_memory,
        layout=layout,
    )


@register_decomposition(aten.zeros.default)
@out_wrapper()
def zeros(
    *size,
    dtype: Optional[torch.dtype] = None,
    layout: torch.layout = torch.strided,
    device: Optional[DeviceLikeType] = None,
    pin_memory: bool = False,
    requires_grad: bool = False,
) -> TensorLikeType:
    size = utils.extract_shape_from_varargs(size)

    if dtype is None:
        dtype = torch.get_default_dtype()

    return torch.full(
        size,
        False if dtype == torch.bool else 0,
        dtype=dtype,
        layout=layout,
        device=device,
        pin_memory=pin_memory,
        requires_grad=requires_grad,
    )


@register_decomposition(aten.new_zeros)
@out_wrapper()
def new_zeros(
    a: TensorLikeType,
    size: ShapeType,
    *,
    dtype: Optional[torch.dtype] = None,
    layout: Optional[torch.layout] = None,
    device: Optional[DeviceLikeType] = None,
    pin_memory: bool = False,
    requires_grad: bool = False,
) -> TensorLikeType:
    dtype = a.dtype if dtype is None else dtype
    layout = a.layout if layout is None else layout
    device = a.device if device is None else device

    return torch.full(
        size,
        False if (dtype or a.dtype) == torch.bool else 0,
        dtype=dtype,
        layout=layout,
        device=device,
        pin_memory=pin_memory,
        requires_grad=requires_grad,
    )


@register_decomposition(aten.ones.default)
@out_wrapper()
def ones(
    *size,
    dtype: Optional[torch.dtype] = None,
    layout: torch.layout = torch.strided,
    device: Optional[DeviceLikeType] = None,
    pin_memory: bool = False,
    requires_grad: bool = False,
) -> TensorLikeType:
    size = utils.extract_shape_from_varargs(size)

    if dtype is None:
        dtype = torch.get_default_dtype()

    return torch.full(
        size,
        True if dtype == torch.bool else 1,
        dtype=dtype,
        layout=layout,
        device=device,
        pin_memory=pin_memory,
        requires_grad=requires_grad,
    )


@register_decomposition(aten.new_ones)
@out_wrapper()
def new_ones(
    a: TensorLikeType,
    size: ShapeType,
    *,
    dtype: Optional[torch.dtype] = None,
    layout: Optional[torch.layout] = None,
    device: Optional[DeviceLikeType] = None,
    pin_memory: bool = False,
    requires_grad: bool = False,
) -> TensorLikeType:
    dtype = a.dtype if dtype is None else dtype
    layout = a.layout if layout is None else layout
    device = a.device if device is None else device

    return torch.full(
        size,
        True if (dtype or a.dtype) == torch.bool else 1,
        dtype=dtype,
        layout=layout,
        device=device,
        pin_memory=pin_memory,
        requires_grad=requires_grad,
    )


@register_decomposition(aten.new_full)
@out_wrapper()
def new_full(
    a: TensorLikeType,
    size: ShapeType,
    fill_value: NumberType,
    *,
    dtype: Optional[torch.dtype] = None,
    layout: Optional[torch.layout] = None,
    device: Optional[DeviceLikeType] = None,
    pin_memory: bool = False,
) -> TensorLikeType:
    dtype = a.dtype if dtype is None else dtype
    layout = a.layout if layout is None else layout
    device = a.device if device is None else device

    return torch.full(
        size,
        fill_value,
        dtype=dtype,
        layout=layout,
        device=device,
        pin_memory=pin_memory,
    )


@register_decomposition(aten.empty_like)
@out_wrapper()
def empty_like(
    a: TensorLikeType,
    *,
    dtype: Optional[torch.dtype] = None,
    device: Optional[DeviceLikeType] = None,
    layout: Optional[torch.layout] = None,
    pin_memory: bool = False,
    requires_grad: bool = False,
    memory_format: torch.memory_format = torch.preserve_format,
) -> TensorLikeType:
    dtype = a.dtype if dtype is None else dtype
    layout = a.layout if layout is None else layout
    device = a.device if device is None else device

    if memory_format != torch.preserve_format:
        return torch.empty(
            a.shape,
            dtype=dtype,
            layout=layout,
            device=device,
            requires_grad=requires_grad,
            pin_memory=pin_memory,
            memory_format=memory_format,
        )

    # memory_format == torch.preserve_format
    logical_to_physical_perm = (
        utils.compute_elementwise_output_logical_to_physical_perm(a)
    )
    # identity perm is [2, 1, 0]
    return torch.empty_permuted(
        a.shape,
        logical_to_physical_perm,
        dtype=dtype,
        layout=layout,
        device=device,
        pin_memory=pin_memory,
        requires_grad=requires_grad,
    )


@register_decomposition([aten.arange.start_step, aten.arange.start_out])
@out_wrapper()
def arange(
    start: NumberType = 0,
    end: Optional[NumberType] = None,
    step: NumberType = 1,
    *,
    dtype: Optional[torch.dtype] = None,
    layout: torch.layout = torch.strided,
    device: Optional[DeviceLikeType] = None,
    pin_memory: bool = False,
    requires_grad: bool = False,
) -> TensorLikeType:
    utils.check_layout(layout)
    utils.check_pin_memory(pin_memory)
    device = torch.device(utils.device_or_default(device))

    assert not isinstance(start, complex)
    assert not isinstance(end, complex)
    assert not isinstance(step, complex)

    # Case: torch.arange(5)
    if end is None:
        end = start
        start = 0
    torch._check(step != 0, lambda: "step must be nonzero")
    if step > 0:
        torch._check(
            end >= start,
            lambda: "upper bound and lower bound inconsistent with step sign",
        )
    elif step < 0:
        torch._check(
            end <= start,
            lambda: "upper bound and lower bound inconsistent with step sign",
        )

    def is_finite(x):
        return not isinstance(x, FloatWithoutSymFloat) or math.isfinite(x)

    torch._check(
        is_finite(start) and is_finite(end),
        lambda: f"unsupported range: {start} -> {end}",
    )
    torch._check(
        is_finite(step),
        lambda: f"step must be finite but got {step}",
    )

    args = (start, end, step)
    integer_args = builtins.all(isinstance(arg, IntLike) for arg in args)

    if dtype is None:
        dtype = torch.int64 if integer_args else torch.get_default_dtype()

    is_integer = utils.is_integer_dtype(dtype)
    if is_integer:
        xstart = sym_int(start)
        xend = sym_int(end)
        xstep = sym_int(step)

    # For int64 we truncate arguments to int before calculating length, but
    # other integral dtypes we don't. Weird... but needed to match ATen shapes.
    if dtype == torch.int64:
        # Uses floordiv to avoid ceil in inductor.
        sgn = bool(xstep > 0) - bool(xstep < 0)  # type: ignore[possibly-undefined]
        length = (xend - xstart + xstep - sgn) // xstep  # type: ignore[possibly-undefined]
    else:
        length = math.ceil((end - start) / step)

    if is_integer:
        return prims.iota(
            length,
            start=xstart,  # type: ignore[possibly-undefined]
            step=xstep,  # type: ignore[possibly-undefined]
            dtype=dtype,
            device=device,
            requires_grad=requires_grad,
        )

    index = prims.iota(
        length,
        start=0,
        step=1,
        dtype=torch.int64,
        device=device,
        requires_grad=False,
    )

    computation_dtype = (
        torch.long if integer_args else utils.get_acc_type(dtype, device)
    )
    index = _maybe_convert_to_dtype(index, computation_dtype)
    result = start + step * index
    result = _maybe_convert_to_dtype(result, dtype)

    if requires_grad:
        result.requires_grad_(True)
    return result


@register_decomposition(aten.lerp)
@out_wrapper()
@elementwise_type_promotion_wrapper(
    type_promoting_args=("start", "end", "weight"),
    type_promotion_kind=ELEMENTWISE_TYPE_PROMOTION_KIND.DEFAULT,
)
def lerp(start: Tensor, end: Tensor, weight: Union[Tensor, NumberType]):
    inputs = [start, end]
    if isinstance(weight, Number):
        weight = start.new_full((), weight)  # type: ignore[arg-type]
    else:
        inputs.append(weight)
    assert isinstance(weight, Tensor)  # mypy
    # We implement it this way for numerical stability. We assume (in the stability optimisation)
    # that 0 <= weight <= 1. We take the abs to deal with complex numbers
    # We want to perform operations near zero, which is where floating points are most precise
    # thus, we perform the following optimisation:
    # If weight.abs() >= 0.5:
    #    return (1 - weight) * (start - end) + end
    mask = weight.abs() >= 0.5
    coeff = torch.where(mask, weight - 1, weight)
    base = torch.where(mask, end, start)
    output = coeff * (end - start) + base
    # make sure the decomposition output's stride is same as non-decomposition path.
    stride = utils.compute_elementwise_output_strides(*_maybe_broadcast(*inputs))
    if output.stride() != stride:
        output = prims.copy_strided(output, stride)

    return handle_noncontiguous_outputs(inputs, output)


@register_decomposition(aten.linspace)
@out_wrapper()
def linspace(
    start: Union[NumberType, TensorLikeType],
    end: Union[NumberType, TensorLikeType],
    steps: NumberType,
    *,
    dtype: Optional[torch.dtype] = None,
    device: Optional[DeviceLikeType] = None,
    layout: torch.layout = torch.strided,
    pin_memory: bool = False,
    requires_grad: bool = False,
) -> TensorLikeType:
    if isinstance(start, TensorLikeType):
        torch._check(
            start.dim() == 0,
            lambda: "linspace only supports 0-dimensional start and end tensors",
        )
        start = _maybe_convert_to_dtype(start, torch.float64)
    if isinstance(end, TensorLikeType):
        torch._check(
            end.dim() == 0,
            lambda: "linspace only supports 0-dimensional start and end tensors",
        )
        end = _maybe_convert_to_dtype(end, torch.float64)

    if builtins.any(isinstance(arg, complex) for arg in (start, end, steps)):
        default_complex_dtype = utils.corresponding_complex_dtype(
            torch.get_default_dtype()
        )
        if dtype is None:
            dtype = default_complex_dtype
        else:
            torch._check(
                utils.is_complex_dtype(dtype),
                lambda: f"linspace(): inferred dtype {default_complex_dtype} can't be safely cast to passed dtype {dtype}",
            )
    else:
        dtype = dtype or torch.get_default_dtype()
    assert isinstance(dtype, torch.dtype)

    # steps does not participate in the computation of the dtype
    torch._check_type(
        isinstance(steps, IntLike),
        lambda: f"received an invalid combination of arguments - got \
({type(start).__name__}, {type(end).__name__}, {type(steps).__name__})",
    )
    assert isinstance(steps, IntLike)  # for mypy
    torch._check(steps >= 0, lambda: "number of steps must be non-negative")

    factory_kwargs = {
        "layout": layout,
        "device": device,
        "pin_memory": pin_memory,
        "requires_grad": requires_grad,
    }
    if steps == 0:
        return torch.full((0,), 0, dtype=dtype, **factory_kwargs)  # type: ignore[arg-type]
    if steps == 1:
        if isinstance(start, TensorLikeType):
            return torch.empty((steps,), dtype=dtype, **factory_kwargs).copy_(start)  # type: ignore[arg-type]
        else:
            return torch.full((steps,), start, dtype=dtype, **factory_kwargs)  # type: ignore[arg-type]

    # Perform in arange in int because some backends like ATen or Triton do not support all the dtypes
    rg = torch.arange(0, steps, **factory_kwargs)  # type: ignore[arg-type]

    # Small types need to be computed in higher precision as this is, at heart, an associative scan
    dtype_red = (
        torch.int64
        if (utils.is_boolean_dtype(dtype) or utils.is_integer_dtype(dtype))
        else dtype
    )
    computation_dtype, _ = utils.reduction_dtypes(
        rg, REDUCTION_OUTPUT_TYPE_KIND.SAME, dtype_red
    )
    cast_rg = partial(_maybe_convert_to_dtype, dtype=computation_dtype)

    # We implement torch.lerp without performing rg / (steps - 1) explicitly
    # With this we get out[0] == start, out[-1] == end
    step = (end - start) / (steps - 1)
    out = torch.where(
        rg < steps / 2,
        start + step * cast_rg(rg),  # type: ignore[arg-type,operator]
        end - step * cast_rg((steps - 1) - rg),  # type: ignore[arg-type,operator]
    )
    return _maybe_convert_to_dtype(out, dtype)  # type: ignore[return-value]


@register_decomposition(aten.logspace)
@out_wrapper()
def logspace(
    start: Union[NumberType, TensorLikeType],
    end: Union[NumberType, TensorLikeType],
    steps: NumberType,
    base: NumberType = 10,
    *,
    dtype: Optional[torch.dtype] = None,
    device: Optional[DeviceLikeType] = None,
    layout: torch.layout = torch.strided,
    pin_memory: bool = False,
    requires_grad: bool = False,
) -> TensorLikeType:
    if dtype is None:
        dtype = torch.get_default_dtype()

    # NB: NumPy doesn't have this cast
    if prims.utils.is_integer_dtype(dtype):
        if isinstance(start, FloatLike):
            start = sym_int(start)
        elif isinstance(start, TensorLikeType):
            torch._check(
                start.dim() == 0,
                lambda: "logspace only supports 0-dimensional start and end tensors",
            )
            start = _maybe_convert_to_dtype(start, dtype)
        if isinstance(end, FloatLike):
            end = sym_int(end)
        elif isinstance(end, TensorLikeType):
            torch._check(
                end.dim() == 0,
                lambda: "logspace only supports 0-dimensional start and end tensors",
            )
            end = _maybe_convert_to_dtype(end, dtype)

    if builtins.any(isinstance(arg, complex) for arg in (start, end, steps)):
        default_complex_dtype = utils.corresponding_complex_dtype(
            torch.get_default_dtype()
        )
        dtype = default_complex_dtype
        _dtype = None  # torch.linspace will update the correct dtype
    else:
        _dtype = torch.float64

    assert not isinstance(base, complex)  # for mypy
    if base < 0:
        raise NotImplementedError
    ret = torch.linspace(  # type: ignore[misc]
        start,  # type: ignore[arg-type]
        end,  # type: ignore[arg-type]
        steps,  # type: ignore[arg-type]
        dtype=_dtype,
        layout=layout,
        device=device,
        pin_memory=pin_memory,
        requires_grad=requires_grad,
    )
    return _maybe_convert_to_dtype(torch.pow(base, ret), dtype)  # type: ignore[arg-type,return-value]


@overload
def meshgrid(tensors: Sequence[TensorLikeType], indexing: str):
    pass


@overload
def meshgrid(*tensors: TensorLikeType, indexing: str):
    pass


@register_decomposition(aten.meshgrid)  # type: ignore[misc]
def meshgrid(
    *tensors: Union[TensorLikeType, List[TensorLikeType], Tuple[TensorLikeType]],
    indexing: str,
) -> List[TensorLikeType]:
    # This ref simultaneously handles two overloads (see stubs above)
    # The `indexing` argument is currently optional for torch.meshgrid, but we
    # plan to make the argument required: https://github.com/pytorch/pytorch/issues/50276
    if isinstance(tensors[0], (list, tuple)):
        assert len(tensors) == 1
        tensors = tuple(tensors[0])

    torch._check(
        builtins.all(isinstance(a, TensorLike) for a in tensors),
        lambda: "meshgrid expects its inputs to be tensors",
    )

    torch._check(len(tensors) > 0, lambda: "meshgrid expects a non-empty TensorList")

    for i in range(len(tensors) - 1):
        torch._check(
            tensors[i].dtype == tensors[i + 1].dtype,  # type: ignore[union-attr]
            lambda: "meshgrid expects all tensors to have the same dtype",
        )
        torch._check(
            tensors[i].device == tensors[i + 1].device,  # type: ignore[union-attr]
            lambda: "meshgrid expects all tensors to have the same device",
        )

    swap_first_and_second_tensors = False
    if indexing == "xy":
        swap_first_and_second_tensors = len(tensors) >= 2
        if swap_first_and_second_tensors:
            tensors = (tensors[1], tensors[0], *tensors[2:])
    else:
        torch._check(
            indexing == "ij",
            lambda: (
                'torch.meshgrid: indexing must be one of "xy" or "ij", '
                f"but received: {indexing}"
            ),
        )

    result_shape: List[int] = []
    for t in tensors:
        assert isinstance(t, TensorLike)  # mypy
        torch._check(
            t.ndim == 0 or t.ndim == 1,
            lambda: f"torch.meshgrid: Expected 0D or 1D tensor in the tensor list but got: {t}",
        )
        result_shape.append(t.numel())

    grids: List[TensorLikeType] = []
    for i, t in enumerate(tensors):
        assert isinstance(t, TensorLike)  # mypy
        if t.ndim == 0:
            t = t.view((1,))
        grids.append(prims.broadcast_in_dim(t, result_shape, (i,)))

    if swap_first_and_second_tensors:
        # Swap outputs if we originally swapped at the beginning
        grids[0], grids[1] = grids[1], grids[0]

    return grids


# CompositeImplicitAutograd - don't register decomp
def movedim(
    input: TensorLikeType,
    source: Union[int, DimsSequenceType],
    destination: Union[int, DimsSequenceType],
) -> TensorLikeType:
    """
    Reference implementation of torch.movedim
    """
    if type(source) is int:
        source = (source,)
    if type(destination) is int:
        destination = (destination,)

    # Converts to list to produce a compatible error message with core PyTorch,
    # which prints sequences in square brackets.
    torch._check(
        len(source) == len(destination),  # type: ignore[arg-type]
        lambda: (
            "movedim: Invalid source or destination dims: source "  # type: ignore[arg-type]
            f"({list(source)} dims) should contain the same number "  # type: ignore[arg-type]
            f"of dims as destination ({list(destination)} dims)"  # type: ignore[arg-type]
        ),
    )

    rank = input.ndim
    ss = tuple(utils.canonicalize_dims(rank=rank, indices=source))  # type: ignore[arg-type]
    ds = tuple(utils.canonicalize_dims(rank=rank, indices=destination))  # type: ignore[arg-type]

    sss = set(ss)
    dss = set(ds)

    # See above on why this converts to list in error messages.
    torch._check(
        len(ss) == len(sss),
        lambda: f"movedim: repeated dim in `source` ({list(source)})",  # type: ignore[arg-type]
    )
    torch._check(
        len(ds) == len(dss),
        lambda: f"movedim: repeated dim in `destination` ({list(destination)})",  # type: ignore[arg-type]
    )

    m = dict(zip(ds, ss))
    dims = []
    si = 0  # source index
    for di in range(rank):
        # check if the destination index is in the mapping
        s = m.get(di)
        if s is not None:
            # insert source index if found
            dims.append(s)
        else:
            # insert source index sequentially, skipping indices from the mapping
            while si in sss:
                si += 1
            dims.append(si)
            si += 1

    result = torch.permute(input, tuple(dims))

    return result


# NOTE: for convenience, shape can be a tuple of ints or a tuple containing a tuple of ints
@register_decomposition(aten.empty_strided)
@out_wrapper()
def empty_strided(
    shape: Union[ShapeType, Tuple[ShapeType]],
    strides: StrideType,
    *,
    dtype: Optional[torch.dtype] = None,
    device: Optional[DeviceLikeType] = None,
    layout: torch.layout = torch.strided,
    requires_grad: bool = False,
    pin_memory: bool = False,
) -> TensorLikeType:
    # Layout == strided, pin_memory is False
    utils.check_layout(layout)
    utils.check_pin_memory(pin_memory)

    shape = utils.extract_shape_from_varargs(shape)
    dtype = torch.get_default_dtype() if dtype is None else dtype
    device = torch.device("cpu") if device is None else device

    return prims.empty_strided(
        shape,
        strides,
        dtype=dtype,
        device=device,
        requires_grad=requires_grad,
    )


@register_decomposition(aten.eye)
@out_wrapper()
def eye(
    n: int,
    m: Optional[int] = None,
    *,
    dtype: Optional[torch.dtype] = None,
    layout: torch.layout = torch.strided,
    device: Optional[DeviceLikeType] = None,
    pin_memory: bool = False,
    requires_grad: bool = False,  # TODO: unused
) -> TensorLikeType:
    """
    Reference implementation of torch.eye
    """
    if m is None:
        m = n

    torch._check(n >= 0, lambda: f"n must be greater or equal to 0, got {n}")
    torch._check(m >= 0, lambda: f"m must be greater or equal to 0, got {m}")

    range_n = torch.arange(n, dtype=torch.int64, device=device, requires_grad=False)
    range_m = torch.arange(m, dtype=torch.int64, device=device, requires_grad=False)

    cond = range_n.unsqueeze(-1) == range_m
    if dtype is torch.bool:
        return cond
    else:
        one = torch.ones(
            (1,),
            dtype=dtype,
            layout=layout,
            device=device,
            pin_memory=pin_memory,
            requires_grad=False,
        )
        return torch.where(cond, one, 0)
    # TODO: Use requires_grad.  All refs taking the requires_grad kwarg must
    # return a leaf tensor.
    # result.requires_grad_(requires_grad)


@register_decomposition([aten.full.default, aten.full.out])
@out_wrapper()
def full(
    shape: ShapeType,
    fill_value: NumberType,
    *,
    dtype: Optional[torch.dtype] = None,
    layout: torch.layout = torch.strided,
    device: Optional[DeviceLikeType] = None,
    pin_memory: bool = False,
    requires_grad: bool = False,
) -> TensorLikeType:
    utils.check_layout(layout)
    utils.check_pin_memory(pin_memory)

    dtype = dtype if dtype is not None else utils.type_to_dtype(type(fill_value))
    device = device if device is not None else torch.device("cpu")

    e = empty(
        shape,
        dtype=dtype,
        layout=layout,
        device=device,
        pin_memory=pin_memory,
        requires_grad=requires_grad,
    )
    return torch.fill(e, fill_value)  # type: ignore[arg-type]


def full_like(
    a: TensorLikeType,
    fill_value: NumberType,
    *,
    dtype: Optional[torch.dtype] = None,
    layout: Optional[torch.layout] = None,
    device: Optional[DeviceLikeType] = None,
    pin_memory: bool = False,
    requires_grad: bool = False,
    memory_format: torch.memory_format = torch.preserve_format,
) -> TensorLikeType:
    e = torch.empty_like(
        a,
        dtype=dtype,
        layout=layout,
        device=device,
        pin_memory=pin_memory,
        requires_grad=requires_grad,
        memory_format=memory_format,
    )
    return fill(e, fill_value)


@register_decomposition(aten.zeros_like)
@out_wrapper()
def zeros_like(
    a: TensorLikeType,
    *,
    dtype: Optional[torch.dtype] = None,
    layout: Optional[torch.layout] = None,
    device: Optional[DeviceLikeType] = None,
    pin_memory: bool = False,
    requires_grad: bool = False,
    memory_format: torch.memory_format = torch.preserve_format,
) -> TensorLikeType:
    return torch.full_like(
        a,
        False if (dtype or a.dtype) == torch.bool else 0,
        dtype=dtype,
        layout=layout,
        device=device,
        pin_memory=pin_memory,
        requires_grad=requires_grad,
        memory_format=memory_format,
    )


@register_decomposition(aten.ones_like)
@out_wrapper()
def ones_like(
    a: TensorLikeType,
    *,
    dtype: Optional[torch.dtype] = None,
    layout: Optional[torch.layout] = None,
    device: Optional[DeviceLikeType] = None,
    pin_memory: bool = False,
    requires_grad: bool = False,
    memory_format: torch.memory_format = torch.preserve_format,
) -> TensorLikeType:
    return torch.full_like(
        a,
        True if (dtype or a.dtype) == torch.bool else 1,
        dtype=dtype,
        layout=layout,
        device=device,
        pin_memory=pin_memory,
        requires_grad=requires_grad,
        memory_format=memory_format,
    )


@register_decomposition(aten.randn.default)
@out_wrapper()
def randn(
    *shape,
    dtype: Optional[torch.dtype] = None,
    device: Optional[DeviceLikeType] = None,
    layout: Optional[torch.layout] = None,
    requires_grad: bool = False,
    pin_memory: bool = False,
) -> TensorLikeType:
    utils.check_pin_memory(pin_memory)

    shape_ = utils.extract_shape_from_varargs(shape)

    dtype = utils.dtype_or_default(dtype)
    device = utils.device_or_default(device)

    return prims.normal(
        shape_,
        mean=0.0,
        std=1.0,
        dtype=dtype,
        device=device,
        requires_grad=requires_grad,
    )


def scalar_tensor(
    a: NumberType,
    *,
    dtype: Optional[torch.dtype] = None,
    layout: torch.layout = torch.strided,
    device: Optional[DeviceLikeType] = None,
    pin_memory: bool = False,
) -> TensorLikeType:
    utils.check_layout(layout)
    utils.check_pin_memory(pin_memory)
    dtype = dtype if dtype is not None else utils.type_to_dtype(type(a))
    device = device if device is not None else torch.device("cpu")
    return prims.scalar_tensor(a, dtype=dtype, device=device)


#
# Randomness References
#


def _uniform_helper(
    shape: ShapeType,
    low: Union[bool, int, float] = 0.0,
    high: Union[bool, int, float] = 1.0,
    *,
    dtype: torch.dtype,
    device: DeviceLikeType,
) -> TensorLikeType:
    utils.validate_shape(shape)

    assert isinstance(low, Number)
    assert isinstance(high, Number)
    low = sym_float(low)
    high = sym_float(high)

    assert isinstance(dtype, torch.dtype)
    device = utils.canonicalize_device(device)

    return prims._uniform_helper(shape, low=low, high=high, dtype=dtype, device=device)


@register_decomposition(aten.masked_fill)
@out_wrapper()
def masked_fill(a: TensorLikeType, mask: TensorLikeType, value: TensorOrNumberLikeType):
    python_type = utils.dtype_to_type(a.dtype)
    if isinstance(value, Number):
        value_type = type(value)
    else:
        # NOTE: Could not use value = item(value) as it resulted in
        # RuntimeError: Cannot cast FakeTensor(cpu) to number
        value_ndim = value.ndim
        torch._check(
            value_ndim == 0,
            lambda: f"only supports a 0-dimensional value tensor, but got tensor with {value_ndim} dimension",
        )
        # `masked_fill` allows cpu scalar to be moved to cuda, xpu and hpu but not otherwise.
        is_cpu_scalar = (
            a.device.type
            in ["cuda", "xpu", torch._C._get_privateuse1_backend_name(), "hpu"]
            and value.device.type == "cpu"
        )
        torch._check(
            is_cpu_scalar or value.device == a.device,
            lambda: "Expected `value` to be on same device as `a`",
        )
        value_type = utils.dtype_to_type(value.dtype)

    if value_type is complex:
        # only downcasting from complex to lower type is not allowed.
        # We allow casting `value` to lower type for other case
        # Eg. float -> int.
        # Ref: https://github.com/pytorch/pytorch/issues/79195
        torch._check(
            utils.is_weakly_lesser_type(value_type, python_type),
            lambda: f"could not convert to type {python_type} without overflow",
        )

    # Since `where` allows type-promotion,
    # cast value to correct type before passing to `where`
    value = _maybe_convert_to_dtype(value, a.dtype)
    r = torch.where(mask, value, a)  # type: ignore[arg-type]

    # aten.mask_fill always return a new contiguous tensor
    # contiguous() is needed to correctly model the output stride
    return r.contiguous()


@register_decomposition(aten.masked_fill_)
def masked_fill_(
    a: TensorLikeType, mask: TensorLikeType, value: TensorOrNumberLikeType
) -> TensorLikeType:
    b = torch.masked_fill(a, mask, value)  # type: ignore[arg-type]
    a.copy_(b)
    return a


# CompositeImplicitAutograd - don't register decomp
def allclose(
    a: TensorLikeType,
    b: TensorLikeType,
    rtol: float = 1e-05,
    atol: float = 1e-08,
    equal_nan: bool = False,
) -> bool:
    """
    Reference implementation of torch.allclose
    """
    _check_close_args(name="torch.allclose", a=a, b=b, rtol=rtol, atol=atol)

    return bool(
        torch.all(torch.isclose(a, b, rtol=rtol, atol=atol, equal_nan=equal_nan)).item()
    )


def equal(a: TensorLikeType, b: TensorLikeType) -> bool:
    utils.check_same_device(a, b, allow_cpu_scalar_tensors=False)
    utils.check_same_dtype(a, b)

    # Shape check
    if a.ndim != b.ndim:
        return False

    for x, y in zip(a.shape, b.shape):
        if x != y:
            return False

    # Short-circuits if there are no elements to validate
    if a.numel() == 0:
        return True

    return item(all(eq(a, b)))  # type: ignore[return-value]


@register_decomposition(aten.norm)
@out_wrapper(exact_dtype=True)
def norm(
    input: TensorLikeType,
    p: Optional[Union[float, str]] = "fro",
    dim: Optional[DimsType] = None,
    keepdim: bool = False,
    *,
    dtype: Optional[torch.dtype] = None,
) -> TensorLikeType:
    # In these cases we compute the "Frobenius norm"
    if (
        p == "fro" and (dim is None or isinstance(dim, Dim) or len(dim) <= 2)
    ) or p is None:
        p = 2
    if isinstance(dim, Dim):
        dim = [dim]
    if isinstance(p, str):
        # Here we either call the nuclear norm, or we call matrix_norm with some arguments
        # that will throw an error
        if dim is None:
            dim = tuple(range(input.ndim))
        return torch.linalg.matrix_norm(input, p, dim, keepdim, dtype=dtype)
    else:
        return torch.linalg.vector_norm(input, p, dim, keepdim, dtype=dtype)


@register_decomposition(aten.trace)
@out_wrapper()
def trace(self: TensorLikeType) -> TensorLikeType:
    torch._check(
        self.ndim == 2, lambda: "expected a matrix, but got tensor with dim {self.ndim}"
    )
    return torch.sum(torch.diag(self, 0))


def _make_r_binary_op(base_op):
    def rop(
        a: Union[TensorLikeType, NumberType],
        b: Union[TensorLikeType, NumberType],
    ) -> TensorLikeType:
        return base_op(b, a)

    return rop


rtruediv = _make_r_binary_op(true_divide)
rfloordiv = _make_r_binary_op(floor_divide)
rpow = _make_r_binary_op(pow)


@register_decomposition(aten.triu)
@out_wrapper()
def triu(a: TensorLikeType, diagonal: int = 0) -> TensorLikeType:
    torch._check(
        a.ndim >= 2, lambda: "triu: input tensor must have at least 2 dimensions"
    )
    h, w = a.shape[-2:]
    mask = (
        torch.arange(w, device=a.device).unsqueeze(-2)
        - torch.arange(h, device=a.device).unsqueeze(-1)
    ) >= diagonal

    # aten.triu always returns a new contiguous tensor
    # contiguous() is needed to correctly model the output stride
    return utils.mask_tensor(mask, a).contiguous()


@register_decomposition(aten.tril)
@out_wrapper()
def tril(a: TensorLikeType, diagonal: int = 0) -> TensorLikeType:
    torch._check(
        a.ndim >= 2, lambda: "tril: input tensor must have at least 2 dimensions"
    )
    h, w = a.shape[-2:]
    mask = (
        torch.arange(w, device=a.device).unsqueeze(-2)
        - torch.arange(h, device=a.device).unsqueeze(-1)
    ) <= diagonal

    # aten.tril always returns a new contiguous tensor
    # contiguous() is needed to correctly model the output stride
    return utils.mask_tensor(mask, a).contiguous()


# This is based on get_tril_size in aten/src/ATen/native/TensorFactories.h
# The components of the matrix that belong to the lower triangle with offset
# form a pentagon that can be broken down into a top trapezoid and a bottom
# rectangle. For the implementation of tril_indices, we need the sizes of
# both of these, as well as the length of the top side of the trapezoid.
def _get_tril_sizes(row: int, col: int, offset: int) -> Tuple[int, int, int]:
    if row == 0 or col == 0:
        return 0, 0, 0

    m_first_row = min(col, 1 + offset) if offset > 0 else int(row + offset > 0)
    m_last_row = max(0, min(col, row + offset))
    n_row_all = max(0, min(row, row + offset))
    n_row_trapezoid = m_last_row - m_first_row + 1

    # Number of elements in top trapezoid
    trapezoid_size = (m_first_row + m_last_row) * n_row_trapezoid // 2
    # Number of elements in bottom rectangle
    diff_row = n_row_all - n_row_trapezoid
    rectangle_size = max(0, diff_row * col)

    return trapezoid_size, rectangle_size, m_first_row


def _trilu_checks(
    name: str,
    row: int,
    col: int,
    dtype: torch.dtype,
    layout: torch.layout,
    pin_memory: bool,
):
    torch._check(row >= 0, lambda: f"row must be non-negative, got {row}")
    torch._check(col >= 0, lambda: f"col must be non-negative, got {col}")
    torch._check(
        dtype in (torch.int32, torch.int64),
        lambda: f"\"{name}\" not implemented for '{dtype}'",
    )


# This is based on tril_indices_cuda in aten/src/ATen/native/cuda/TensorFactories.cu
@register_decomposition(aten.tril_indices)
@out_wrapper()
def tril_indices(
    row: int,
    col: int,
    offset: int = 0,
    *,
    dtype: torch.dtype = torch.long,
    layout: torch.layout = torch.strided,
    device: DeviceLikeType = "cpu",
    pin_memory: bool = False,
) -> TensorLikeType:
    _trilu_checks("tril_indices", row, col, dtype, layout, pin_memory)

    trapezoid_size, rectangle_size, m_first_row = _get_tril_sizes(row, col, offset)
    row_offset = max(0, -offset)

    arange_kw = partial(
        torch.arange, layout=layout, device=device, pin_memory=pin_memory
    )

    # first we do the indices for top trapezoid
    xs1 = arange_kw(0, trapezoid_size, dtype=torch.float64)
    b = m_first_row - 0.5
    row_inds1 = torch.floor(-b + torch.sqrt(b * b + 2 * xs1))
    col_inds1 = torch.floor(xs1 - (2 * m_first_row - 1 + row_inds1) * row_inds1 * 0.5)
    row_inds1 = _maybe_convert_to_dtype(row_inds1 + row_offset, dtype)
    col_inds1 = _maybe_convert_to_dtype(col_inds1, dtype)

    # then bottom rectangle
    xs2 = arange_kw(0, rectangle_size, dtype=dtype)
    row_inds2 = xs2 // col + (col - m_first_row + 1 + row_offset)
    col_inds2 = xs2 % col

    return torch.stack(
        (torch.cat((row_inds1, row_inds2)), torch.cat((col_inds1, col_inds2)))
    )


# Similar to _get_tril_sizes above, but here there is a top trapezoid and
# a bottom rectangle instead. Note that you can't reduce this to
# _get_tril_sizes(col, row, -offset) because that would correspond to
# decomposing into a left trapezoid and right rectangle.
def _get_triu_sizes(row: int, col: int, offset: int) -> Tuple[int, int, int]:
    if row == 0 or col == 0:
        return 0, 0, 0

    m_first_row = max(0, col - offset) if offset > 0 else col

    # Number of elements in top rectangle
    rectangle_size = max(0, min(row, -offset) * col)

    # Number of elements in bottom trapezoid
    trapezoid_size_tril, rectangle_size_tril, _ = _get_tril_sizes(row, col, offset - 1)
    triu_size = row * col - (trapezoid_size_tril + rectangle_size_tril)
    trapezoid_size = triu_size - rectangle_size

    return trapezoid_size, rectangle_size, m_first_row


@register_decomposition(aten.triu_indices)
@out_wrapper()
def triu_indices(
    row: int,
    col: int,
    offset: int = 0,
    *,
    dtype: torch.dtype = torch.long,
    layout: torch.layout = torch.strided,
    device: DeviceLikeType = "cpu",
    pin_memory: bool = False,
) -> TensorLikeType:
    _trilu_checks("triu_indices", row, col, dtype, layout, pin_memory)

    trapezoid_size, rectangle_size, m_first_row = _get_triu_sizes(row, col, offset)
    col_offset = max(0, offset)

    arange_kw = partial(
        torch.arange, layout=layout, device=device, pin_memory=pin_memory
    )

    # indices for top rectangle
    xs2 = arange_kw(0, rectangle_size, dtype=dtype)
    row_inds2 = xs2 // col
    col_inds2 = xs2 % col

    # bottom trapezoid
    xs1 = arange_kw(0, trapezoid_size, dtype=torch.float64)
    b = -0.5 - m_first_row
    row_inds1 = torch.floor(-b - torch.sqrt(b * b - 2 * xs1))
    col_inds1 = torch.floor(xs1 - ((2 * m_first_row - 1 - row_inds1) * row_inds1) * 0.5)
    row_inds1 = _maybe_convert_to_dtype(row_inds1, dtype)
    col_inds1 = _maybe_convert_to_dtype(col_inds1, dtype)

    if col:
        row_inds1 = row_inds1 + (rectangle_size // col)
    col_inds1 = col_inds1 + col_offset

    return torch.stack(
        (torch.cat((row_inds2, row_inds1)), torch.cat((col_inds2, col_inds1)))
    )


@register_decomposition(aten.bucketize)
@out_wrapper(exact_dtype=True)
def bucketize(
    a: TensorLikeType,
    boundaries: TensorLikeType,
    *,
    out_int32: bool = False,
    right: bool = False,
):
    torch._check(
        boundaries.dim() == 1,
        lambda: f"boundaries tensor must be 1 dimension but got dim({boundaries.dim()})",
    )

    out_dtype = torch.int32 if out_int32 else torch.int64
    n_boundaries = boundaries.shape[-1]
    if n_boundaries == 0:
        return torch.zeros_like(a)
    # We are trying to find the bucket (defined by pairs of consecutive elements of `boundaries`)
    # each element of `a` belongs to. We use binary search to achieve logarithimic complexity,
    # but each step of the search is done "in parallel" over all elements of `a`
    # can't use int32 as indexes, so we have to do all computations with int64 and convert at the end
    start = torch.zeros(a.shape, device=a.device, dtype=torch.int64)
    end = start + n_boundaries
    # Max depth of the binary search
    # Since we can't break out of the loop at different points for different elements of a,
    # we just do the max amount of iterations that binary search requires and add condition
    # tensor (cond_update below) to stop updating once the search terminates

    # For first iteration through loop we can skip some checks, we have separate implementation
    mid = start + (end - start) // 2
    mid_val = boundaries[mid]
    if right:
        cond_mid = mid_val > a
    else:
        cond_mid = mid_val >= a
    start = torch.where(cond_mid, start, mid + 1)

    if n_boundaries > 1:
        cond_update = torch.ones_like(a, dtype=torch.bool)
        niters = int(math.log2(n_boundaries))
        for _ in range(niters):
            end = torch.where(cond_mid & cond_update, mid, end)
            cond_update = start < end
            # start might end up pointing to 1 past the end, we guard against that
            mid = torch.where(cond_update, start + (end - start) // 2, 0)
            mid_val = boundaries[mid]
            # If right is true, the buckets are closed on the *left*
            # (i.e., we are doing the equivalent of std::upper_bound in C++)
            # Otherwise they are closed on the right (std::lower_bound)
            if right:
                cond_mid = mid_val > a
            else:
                cond_mid = mid_val >= a
            start = torch.where((~cond_mid) & cond_update, mid + 1, start)

    return start.to(dtype=out_dtype)


@register_decomposition(aten.cauchy)
@out_wrapper()
@elementwise_type_promotion_wrapper(
    type_promoting_args=("self",),
    type_promotion_kind=ELEMENTWISE_TYPE_PROMOTION_KIND.DEFAULT,
)
def cauchy(self, median=0, sigma=1, generator=None):
    assert generator is None
    torch._check(
        not utils.is_complex_dtype(self.dtype)
        and not utils.is_integer_dtype(self.dtype)
        and not utils.is_boolean_dtype(self.dtype),
        lambda: f"Cauchy distribution is a continuous probability distribution. \
        dtype must be a floating point but you specified {self.dtype}",
    )
    torch._check(
        sigma > 0.0,
        lambda: f"cauchy_ expects sigma > 0.0, but found sigma={sigma}",
    )
    return median + sigma * torch.tan(math.pi * (torch.rand_like(self) - 0.5))


@register_decomposition(aten.exponential)
@out_wrapper()
@elementwise_type_promotion_wrapper(
    type_promoting_args=("self",),
    type_promotion_kind=ELEMENTWISE_TYPE_PROMOTION_KIND.DEFAULT,
)
def exponential(self, rate=1, generator=None):
    assert generator is None
    torch._check(
        not utils.is_complex_dtype(self.dtype)
        and not utils.is_integer_dtype(self.dtype)
        and not utils.is_boolean_dtype(self.dtype),
        lambda: f"Exponential distribution is a continuous probability distribution. \
        dtype must be a floating point but you specified {self.dtype}",
    )
    torch._check(
        rate > 0.0,
        lambda: f"exponential_ expects lambda > 0.0, but found lambda={rate}",
    )

    uniform_val = torch.rand_like(self)

    # copying numerics of transformation::exponential see comment:
    # curand_uniform has (0,1] bounds. log(1) is 0 and exponential excludes 0.
    # we need log to be not 0, and not underflow when converted to half
    # fast __logf approximation can underflow, so set log to -epsilon/2 for 1 or close to 1 args
    epsilon = torch.finfo(uniform_val.dtype).eps / 2
    condition = uniform_val >= 1.0 - epsilon
    log_uniform = torch.where(condition, -epsilon, torch.log(uniform_val))

    return -1 / rate * log_uniform


@register_decomposition(aten.geometric)
@out_wrapper()
@elementwise_type_promotion_wrapper(
    type_promoting_args=("self",),
    type_promotion_kind=ELEMENTWISE_TYPE_PROMOTION_KIND.DEFAULT,
)
def geometric(self, p, generator=None):
    assert generator is None
    # TODO: fix inductor rand_like for integer, bool dtypes
    torch._check(
        not utils.is_complex_dtype(self.dtype)
        and not utils.is_boolean_dtype(self.dtype),
        lambda: f"geometric not implemented for {self.dtype}",
    )
    torch._check(
        0 < p and p < 1,
        lambda: f"geometric_ expects p to be in (0, 1), but got p={p}",
    )
    return torch.floor(torch.log1p(-torch.rand_like(self)) / math.log1p(-p)) + 1


@register_decomposition(aten.log_normal)
@out_wrapper()
@elementwise_type_promotion_wrapper(
    type_promoting_args=("self",),
    type_promotion_kind=ELEMENTWISE_TYPE_PROMOTION_KIND.DEFAULT,
)
def log_normal(self, mean=1, std=2, generator=None):
    assert generator is None
    torch._check(
        not utils.is_complex_dtype(self.dtype)
        and not utils.is_integer_dtype(self.dtype)
        and not utils.is_boolean_dtype(self.dtype),
        lambda: f"log_normal not implemented for {self.dtype}",
    )
    torch._check(
        0 < std,
        lambda: f"log_normal_ expects std > 0.0, but found std={std}",
    )
    return torch.exp(std * torch.randn_like(self) + mean)


# TODO: add support for functionalization aten.normal_functional
# NOTE: the device and dtype will be ignored when shape is None
@register_decomposition(aten.normal)
@out_wrapper()
@elementwise_type_promotion_wrapper(
    type_promoting_args=(
        "mean",
        "std",
    ),
    type_promotion_kind=ELEMENTWISE_TYPE_PROMOTION_KIND.DEFAULT,
)
def normal(
    mean=0,
    std=1,
    size=None,
    *,
    generator=None,
    dtype=None,
    layout=None,
    device=None,
    pin_memory=None,
):
    assert layout is None or layout == torch.strided

    if not isinstance(std, TensorLike):
        torch._check(
            std >= 0, lambda: f"normal expects std >= 0.0, but found std {std}"
        )

    if size is None:
        tensors = tuple(t for t in (mean, std) if isinstance(t, TensorLike))
        torch._check(
            len(tensors) > 0,
            lambda: "normal expects that either mean or std is a tensor, or size is defined",
        )
        torch._check(
            layout is None and pin_memory is None,
            lambda: "Cannot pass layout, or pin_memory without size",
        )

        size = _broadcast_shapes(*(t.shape for t in tensors))
        dtype = tensors[0].dtype
        device = tensors[0].device
    else:
        torch._check(
            not isinstance(mean, TensorLike) and not isinstance(std, TensorLike),
            lambda: "normal expects mean and std to be scalars when size is defined",
        )
        dtype = torch.get_default_dtype() if dtype is None else dtype
        device = torch.device("cpu") if device is None else device

    normal_samples = prims.normal(
        size,
        mean=0.0,
        std=1.0,
        dtype=dtype,
        device=device,
        requires_grad=False,
        generator=generator,
    )
    return std * normal_samples + mean


@register_decomposition(aten.normal_)
def normal_(self, mean=0, std=1, *, generator=None):
    return normal(mean, std, self.shape, out=self, generator=generator)


@_make_elementwise_unary_reference(ELEMENTWISE_TYPE_PROMOTION_KIND.INT_TO_FLOAT)
def rad2deg(self: TensorLikeType):
    torch._check(
        not utils.is_complex_dtype(self.dtype),
        lambda: "rad2deg is not supported for complex tensors.",
    )
    M_180_PI = 57.295779513082320876798154814105170332405472466564
    return self * M_180_PI


@_make_elementwise_unary_reference(ELEMENTWISE_TYPE_PROMOTION_KIND.INT_TO_FLOAT)
def deg2rad(self: TensorLikeType):
    torch._check(
        not utils.is_complex_dtype(self.dtype),
        lambda: "deg2rad is not supported for complex tensors.",
    )
    M_PI_180 = 0.017453292519943295769236907684886127134428718885417
    return self * M_PI_180


@register_decomposition(aten.count_nonzero)
@out_wrapper()
def count_nonzero(self, dim: Optional[DimsType] = None):
    return (self != 0).sum(dim)


def _dot_check(self, other):
    torch._check(
        self.dim() == 1 and other.dim() == 1,
        lambda: f"1D tensors expected, but got {self.dim()}D and {other.dim()}D tensors",
    )

    def numel_error():
        return (
            f"inconsistent tensor size, expected tensor [{self.numel()}] and src [{other.numel()}] to have the"
            f"same number of elements, but got {self.numel()} and {other.numel()} elements respectively"
        )

    torch._check(self.numel() == other.numel(), numel_error)


@register_decomposition(aten.dot)
@out_wrapper()
@elementwise_type_promotion_wrapper(
    type_promoting_args=("self", "other"),
    type_promotion_kind=ELEMENTWISE_TYPE_PROMOTION_KIND.DEFAULT,
)
def dot(self, other):
    if self.is_complex():
        if self.is_conj():
            if other.is_conj():
                return torch.dot(self.conj(), other.conj()).conj()
            else:
                return torch.vdot(self.conj(), other)
        elif other.is_conj():
            return torch.vdot(other.conj(), self)

    _dot_check(self, other)
    return (self * other).sum()


@register_decomposition(aten.vdot)
@out_wrapper()
@elementwise_type_promotion_wrapper(
    type_promoting_args=("self", "other"),
    type_promotion_kind=ELEMENTWISE_TYPE_PROMOTION_KIND.DEFAULT,
)
def vdot(self, other):
    if not self.is_complex():
        return torch.dot(self, other)

    if self.is_conj():
        if other.is_conj():
            return torch.vdot(other.conj(), self.conj())
        else:
            return torch.dot(self.conj(), other)
    elif other.is_conj():
        return torch.dot(self, other.conj()).conj()

    _dot_check(self, other)
    # The decomposition fails if you do self.conj()... not sure why
    return (self.conj_physical() * other).sum()


@register_decomposition(aten.select_scatter)
@out_wrapper()
def select_scatter(x: TensorLikeType, src: TensorLikeType, dim: int, index: int):
    dim = utils.canonicalize_dim(x.ndim, dim)
    mask_shape = [1] * x.ndim
    mask_shape[dim] = -1
    if index < 0:
        index = index + x.shape[dim]
    mask = torch.arange(x.shape[dim], device=x.device).view(mask_shape) == index
    src = torch.unsqueeze(src, dim).expand(x.shape)
    return torch.where(mask, src, x)


# inplace
abs_ = _make_inplace(abs)
acos_ = _make_inplace(acos)
acosh_ = _make_inplace(acosh)
add_ = _make_inplace(add)
addcmul_ = _make_inplace(addcmul)
addcdiv_ = _make_inplace(addcdiv)
asin_ = _make_inplace(asin)
asinh_ = _make_inplace(asinh)
atan_ = _make_inplace(atan)
atanh_ = _make_inplace(atanh)
atan2_ = _make_inplace(atan2)
bitwise_and_ = _make_inplace(bitwise_and)
bitwise_left_shift_ = _make_inplace(bitwise_left_shift)
bitwise_not_ = _make_inplace(bitwise_not)
bitwise_or_ = _make_inplace(bitwise_or)
bitwise_right_shift_ = _make_inplace(bitwise_right_shift)
bitwise_xor_ = _make_inplace(bitwise_xor)
ceil_ = _make_inplace(ceil)
clamp_ = _make_inplace(clamp)
clamp_min_ = _make_inplace(clamp_min)
clamp_max_ = _make_inplace(clamp_max)
conj_physical_ = _make_inplace(conj_physical)
copysign_ = _make_inplace(copysign)
cos_ = _make_inplace(cos)
cosh_ = _make_inplace(cosh)
cumsum_ = _make_inplace(cumsum)
cumprod_ = _make_inplace(cumprod)
deg2rad_ = _make_inplace(deg2rad)
digamma_ = _make_inplace(digamma)
div_ = _make_inplace(div)
eq_ = _make_inplace(eq)
erf_ = _make_inplace(erf)
erfc_ = _make_inplace(erfc)
erfinv_ = _make_inplace(erfinv)
exp_ = _make_inplace(exp)
exp2_ = _make_inplace(exp2)
expm1_ = _make_inplace(expm1)
float_power_ = _make_inplace(float_power)
floor_ = _make_inplace(floor)
floor_divide_ = _make_inplace(floor_divide)
fmod_ = _make_inplace(fmod)
frac_ = _make_inplace(frac)
gcd_ = _make_inplace(gcd)
ge_ = _make_inplace(ge)
gt_ = _make_inplace(gt)
heaviside_ = _make_inplace(heaviside)
hypot_ = _make_inplace(hypot)
igamma_ = _make_inplace(igamma)
igammac_ = _make_inplace(igammac)
i0_ = _make_inplace(i0)
lcm_ = _make_inplace(lcm)
le_ = _make_inplace(le)
lerp_ = _make_inplace(lerp)
lgamma_ = _make_inplace(lgamma)
log10_ = _make_inplace(log10)
log1p_ = _make_inplace(log1p)
log2_ = _make_inplace(log2)
log_ = _make_inplace(log)
logical_and_ = _make_inplace(logical_and)
logical_not_ = _make_inplace(logical_not)
logical_or_ = _make_inplace(logical_or)
logical_xor_ = _make_inplace(logical_xor)
lt_ = _make_inplace(lt)
mul_ = _make_inplace(mul)
mvlgamma_ = _make_inplace(mvlgamma)
nan_to_num_ = _make_inplace(nan_to_num)
ne_ = _make_inplace(ne)
neg_ = _make_inplace(neg)
nextafter_ = _make_inplace(nextafter)
pow_ = _make_inplace(pow)
rad2deg_ = _make_inplace(rad2deg)
reciprocal_ = _make_inplace(reciprocal)
remainder_ = _make_inplace(remainder)
rsqrt_ = _make_inplace(rsqrt)
sgn_ = _make_inplace(sgn)
sigmoid_ = _make_inplace(sigmoid)
sign_ = _make_inplace(sign)
sin_ = _make_inplace(sin)
sinc_ = _make_inplace(sinc)
sinh_ = _make_inplace(sinh)
sqrt_ = _make_inplace(sqrt)
square_ = _make_inplace(square)
sub_ = _make_inplace(sub)
tan_ = _make_inplace(tan)
tanh_ = _make_inplace(tanh)
tril_ = _make_inplace(tril)
triu_ = _make_inplace(triu)
true_divide_ = _make_inplace(true_divide)
trunc_ = _make_inplace(trunc)
xlogy_ = _make_inplace(xlogy)
cauchy_ = _make_inplace(cauchy)
exponential_ = _make_inplace(exponential)
geometric_ = _make_inplace(geometric)
log_normal_ = _make_inplace(log_normal)
zero_ = _make_inplace(zero)

<<<<<<< HEAD
# make copy variants of ops that returns views
alias_copy = _make_copy_from_view(alias)
as_strided_copy = _make_copy_from_view(as_strided)
diagonal_copy = _make_copy_from_view(diagonal)
expand_copy = _make_copy_from_view(expand)
# TODO: narrow_copy must return a sparse tensor if the input is sparse, but refs have
# no sparse support. See narrow_copy_sparse in core.
narrow_copy = _make_copy_from_view(narrow)
permute_copy = _make_copy_from_view(permute)
squeeze_copy = _make_copy_from_view(squeeze)
t_copy = _make_copy_from_view(t)
transpose_copy = _make_copy_from_view(transpose)
unfold_copy = _make_copy_from_view(unfold)
unsqueeze_copy = _make_copy_from_view(unsqueeze)
view_copy = _make_copy_from_view(view)

# TODO: unbind_copy
=======
alias_copy = _make_copy_from_view(aten.alias)
as_strided_copy = _make_copy_from_view(aten.as_strided)
diagonal_copy = _make_copy_from_view(aten.diagonal)
expand_copy = _make_copy_from_view(aten.expand)
# TODO: This must return a sparse tensor if the input is sparse, but refs have
# no sparse support. See narrow_copy_sparse in core.
narrow_copy = _make_copy_from_view(aten.narrow)
t_copy = _make_copy_from_view(aten.t)
unsqueeze_copy = _make_copy_from_view(aten.unsqueeze)
view_copy = _make_copy_from_view(aten.view)
>>>>>>> e7b870c8


# xref: isStorage in torch/csrc/DynamicTypes.cpp
def _isStorage(obj):
    return isinstance(obj, (torch.TypedStorage, torch.UntypedStorage))


# xref: compute_sizes in torch/csrc/utils/tensor_new.cpp
def _compute_sizes(seq, scalar_type):
    MAX_DIMS = 128
    is_storage = _isStorage(seq)
    sizes = []
    # TODO: this is inaccurate, we actually test PySequence_Check
    while isinstance(seq, (list, tuple)):
        length = len(seq)
        if is_storage:
            length //= scalar_type.itemsize
        sizes.append(length)
        if len(sizes) > MAX_DIMS:
            raise ValueError(f"too many dimensions '{type(seq).__name__}'")
        if length == 0:
            break
        try:
            handle = seq[0]
        except Exception:
            raise ValueError(  # noqa: B904
                f"could not determine the shape of object type '{type(seq).__name__}'"
            )
        seq = handle

    return sizes


# xref: infer_scalar_type in torch/csrc/utils/tensor_new.cpp
def _infer_scalar_type(obj):
    if isinstance(obj, FloatLike):
        return torch.get_default_dtype()
    if isinstance(obj, IntLike) and not isinstance(obj, bool):  # careful!
        return torch.int64
    if isinstance(obj, BoolLike):
        return torch.bool
    if isinstance(obj, complex):
        default_dtype = torch.get_default_dtype()
        if default_dtype is torch.float:
            return torch.cfloat
        elif default_dtype is torch.double:
            return torch.cdouble
        elif default_dtype is torch.half:
            return torch.chalf
        else:
            raise RuntimeError("invalid default scalar type for complex")
    if isinstance(obj, torch.Tensor):
        return obj.dtype
    if isinstance(obj, str):
        raise TypeError(f"new(): invalid data type '{type(obj).__name__}'")
    # TODO: this is inaccurate, we actually test PySequence_Check
    if isinstance(obj, (list, tuple)):
        scalarType = None
        length = len(obj)
        # match NumPy semantics, except use default tensor type instead of
        # double.
        if length == 0:
            return torch.get_default_dtype()
        for i in range(length):
            cur_item = obj[i]
            # TODO: test this
            """
            if cur_item is obj:
                raise TypeError("new(): self-referential lists are incompatible")
            """
            item_scalarType = _infer_scalar_type(cur_item)  # recurse!
            if scalarType is not None:
                scalarType = torch.promote_types(scalarType, item_scalarType)
            else:
                scalarType = item_scalarType
            if scalarType is torch.cdouble:
                # this won't change (unless we hit undefined, but that will
                # fail later)
                return scalarType
        return scalarType
    raise RuntimeError(f"Could not infer dtype of {type(obj).__name__}")


# Analogous to recursive_store
# xref: recursive_store in torch/csrc/utils/tensor_new.cpp
def _recursive_build(
    scalarType: torch.dtype, obj: Union[TensorOrNumberLikeType, TensorSequenceType]
):
    if isinstance(obj, Tensor) and obj.numel() == 1:
        return obj.detach().to(dtype=scalarType, device="cpu", copy=True).view(())
    elif isinstance(obj, Tensor):
        # It is invalid to call ".tensor([...])" with a non-scalar tensor in eager mode
        # >>> torch.tensor([torch.randn(2)])
        # ValueError: only one element tensors can be converted to Python scalars
        #
        # But it is possible with a NumPy array
        # >>> torch.tensor([np.random.uniform(size=(2,))]).shape
        # torch.Size([1, 2])
        return obj.detach().to(dtype=scalarType, device="cpu", copy=True)
    elif isinstance(obj, Number):
        return torch.scalar_tensor(obj, dtype=scalarType)

    # seq can be a list of tensors
    seq = obj
    return torch.stack([_recursive_build(scalarType, item) for item in seq])


# xref: internal_new_from_data in torch/csrc/utils/tensor_new.cpp
def _internal_new_from_data(
    options,
    scalar_type,
    device_opt,
    data,
    copy_variables,
    copy_numpy,
    type_inference,
    pin_memory=False,
):
    if isinstance(data, torch.Tensor):
        torch._check(
            not pin_memory, lambda: "Can't pin tensor constructed from a variable"
        )
        var = data
        if copy_variables:
            var = var.detach()
        inferred_scalar_type = var.dtype if type_inference else scalar_type
        device = device_opt if device_opt is not None else var.device
        return var.to(
            device=device,
            dtype=inferred_scalar_type,
            non_blocking=False,
            copy=copy_variables,
        )

    # TODO
    if hasattr(data, "__cuda_array_interface__"):
        return NotImplemented

    # TODO: test for numpy input with PyArray_Check

    device = device_opt if device_opt is not None else options["device"]
    inferred_scalar_type = _infer_scalar_type(data) if type_inference else scalar_type

    # NB: Don't need to avoid tracing, as we aren't going to do any manual
    # pointer filling tricks
    if _isStorage(data):
        return NotImplemented
    else:
        if torch.device(device).type == "meta":
            return NotImplemented

        # In the C implementation, we would directly start poking the memory
        # of a freshly allocated CPU tensor.  Here, we're going to do an
        # alternate, heinously slow implementation: turn each individual
        # scalar into a tensor, and then repeatedly cat them together
        tensor = _recursive_build(inferred_scalar_type, data)

        tensor = tensor.to(device, inferred_scalar_type, non_blocking=False, copy=False)

    # NB: lift_fresh is not needed, because we built the tensor from scalars
    # guaranteeing a fresh tensor in this case
    return tensor


# xref: tensor_ctor in torch/csrc/utils/tensor_new.cpp
def tensor(data, *, dtype=None, device=None, pin_memory=False, requires_grad=False):
    # TODO (or not): support names kwarg
    if isinstance(data, torch.Tensor):
        warnings.warn(
            "To copy construct from a tensor, it is recommended to use sourceTensor.clone().detach() "
            "or sourceTensor.clone().detach().requires_grad_(True), rather than torch.tensor(sourceTensor)"
        )
    type_inference = dtype is None
    new_tensor = _internal_new_from_data(
        # device="cpu" because that's what you get with torch.tensor(2) no
        # device by default
        {"device": "cpu"},  # TODO: use torch.get_default_tensor_type
        dtype if dtype is not None else torch.get_default_dtype(),
        device,
        data,
        copy_variables=True,
        copy_numpy=True,
        type_inference=type_inference,
        pin_memory=pin_memory,
    )
    new_tensor.detach_()
    if requires_grad:
        new_tensor.requires_grad_(requires_grad)
    return new_tensor


# Views
# We can't model these as above, as the pattern of doing `op(a, out=a)` does not work for a view function
# given that it does not reshape the input (it just copies the result into it)

# squeeze_ = _make_inplace(squeeze)
# t_ = _make_inplace(t)
# transpose_ = _make_inplace(transpose)
# unsqueeze_ = _make_inplace(unsqueeze)


import torch._refs._conversions
import torch._refs.fft
import torch._refs.linalg
import torch._refs.nn.functional
import torch._refs.special<|MERGE_RESOLUTION|>--- conflicted
+++ resolved
@@ -274,7 +274,6 @@
     "native_group_norm",
     "native_layer_norm",
     "permute",
-    "permute_copy",
     "ravel",
     "repeat",
     "reshape",
@@ -6325,25 +6324,6 @@
 log_normal_ = _make_inplace(log_normal)
 zero_ = _make_inplace(zero)
 
-<<<<<<< HEAD
-# make copy variants of ops that returns views
-alias_copy = _make_copy_from_view(alias)
-as_strided_copy = _make_copy_from_view(as_strided)
-diagonal_copy = _make_copy_from_view(diagonal)
-expand_copy = _make_copy_from_view(expand)
-# TODO: narrow_copy must return a sparse tensor if the input is sparse, but refs have
-# no sparse support. See narrow_copy_sparse in core.
-narrow_copy = _make_copy_from_view(narrow)
-permute_copy = _make_copy_from_view(permute)
-squeeze_copy = _make_copy_from_view(squeeze)
-t_copy = _make_copy_from_view(t)
-transpose_copy = _make_copy_from_view(transpose)
-unfold_copy = _make_copy_from_view(unfold)
-unsqueeze_copy = _make_copy_from_view(unsqueeze)
-view_copy = _make_copy_from_view(view)
-
-# TODO: unbind_copy
-=======
 alias_copy = _make_copy_from_view(aten.alias)
 as_strided_copy = _make_copy_from_view(aten.as_strided)
 diagonal_copy = _make_copy_from_view(aten.diagonal)
@@ -6354,7 +6334,6 @@
 t_copy = _make_copy_from_view(aten.t)
 unsqueeze_copy = _make_copy_from_view(aten.unsqueeze)
 view_copy = _make_copy_from_view(aten.view)
->>>>>>> e7b870c8
 
 
 # xref: isStorage in torch/csrc/DynamicTypes.cpp
