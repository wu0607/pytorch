--- conflicted
+++ resolved
@@ -4327,10 +4327,25 @@
 
         dummy_allocator_source = """
         #include <torch/extension.h>
+        #include <ATen/cuda/Exceptions.h>
+        #include <cuda_runtime_api.h>
+
         extern "C" {
+          C10_EXPORT int called_dummy_alloc = 0;
+          C10_EXPORT int called_dummy_free = 0;
+
           // Note that windows needs __declspec(dllexport): https://stackoverflow.com/a/24575865
-          C10_EXPORT void* dummy_alloc(size_t size, int device, void* stream) { return nullptr; }
-          C10_EXPORT void dummy_free(void* ptr) { }
+          C10_EXPORT void* dummy_alloc(size_t size, int device, void* stream) {
+            called_dummy_alloc = 123;
+            void* ptr;
+            C10_CUDA_CHECK(cudaMallocManaged(&ptr, size));
+            return ptr;
+          }
+
+          C10_EXPORT void dummy_free(void* ptr, size_t size, int device, void* stream) {
+            called_dummy_free = 321;
+            C10_CUDA_CHECK(cudaFree(ptr));
+          }
         }
         """
         dummy_allocator_libname = "dummy_allocator"
@@ -4340,6 +4355,7 @@
             is_python_module=False,
             keep_intermediates=False,
             verbose=True,
+            with_cuda=True,
         )
         allocator = torch.cuda.memory.CUDAPluggableAllocator(
             dummy_allocator,
@@ -4350,6 +4366,18 @@
 
         # pool should point to the same allocator as the one passed into it
         self.assertEqual(allocator.allocator(), pool.allocator)
+
+        # no allocations happened yet, so called_dummy_alloc should be 0
+        alloc_lib = ctypes.CDLL(dummy_allocator)
+        called_dummy_alloc = ctypes.c_int.in_dll(alloc_lib, "called_dummy_alloc")
+        self.assertEqual(called_dummy_alloc.value, 0)
+
+        with torch.cuda.use_mem_pool(pool):
+            out = torch.randn(1, device="cuda")
+
+        # called_dummy_alloc should be 123 if dummy_alloc was used to allocate
+        # out tensor
+        self.assertEqual(called_dummy_alloc.value, 123)
 
     def test_mempool_context(self):
         active_pool = torch.cuda.MemPoolContext.active_pool()
@@ -4403,9 +4431,178 @@
 
 
 @unittest.skipIf(not TEST_CUDA, "CUDA not available, skipping tests")
+@torch.testing._internal.common_utils.markDynamoStrictTest
 class TestCudaOptims(TestCase):
     # These tests will be instantiate with instantiate_device_type_tests
     # to apply the new OptimizerInfo structure.
+
+    @onlyCUDA
+    @unittest.skipIf(
+        not TEST_CUDA_GRAPH, "CUDA >= 11.0 or ROCM >=5.3 required for graphs"
+    )
+    @optims(
+        [optim for optim in optim_db if optim.has_capturable_arg],
+        dtypes=[torch.float32],
+    )
+    def test_graph_optims(self, device, dtype, optim_info):
+        optim_cls = optim_info.optim_cls
+        all_optim_inputs = _get_optim_inputs_including_global_cliquey_kwargs(
+            device, dtype, optim_info, skip=("differentiable",)
+        )
+
+        steps_warmup = 3
+        steps_train = 2
+
+        for optim_input in all_optim_inputs:
+            kwargs = optim_input.kwargs
+
+            # lr as a Tensor is not supported when capturable=False and foreach=True for torch.optim.adam
+            # and torch.optim.adamw
+            kwargs["lr"] = 0.1
+
+            for actually_do_graphs in (True, False):
+                params = [
+                    torch.randn((i + 5, i + 5), device=device) for i in range(2)
+                ] + [torch.randn((), device=device)]
+                params_control = [p.clone().requires_grad_() for p in params]
+                params_graphed = [p.clone().requires_grad_() for p in params]
+
+                grads = [
+                    [torch.randn_like(p) for p in params]
+                    for _ in range(steps_warmup + steps_train)
+                ]
+
+                # Control (capturable=False)
+                kwargs["capturable"] = False
+
+                opt = optim_cls(params_control, **kwargs)
+                for i in range(steps_warmup + steps_train):
+                    for j, p in enumerate(params_control):
+                        p.grad = grads[i][j]
+                    opt.step()
+
+                # capturable=True
+                kwargs["capturable"] = True
+                opt = optim_cls(params_graphed, **kwargs)
+
+                for i in range(steps_warmup):
+                    for j, p in enumerate(params_graphed):
+                        p.grad = grads[i][j]
+                    opt.step()
+
+                if actually_do_graphs:
+                    g = torch.cuda.CUDAGraph()
+                    with torch.cuda.graph(g):
+                        opt.step()
+
+                for i in range(steps_train):
+                    if actually_do_graphs:
+                        for j, p in enumerate(params_graphed):
+                            p.grad.copy_(grads[i + steps_warmup][j])
+                        g.replay()
+                    else:
+                        # Passing capturable=True to the constructor and running without graphs should still be
+                        # numerically correct, even if it's not ideal for performance.
+                        for j, p in enumerate(params_graphed):
+                            p.grad = grads[i + steps_warmup][j]
+                        opt.step()
+
+                for p_control, p_graphed in zip(params_control, params_graphed):
+                    self.assertEqual(p_control, p_graphed)
+
+    @onlyCUDA
+    @unittest.skipIf(
+        not TEST_CUDA_GRAPH, "CUDA >= 11.0 or ROCM >= 5.3 required for graphs"
+    )
+    @optims(
+        [
+            optim
+            for optim in optim_db
+            if "fused" in optim.supported_impls and "cuda" in optim.supports_fused_on
+        ],
+        dtypes=[torch.float32],
+    )
+    def test_graph_scaling_fused_optimizers(self, device, dtype, optim_info):
+        optim_cls = optim_info.optim_cls
+
+        steps_warmup = 3
+        steps_train = 2
+
+        optim_inputs = optim_info.optim_inputs_func(device=device)
+
+        for optim_input in optim_inputs:
+            kwargs = optim_input.kwargs
+            kwargs["fused"] = True
+
+            for actually_do_graphs in (
+                (True, False) if optim_info.has_capturable_arg else (True,)
+            ):
+                params = [torch.randn((i + 5, i + 5), device=device) for i in range(2)]
+                params_control = [p.clone().requires_grad_() for p in params]
+                params_graphed = [p.clone().requires_grad_() for p in params]
+
+                # `GradScaler` in-place updates gradients thus it's necessary to duplicate gradients.
+                grads = [
+                    [torch.randn_like(p) for p in params]
+                    for _ in range(steps_warmup + steps_train)
+                ]
+                with torch.no_grad():
+                    grads_control = [[g.clone() for g in gs] for gs in grads]
+                    grads_graphed = [[g.clone() for g in gs] for gs in grads]
+
+                # Gradient Scaler
+                scaler_for_control = torch.cuda.amp.GradScaler(init_scale=128.0)
+                with torch.no_grad():
+                    scaler_for_control._lazy_init_scale_growth_tracker(device)
+
+                scaler_for_graphed = torch.cuda.amp.GradScaler()
+                scaler_for_graphed.load_state_dict(scaler_for_control.state_dict())
+                with torch.no_grad():
+                    scaler_for_graphed._lazy_init_scale_growth_tracker(device)
+
+                # Control (capturable=False)
+                if optim_info.has_capturable_arg:
+                    kwargs["capturable"] = False
+                opt = optim_cls(params_control, **kwargs)
+
+                for i in range(steps_warmup + steps_train):
+                    for j, p in enumerate(params_control):
+                        p.grad = grads_control[i][j]
+                    scaler_for_control.step(opt)
+                    scaler_for_control.update()
+
+                # capturable=True
+                if optim_info.has_capturable_arg:
+                    kwargs["capturable"] = True
+                opt = optim_cls(params_graphed, **kwargs)
+
+                for i in range(steps_warmup):
+                    for j, p in enumerate(params_graphed):
+                        p.grad = grads_graphed[i][j]
+                    scaler_for_graphed.step(opt)
+                    scaler_for_graphed.update()
+
+                if actually_do_graphs:
+                    g = torch.cuda.CUDAGraph()
+                    with torch.cuda.graph(g):
+                        scaler_for_graphed.step(opt)
+                        scaler_for_graphed.update()
+
+                for i in range(steps_train):
+                    if actually_do_graphs:
+                        for j, p in enumerate(params_graphed):
+                            p.grad.copy_(grads_graphed[i + steps_warmup][j])
+                        g.replay()
+                    else:
+                        # Passing capturable=True to the constructor and running without graphs should still be
+                        # numerically correct, even if it's not ideal for performance.
+                        for j, p in enumerate(params_graphed):
+                            p.grad = grads_graphed[i + steps_warmup][j]
+                        scaler_for_graphed.step(opt)
+                        scaler_for_graphed.update()
+
+                for p_control, p_graphed in zip(params_control, params_graphed):
+                    self.assertEqual(p_control, p_graphed)
 
     @onlyNativeDeviceTypes
     @optims(
@@ -4769,7 +4966,6 @@
                     amp_dtype=torch.float16,
                 )
 
-<<<<<<< HEAD
     @unittest.skipIf(not TEST_CUDNN, "CUDNN not available")
     def test_autocast_methods_fp32(self):
         for op, args in self.autocast_lists.methods_fp32:
@@ -4807,46 +5003,6 @@
                 a_ignore = torch.ones((8, 8), dtype=ignore_type, device="cuda:0")
                 b_ignore = torch.ones((8, 8), dtype=ignore_type, device="cuda:0")
                 c_16 = torch.ones((8, 8), dtype=torch.float16, device="cuda:0")
-=======
-        dummy_allocator_source = """
-        #include <torch/extension.h>
-        #include <ATen/cuda/Exceptions.h>
-        #include <cuda_runtime_api.h>
-
-        extern "C" {
-          C10_EXPORT int called_dummy_alloc = 0;
-          C10_EXPORT int called_dummy_free = 0;
-
-          // Note that windows needs __declspec(dllexport): https://stackoverflow.com/a/24575865
-          C10_EXPORT void* dummy_alloc(size_t size, int device, void* stream) {
-            called_dummy_alloc = 123;
-            void* ptr;
-            C10_CUDA_CHECK(cudaMallocManaged(&ptr, size));
-            return ptr;
-          }
-
-          C10_EXPORT void dummy_free(void* ptr, size_t size, int device, void* stream) {
-            called_dummy_free = 321;
-            C10_CUDA_CHECK(cudaFree(ptr));
-          }
-        }
-        """
-        dummy_allocator_libname = "dummy_allocator"
-        dummy_allocator = load_inline(
-            name=dummy_allocator_libname,
-            cpp_sources=dummy_allocator_source,
-            is_python_module=False,
-            keep_intermediates=False,
-            verbose=True,
-            with_cuda=True,
-        )
-        allocator = torch.cuda.memory.CUDAPluggableAllocator(
-            dummy_allocator,
-            "dummy_alloc",
-            "dummy_free",
-        )
-        pool = torch.cuda.MemPool(allocator.allocator())
->>>>>>> 9fcda27f
 
                 # Tests if CastPolicy::fp16 ops ignore double and int
                 # Currently, no ops belonging to this policy support integer inputs.
@@ -4859,27 +5015,10 @@
                         torch.mm(a_ignore, b_ignore).dtype is type_no_autocast
                     )
 
-<<<<<<< HEAD
                 # Tests if CastPolicy::fp32 ops ignore double and int
                 with torch.autocast("cuda", enabled=False):
                     type_no_autocast = torch.pow(a_ignore, 2.0).dtype
                 self.assertTrue(torch.pow(a_ignore, 2.0).dtype is type_no_autocast)
-=======
-        # no allocations happened yet, so called_dummy_alloc should be 0
-        alloc_lib = ctypes.CDLL(dummy_allocator)
-        called_dummy_alloc = ctypes.c_int.in_dll(alloc_lib, "called_dummy_alloc")
-        self.assertEqual(called_dummy_alloc.value, 0)
-
-        with torch.cuda.use_mem_pool(pool):
-            out = torch.randn(1, device="cuda")
-
-        # called_dummy_alloc should be 123 if dummy_alloc was used to allocate
-        # out tensor
-        self.assertEqual(called_dummy_alloc.value, 123)
-
-    def test_mempool_context(self):
-        active_pool = torch.cuda.MemPoolContext.active_pool()
->>>>>>> 9fcda27f
 
                 # Tests if CastPolicy::fp32_set_opt_dtype ops ignore double and int
                 with torch.autocast("cuda", enabled=False):
@@ -4972,7 +5111,6 @@
         loss = output.sum()
         loss.backward()
 
-<<<<<<< HEAD
     def test_autocast_custom_deprecated_warning(self):
         with warnings.catch_warnings(record=True) as w:
 
@@ -4983,227 +5121,6 @@
                     ctx.save_for_backward(x, y)
                     self.assertFalse(torch.is_autocast_enabled())
                     return x + y
-=======
-@torch.testing._internal.common_utils.markDynamoStrictTest
-class TestCudaOptims(TestCase):
-    # These tests will be instantiate with instantiate_device_type_tests
-    # to apply the new OptimizerInfo structure.
-
-    @onlyCUDA
-    @unittest.skipIf(
-        not TEST_CUDA_GRAPH, "CUDA >= 11.0 or ROCM >=5.3 required for graphs"
-    )
-    @optims(
-        [optim for optim in optim_db if optim.has_capturable_arg],
-        dtypes=[torch.float32],
-    )
-    def test_graph_optims(self, device, dtype, optim_info):
-        optim_cls = optim_info.optim_cls
-        all_optim_inputs = _get_optim_inputs_including_global_cliquey_kwargs(
-            device, dtype, optim_info, skip=("differentiable",)
-        )
-
-        steps_warmup = 3
-        steps_train = 2
-
-        for optim_input in all_optim_inputs:
-            kwargs = optim_input.kwargs
-
-            # lr as a Tensor is not supported when capturable=False and foreach=True for torch.optim.adam
-            # and torch.optim.adamw
-            kwargs["lr"] = 0.1
-
-            for actually_do_graphs in (True, False):
-                params = [
-                    torch.randn((i + 5, i + 5), device=device) for i in range(2)
-                ] + [torch.randn((), device=device)]
-                params_control = [p.clone().requires_grad_() for p in params]
-                params_graphed = [p.clone().requires_grad_() for p in params]
-
-                grads = [
-                    [torch.randn_like(p) for p in params]
-                    for _ in range(steps_warmup + steps_train)
-                ]
-
-                # Control (capturable=False)
-                kwargs["capturable"] = False
-
-                opt = optim_cls(params_control, **kwargs)
-                for i in range(steps_warmup + steps_train):
-                    for j, p in enumerate(params_control):
-                        p.grad = grads[i][j]
-                    opt.step()
-
-                # capturable=True
-                kwargs["capturable"] = True
-                opt = optim_cls(params_graphed, **kwargs)
-
-                for i in range(steps_warmup):
-                    for j, p in enumerate(params_graphed):
-                        p.grad = grads[i][j]
-                    opt.step()
-
-                if actually_do_graphs:
-                    g = torch.cuda.CUDAGraph()
-                    with torch.cuda.graph(g):
-                        opt.step()
-
-                for i in range(steps_train):
-                    if actually_do_graphs:
-                        for j, p in enumerate(params_graphed):
-                            p.grad.copy_(grads[i + steps_warmup][j])
-                        g.replay()
-                    else:
-                        # Passing capturable=True to the constructor and running without graphs should still be
-                        # numerically correct, even if it's not ideal for performance.
-                        for j, p in enumerate(params_graphed):
-                            p.grad = grads[i + steps_warmup][j]
-                        opt.step()
-
-                for p_control, p_graphed in zip(params_control, params_graphed):
-                    self.assertEqual(p_control, p_graphed)
-
-    @onlyCUDA
-    @unittest.skipIf(
-        not TEST_CUDA_GRAPH, "CUDA >= 11.0 or ROCM >= 5.3 required for graphs"
-    )
-    @optims(
-        [
-            optim
-            for optim in optim_db
-            if "fused" in optim.supported_impls and "cuda" in optim.supports_fused_on
-        ],
-        dtypes=[torch.float32],
-    )
-    def test_graph_scaling_fused_optimizers(self, device, dtype, optim_info):
-        optim_cls = optim_info.optim_cls
-
-        steps_warmup = 3
-        steps_train = 2
-
-        optim_inputs = optim_info.optim_inputs_func(device=device)
-
-        for optim_input in optim_inputs:
-            kwargs = optim_input.kwargs
-            kwargs["fused"] = True
-
-            for actually_do_graphs in (
-                (True, False) if optim_info.has_capturable_arg else (True,)
-            ):
-                params = [torch.randn((i + 5, i + 5), device=device) for i in range(2)]
-                params_control = [p.clone().requires_grad_() for p in params]
-                params_graphed = [p.clone().requires_grad_() for p in params]
-
-                # `GradScaler` in-place updates gradients thus it's necessary to duplicate gradients.
-                grads = [
-                    [torch.randn_like(p) for p in params]
-                    for _ in range(steps_warmup + steps_train)
-                ]
-                with torch.no_grad():
-                    grads_control = [[g.clone() for g in gs] for gs in grads]
-                    grads_graphed = [[g.clone() for g in gs] for gs in grads]
-
-                # Gradient Scaler
-                scaler_for_control = torch.cuda.amp.GradScaler(init_scale=128.0)
-                with torch.no_grad():
-                    scaler_for_control._lazy_init_scale_growth_tracker(device)
-
-                scaler_for_graphed = torch.cuda.amp.GradScaler()
-                scaler_for_graphed.load_state_dict(scaler_for_control.state_dict())
-                with torch.no_grad():
-                    scaler_for_graphed._lazy_init_scale_growth_tracker(device)
-
-                # Control (capturable=False)
-                if optim_info.has_capturable_arg:
-                    kwargs["capturable"] = False
-                opt = optim_cls(params_control, **kwargs)
-
-                for i in range(steps_warmup + steps_train):
-                    for j, p in enumerate(params_control):
-                        p.grad = grads_control[i][j]
-                    scaler_for_control.step(opt)
-                    scaler_for_control.update()
-
-                # capturable=True
-                if optim_info.has_capturable_arg:
-                    kwargs["capturable"] = True
-                opt = optim_cls(params_graphed, **kwargs)
-
-                for i in range(steps_warmup):
-                    for j, p in enumerate(params_graphed):
-                        p.grad = grads_graphed[i][j]
-                    scaler_for_graphed.step(opt)
-                    scaler_for_graphed.update()
-
-                if actually_do_graphs:
-                    g = torch.cuda.CUDAGraph()
-                    with torch.cuda.graph(g):
-                        scaler_for_graphed.step(opt)
-                        scaler_for_graphed.update()
-
-                for i in range(steps_train):
-                    if actually_do_graphs:
-                        for j, p in enumerate(params_graphed):
-                            p.grad.copy_(grads_graphed[i + steps_warmup][j])
-                        g.replay()
-                    else:
-                        # Passing capturable=True to the constructor and running without graphs should still be
-                        # numerically correct, even if it's not ideal for performance.
-                        for j, p in enumerate(params_graphed):
-                            p.grad = grads_graphed[i + steps_warmup][j]
-                        scaler_for_graphed.step(opt)
-                        scaler_for_graphed.update()
-
-                for p_control, p_graphed in zip(params_control, params_graphed):
-                    self.assertEqual(p_control, p_graphed)
-
-    @onlyNativeDeviceTypes
-    @optims(
-        [optim for optim in optim_db if "fused" in optim.supported_impls],
-        dtypes=[torch.float32],
-    )
-    def test_grad_scaling_autocast_fused_optimizers(self, device, dtype, optim_info):
-        device = device.split(":")[0]
-        if device not in optim_info.supports_fused_on:
-            self.skipTest(
-                f"{device} is not supported for fused on {optim_info.optim_cls.__name__}"
-            )
-        optim_inputs = optim_info.optim_inputs_func(device=device)
-        optim_cls = optim_info.optim_cls
-        for optim_input in optim_inputs:
-            for _separate_unscale in (True, False):
-                kwargs = optim_input.kwargs
-                kwargs["fused"] = True
-                torch.manual_seed(20)
-                (
-                    mod_control,
-                    mod_scaling,
-                    opt_control,
-                    opt_scaling,
-                    data,
-                    loss_fn,
-                    _,
-                ) = _create_scaling_case(
-                    optimizer_ctor=optim_cls, optimizer_kwargs=kwargs, device=device
-                )
-                optimizer_kwargs = deepcopy(kwargs)
-                optimizer_kwargs["fused"] = False
-                if "lr" not in kwargs:
-                    # _create_scaling_case will set lr = 1.0 if optimizer_kwargs do not set lr
-                    optimizer_kwargs["lr"] = 1.0
-                opt_control = optim_cls(mod_control.parameters(), **optimizer_kwargs)
-                scaler_scaling = torch.amp.GradScaler(device, init_scale=128.0)
-                scaler_control = torch.amp.GradScaler(device, init_scale=128.0)
-                tracker = TensorTracker()
-                for input, target in data:
-                    opt_control.zero_grad()
-                    with torch.autocast(device_type=device, dtype=torch.half):
-                        output_control = mod_control(input)
-                        loss_control = loss_fn(output_control, target)
-                    scaler_control.scale(loss_control).backward()
-                    scaler_control.step(opt_control)
-                    scaler_control.update()
->>>>>>> 9fcda27f
 
                 @staticmethod
                 @torch.cuda.amp.custom_bwd
