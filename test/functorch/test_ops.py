--- conflicted
+++ resolved
@@ -1430,10 +1430,7 @@
                 xfail("as_strided_scatter", ""),
                 xfail("masked.cumprod", ""),
                 xfail("renorm"),  # hit vmap fallback, which is disabled
-<<<<<<< HEAD
                 xfail("permute_copy"),
-=======
->>>>>>> e29657ef
                 xfail("t_copy"),
                 xfail("transpose_copy"),
                 xfail("squeeze_copy"),
@@ -1575,10 +1572,7 @@
                 xfail(
                     "index_fill"
                 ),  # aten::_unique hit the vmap fallback which is currently disabled
-<<<<<<< HEAD
                 xfail("permute_copy"),
-=======
->>>>>>> e29657ef
                 xfail("t_copy"),
                 xfail("transpose_copy"),
                 xfail("unsqueeze_copy"),
