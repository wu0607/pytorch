--- conflicted
+++ resolved
@@ -1,38 +1,15 @@
-# Load the C++ Module
 import torch
 
-<<<<<<< HEAD
-=======
-
-# Global properties of our device
-NUM_DEVICES = 7
-
->>>>>>> 6f47cd26
 # Create our python implementation dict so that the C++ module
 # can access it during its initialization
 # Also register aten impls
-from ._aten_impl import _IMPL_REGISTRY as _IMPL_REGISTRY
-
-<<<<<<< HEAD
-import pytorch_openreg._C
-
-=======
-# Load the C++ Module
-import pytorch_openreg._C  # noqa: F401
+from ._aten_impl import _IMPL_REGISTRY as _IMPL_REGISTRY  # noqa: F401
 
 
-# Define all the implementations in the registry
-def register(fn):
-    _IMPL_REGISTRY[fn.__name__[1:]] = fn
-    return fn
+# Load the C++ Module
+import pytorch_openreg._C  # noqa: F401  # usort: skip
 
 
-@register
-def _deviceCount():
-    return NUM_DEVICES
-
-
->>>>>>> 6f47cd26
 # Module used for our backend
 class _OpenRegMod:
     pass
@@ -40,20 +17,4 @@
 
 # Set all the appropriate state on PyTorch
 torch.utils.rename_privateuse1_backend("openreg")
-<<<<<<< HEAD
-torch._register_device_module("openreg", _OpenRegMod())
-=======
-torch._register_device_module("openreg", _OpenRegMod())
-
-_openreg_lib = torch.library.Library("_", "IMPL")  # ignore TOR901
-
-
-def _openreg_kernel_fallback(op, *args, **kwargs):
-    print("Calling ", op)
-    assert op is torch.ops.aten.empty.memory_format
-    # FIXME: this returns a cpu Tensor which is NOT ok.
-    return torch.empty(args[0])
-
-
-_openreg_lib.fallback(_openreg_kernel_fallback, dispatch_key="PrivateUse1")
->>>>>>> 6f47cd26
+torch._register_device_module("openreg", _OpenRegMod())