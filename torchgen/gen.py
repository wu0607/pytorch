--- conflicted
+++ resolved
@@ -2720,11 +2720,7 @@
     If you're depending on torchgen out-of-tree, you can use the root to figure
     out the path to native_functions.yaml
     """
-<<<<<<< HEAD
-    return pathlib.Path(__file__).absolute().parent
-=======
-    return Path(__file__).parent.resolve()
->>>>>>> 3d792a9c
+    return Path(__file__).absolute().parent
 
 
 def main() -> None:
