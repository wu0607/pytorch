--- conflicted
+++ resolved
@@ -19,10 +19,6 @@
             "CAFFE2_BUILD_SHARED_LIBS",
             "CAFFE2_PERF_WITH_AVX",
             "CAFFE2_PERF_WITH_AVX2",
-<<<<<<< HEAD
-            "CAFFE2_PERF_WITH_AVX512",
-=======
->>>>>>> 29b7852d
             "CAFFE2_USE_EXCEPTION_PTR",
             "CAFFE2_USE_CUDNN",
             "USE_MKLDNN",
